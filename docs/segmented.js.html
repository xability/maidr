--- conflicted
+++ resolved
@@ -1,8 +1,8 @@
 <!DOCTYPE html>
 <html lang="en">
-<head>
-    <meta charset="utf-8">
-    <meta name="viewport" content="width=device-width,initial-scale=1">
+  <head>
+    <meta charset="utf-8" />
+    <meta name="viewport" content="width=device-width,initial-scale=1" />
     <title>segmented.js - Documentation</title>
 
     <script src="scripts/prettify/prettify.js"></script>
@@ -10,36 +10,1016 @@
     <!--[if lt IE 9]>
       <script src="//html5shiv.googlecode.com/svn/trunk/html5.js"></script>
     <![endif]-->
-    <link type="text/css" rel="stylesheet" href="https://code.ionicframework.com/ionicons/2.0.1/css/ionicons.min.css">
-    <link type="text/css" rel="stylesheet" href="styles/prettify-tomorrow.css">
-    <link type="text/css" rel="stylesheet" href="styles/jsdoc-default.css">
-</head>
-<body>
-
-<input type="checkbox" id="nav-trigger" class="nav-trigger" />
-<label for="nav-trigger" class="navicon-button x">
-  <div class="navicon"></div>
-</label>
-
-<label for="nav-trigger" class="overlay"></label>
-
-<nav>
-    <li class="nav-link nav-home-link"><a href="index.html">Home</a></li><li class="nav-heading">Classes</li><li class="nav-heading"><span class="nav-item-type type-class">C</span><span class="nav-item-name"><a href="Audio.html">Audio</a></span></li><li class="nav-item"><span class="nav-item-type type-function">F</span><span class="nav-item-name"><a href="Audio.html#KillSmooth">KillSmooth</a></span></li><li class="nav-item"><span class="nav-item-type type-function">F</span><span class="nav-item-name"><a href="Audio.html#PlayNull">PlayNull</a></span></li><li class="nav-item"><span class="nav-item-type type-function">F</span><span class="nav-item-name"><a href="Audio.html#SlideBetween">SlideBetween</a></span></li><li class="nav-item"><span class="nav-item-type type-function">F</span><span class="nav-item-name"><a href="Audio.html#compressorSetup">compressorSetup</a></span></li><li class="nav-item"><span class="nav-item-type type-function">F</span><span class="nav-item-name"><a href="Audio.html#playOscillator">playOscillator</a></span></li><li class="nav-item"><span class="nav-item-type type-function">F</span><span class="nav-item-name"><a href="Audio.html#playSmooth">playSmooth</a></span></li><li class="nav-item"><span class="nav-item-type type-function">F</span><span class="nav-item-name"><a href="Audio.html#playTone">playTone</a></span></li><li class="nav-heading"><span class="nav-item-type type-class">C</span><span class="nav-item-name"><a href="BarChart.html">BarChart</a></span></li><li class="nav-item"><span class="nav-item-type type-function">F</span><span class="nav-item-name"><a href="BarChart.html#GetColumns">GetColumns</a></span></li><li class="nav-item"><span class="nav-item-type type-function">F</span><span class="nav-item-name"><a href="BarChart.html#GetData">GetData</a></span></li><li class="nav-item"><span class="nav-item-type type-function">F</span><span class="nav-item-name"><a href="BarChart.html#GetLegend">GetLegend</a></span></li><li class="nav-item"><span class="nav-item-type type-function">F</span><span class="nav-item-name"><a href="BarChart.html#GetLegendFromManualData">GetLegendFromManualData</a></span></li><li class="nav-item"><span class="nav-item-type type-function">F</span><span class="nav-item-name"><a href="BarChart.html#ParseInnerHTML">ParseInnerHTML</a></span></li><li class="nav-item"><span class="nav-item-type type-function">F</span><span class="nav-item-name"><a href="BarChart.html#PlayTones">PlayTones</a></span></li><li class="nav-item"><span class="nav-item-type type-function">F</span><span class="nav-item-name"><a href="BarChart.html#Select">Select</a></span></li><li class="nav-item"><span class="nav-item-type type-function">F</span><span class="nav-item-name"><a href="BarChart.html#SetMaxMin">SetMaxMin</a></span></li><li class="nav-item"><span class="nav-item-type type-function">F</span><span class="nav-item-name"><a href="BarChart.html#UnSelectPrevious">UnSelectPrevious</a></span></li><li class="nav-heading"><span class="nav-item-type type-class">C</span><span class="nav-item-name"><a href="BoxPlot.html">BoxPlot</a></span></li><li class="nav-item"><span class="nav-item-type type-function">F</span><span class="nav-item-name"><a href="BoxPlot.html#CleanData">CleanData</a></span></li><li class="nav-item"><span class="nav-item-type type-function">F</span><span class="nav-item-name"><a href="BoxPlot.html#GetAllSegmentTypes">GetAllSegmentTypes</a></span></li><li class="nav-item"><span class="nav-item-type type-function">F</span><span class="nav-item-name"><a href="BoxPlot.html#GetAllSegmentTypes">GetAllSegmentTypes</a></span></li><li class="nav-item"><span class="nav-item-type type-function">F</span><span class="nav-item-name"><a href="BoxPlot.html#GetBoxplotSegmentPoints">GetBoxplotSegmentPoints</a></span></li><li class="nav-item"><span class="nav-item-type type-function">F</span><span class="nav-item-name"><a href="BoxPlot.html#GetBoxplotSegmentType">GetBoxplotSegmentType</a></span></li><li class="nav-item"><span class="nav-item-type type-function">F</span><span class="nav-item-name"><a href="BoxPlot.html#GetPlotBounds">GetPlotBounds</a></span></li><li class="nav-item"><span class="nav-item-type type-function">F</span><span class="nav-item-name"><a href="BoxPlot.html#GetSectionKey">GetSectionKey</a></span></li><li class="nav-item"><span class="nav-item-type type-function">F</span><span class="nav-item-name"><a href="BoxPlot.html#PlayTones">PlayTones</a></span></li><li class="nav-item"><span class="nav-item-type type-function">F</span><span class="nav-item-name"><a href="BoxPlot.html#convertBoundingClientRectToObj">convertBoundingClientRectToObj</a></span></li><li class="nav-heading"><span class="nav-item-type type-class">C</span><span class="nav-item-name"><a href="BoxplotRect.html">BoxplotRect</a></span></li><li class="nav-item"><span class="nav-item-type type-function">F</span><span class="nav-item-name"><a href="BoxplotRect.html#UpdateRect">UpdateRect</a></span></li><li class="nav-heading"><span class="nav-item-type type-class">C</span><span class="nav-item-name"><a href="ChatLLM.html">ChatLLM</a></span></li><li class="nav-item"><span class="nav-item-type type-function">F</span><span class="nav-item-name"><a href="ChatLLM.html#ConvertSVGtoJPG">ConvertSVGtoJPG</a></span></li><li class="nav-item"><span class="nav-item-type type-function">F</span><span class="nav-item-name"><a href="ChatLLM.html#CreateComponent">CreateComponent</a></span></li><li class="nav-item"><span class="nav-item-type type-function">F</span><span class="nav-item-name"><a href="ChatLLM.html#ProcessLLMResponse">ProcessLLMResponse</a></span></li><li class="nav-item"><span class="nav-item-type type-function">F</span><span class="nav-item-name"><a href="ChatLLM.html#RunDefaultPrompt">RunDefaultPrompt</a></span></li><li class="nav-item"><span class="nav-item-type type-function">F</span><span class="nav-item-name"><a href="ChatLLM.html#SetEvents">SetEvents</a></span></li><li class="nav-item"><span class="nav-item-type type-function">F</span><span class="nav-item-name"><a href="ChatLLM.html#Toggle">Toggle</a></span></li><li class="nav-item"><span class="nav-item-type type-function">F</span><span class="nav-item-name"><a href="ChatLLM.html#fakeLLMResponseData">fakeLLMResponseData</a></span></li><li class="nav-heading"><span class="nav-item-type type-class">C</span><span class="nav-item-name"><a href="Constants.html">Constants</a></span></li><li class="nav-heading"><span class="nav-item-type type-class">C</span><span class="nav-item-name"><a href="Constants_ConvertHexToRGBString.html">ConvertHexToRGBString</a></span></li><li class="nav-heading"><span class="nav-item-type type-class">C</span><span class="nav-item-name"><a href="Constants_ConvertRGBStringToHex.html">ConvertRGBStringToHex</a></span></li><li class="nav-heading"><span class="nav-item-type type-class">C</span><span class="nav-item-name"><a href="Constants_GetStyleArrayFromString.html">GetStyleArrayFromString</a></span></li><li class="nav-heading"><span class="nav-item-type type-class">C</span><span class="nav-item-name"><a href="Constants_GetStyleStringFromArray.html">GetStyleStringFromArray</a></span></li><li class="nav-heading"><span class="nav-item-type type-class">C</span><span class="nav-item-name"><a href="Control.html">Control</a></span></li><li class="nav-item"><span class="nav-item-type type-function">F</span><span class="nav-item-name"><a href="Control.html#GetNextPrevFocusable">GetNextPrevFocusable</a></span></li><li class="nav-heading"><span class="nav-item-type type-class">C</span><span class="nav-item-name"><a href="Description.html">Description</a></span></li><li class="nav-item"><span class="nav-item-type type-function">F</span><span class="nav-item-name"><a href="Description.html#CreateComponent">CreateComponent</a></span></li><li class="nav-item"><span class="nav-item-type type-function">F</span><span class="nav-item-name"><a href="Description.html#Destroy">Destroy</a></span></li><li class="nav-item"><span class="nav-item-type type-function">F</span><span class="nav-item-name"><a href="Description.html#PopulateData">PopulateData</a></span></li><li class="nav-item"><span class="nav-item-type type-function">F</span><span class="nav-item-name"><a href="Description.html#Toggle">Toggle</a></span></li><li class="nav-heading"><span class="nav-item-type type-class">C</span><span class="nav-item-name"><a href="Display.html">Display</a></span></li><li class="nav-item"><span class="nav-item-type type-function">F</span><span class="nav-item-name"><a href="Display.html#AllocateCharacters">AllocateCharacters</a></span></li><li class="nav-item"><span class="nav-item-type type-function">F</span><span class="nav-item-name"><a href="Display.html#CharLenImpact">CharLenImpact</a></span></li><li class="nav-item"><span class="nav-item-type type-function">F</span><span class="nav-item-name"><a href="Display.html#SetBraille">SetBraille</a></span></li><li class="nav-item"><span class="nav-item-type type-function">F</span><span class="nav-item-name"><a href="Display.html#UpdateBraillePos">UpdateBraillePos</a></span></li><li class="nav-item"><span class="nav-item-type type-function">F</span><span class="nav-item-name"><a href="Display.html#announceText">announceText</a></span></li><li class="nav-item"><span class="nav-item-type type-function">F</span><span class="nav-item-name"><a href="Display.html#changeChartLayer">changeChartLayer</a></span></li><li class="nav-item"><span class="nav-item-type type-function">F</span><span class="nav-item-name"><a href="Display.html#displayInfo">displayInfo</a></span></li><li class="nav-item"><span class="nav-item-type type-function">F</span><span class="nav-item-name"><a href="Display.html#toggleBrailleMode">toggleBrailleMode</a></span></li><li class="nav-item"><span class="nav-item-type type-function">F</span><span class="nav-item-name"><a href="Display.html#toggleSonificationMode">toggleSonificationMode</a></span></li><li class="nav-item"><span class="nav-item-type type-function">F</span><span class="nav-item-name"><a href="Display.html#toggleTextMode">toggleTextMode</a></span></li><li class="nav-heading"><span class="nav-item-type type-class">C</span><span class="nav-item-name"><a href="HeatMap.html">HeatMap</a></span></li><li class="nav-item"><span class="nav-item-type type-function">F</span><span class="nav-item-name"><a href="HeatMap.html#GetSVGScaler">GetSVGScaler</a></span></li><li class="nav-item"><span class="nav-item-type type-function">F</span><span class="nav-item-name"><a href="HeatMap.html#PlayTones">PlayTones</a></span></li><li class="nav-item"><span class="nav-item-type type-function">F</span><span class="nav-item-name"><a href="HeatMap.html#SetHeatmapRectData">SetHeatmapRectData</a></span></li><li class="nav-item"><span class="nav-item-type type-function">F</span><span class="nav-item-name"><a href="HeatMap.html#getCaption">getCaption</a></span></li><li class="nav-item"><span class="nav-item-type type-function">F</span><span class="nav-item-name"><a href="HeatMap.html#getFill">getFill</a></span></li><li class="nav-item"><span class="nav-item-type type-function">F</span><span class="nav-item-name"><a href="HeatMap.html#getGroupLabels">getGroupLabels</a></span></li><li class="nav-item"><span class="nav-item-type type-function">F</span><span class="nav-item-name"><a href="HeatMap.html#getRGBNorm">getRGBNorm</a></span></li><li class="nav-item"><span class="nav-item-type type-function">F</span><span class="nav-item-name"><a href="HeatMap.html#getSubtitle">getSubtitle</a></span></li><li class="nav-item"><span class="nav-item-type type-function">F</span><span class="nav-item-name"><a href="HeatMap.html#getTitle">getTitle</a></span></li><li class="nav-item"><span class="nav-item-type type-function">F</span><span class="nav-item-name"><a href="HeatMap.html#getXLabels">getXLabels</a></span></li><li class="nav-item"><span class="nav-item-type type-function">F</span><span class="nav-item-name"><a href="HeatMap.html#getYLabels">getYLabels</a></span></li><li class="nav-item"><span class="nav-item-type type-function">F</span><span class="nav-item-name"><a href="HeatMap.html#updateConstants">updateConstants</a></span></li><li class="nav-heading"><span class="nav-item-type type-class">C</span><span class="nav-item-name"><a href="HeatMapRect.html">HeatMapRect</a></span></li><li class="nav-item"><span class="nav-item-type type-function">F</span><span class="nav-item-name"><a href="HeatMapRect.html#UpdateRect">UpdateRect</a></span></li><li class="nav-heading"><span class="nav-item-type type-class">C</span><span class="nav-item-name"><a href="Helper.html">Helper</a></span></li><li class="nav-item"><span class="nav-item-type type-function">F</span><span class="nav-item-name"><a href="Helper.html#.containsObject">containsObject</a></span></li><li class="nav-heading"><span class="nav-item-type type-class">C</span><span class="nav-item-name"><a href="Histogram.html">Histogram</a></span></li><li class="nav-item"><span class="nav-item-type type-function">F</span><span class="nav-item-name"><a href="Histogram.html#PlayTones">PlayTones</a></span></li><li class="nav-item"><span class="nav-item-type type-function">F</span><span class="nav-item-name"><a href="Histogram.html#Select">Select</a></span></li><li class="nav-item"><span class="nav-item-type type-function">F</span><span class="nav-item-name"><a href="Histogram.html#SetMaxMin">SetMaxMin</a></span></li><li class="nav-heading"><span class="nav-item-type type-class">C</span><span class="nav-item-name"><a href="Layer0Point.html">Layer0Point</a></span></li><li class="nav-item"><span class="nav-item-type type-function">F</span><span class="nav-item-name"><a href="Layer0Point.html#ClearPoints">ClearPoints</a></span></li><li class="nav-item"><span class="nav-item-type type-function">F</span><span class="nav-item-name"><a href="Layer0Point.html#PrintPoints">PrintPoints</a></span></li><li class="nav-item"><span class="nav-item-type type-function">F</span><span class="nav-item-name"><a href="Layer0Point.html#UpdatePointDisplay">UpdatePointDisplay</a></span></li><li class="nav-item"><span class="nav-item-type type-function">F</span><span class="nav-item-name"><a href="Layer0Point.html#UpdatePoints">UpdatePoints</a></span></li><li class="nav-heading"><span class="nav-item-type type-class">C</span><span class="nav-item-name"><a href="Layer1Point.html">Layer1Point</a></span></li><li class="nav-item"><span class="nav-item-type type-function">F</span><span class="nav-item-name"><a href="Layer1Point.html#ClearPoints">ClearPoints</a></span></li><li class="nav-item"><span class="nav-item-type type-function">F</span><span class="nav-item-name"><a href="Layer1Point.html#PrintPoints">PrintPoints</a></span></li><li class="nav-item"><span class="nav-item-type type-function">F</span><span class="nav-item-name"><a href="Layer1Point.html#UpdatePointDisplay">UpdatePointDisplay</a></span></li><li class="nav-item"><span class="nav-item-type type-function">F</span><span class="nav-item-name"><a href="Layer1Point.html#UpdatePoints">UpdatePoints</a></span></li><li class="nav-heading"><span class="nav-item-type type-class">C</span><span class="nav-item-name"><a href="LinePlot.html">LinePlot</a></span></li><li class="nav-item"><span class="nav-item-type type-function">F</span><span class="nav-item-name"><a href="LinePlot.html#GetPointCoords">GetPointCoords</a></span></li><li class="nav-item"><span class="nav-item-type type-function">F</span><span class="nav-item-name"><a href="LinePlot.html#GetPoints">GetPoints</a></span></li><li class="nav-item"><span class="nav-item-type type-function">F</span><span class="nav-item-name"><a href="LinePlot.html#PlayTones">PlayTones</a></span></li><li class="nav-item"><span class="nav-item-type type-function">F</span><span class="nav-item-name"><a href="LinePlot.html#SetAxes">SetAxes</a></span></li><li class="nav-item"><span class="nav-item-type type-function">F</span><span class="nav-item-name"><a href="LinePlot.html#SetLineLayer">SetLineLayer</a></span></li><li class="nav-item"><span class="nav-item-type type-function">F</span><span class="nav-item-name"><a href="LinePlot.html#UpdateConstants">UpdateConstants</a></span></li><li class="nav-heading"><span class="nav-item-type type-class">C</span><span class="nav-item-name"><a href="LogError.html">LogError</a></span></li><li class="nav-item"><span class="nav-item-type type-function">F</span><span class="nav-item-name"><a href="LogError.html#LogAbsentElement">LogAbsentElement</a></span></li><li class="nav-item"><span class="nav-item-type type-function">F</span><span class="nav-item-name"><a href="LogError.html#LogCriticalElement">LogCriticalElement</a></span></li><li class="nav-item"><span class="nav-item-type type-function">F</span><span class="nav-item-name"><a href="LogError.html#LogDifferentLengths">LogDifferentLengths</a></span></li><li class="nav-item"><span class="nav-item-type type-function">F</span><span class="nav-item-name"><a href="LogError.html#LogNotArray">LogNotArray</a></span></li><li class="nav-item"><span class="nav-item-type type-function">F</span><span class="nav-item-name"><a href="LogError.html#LogTooManyElements">LogTooManyElements</a></span></li><li class="nav-heading"><span class="nav-item-type type-class">C</span><span class="nav-item-name"><a href="Menu.html">Menu</a></span></li><li class="nav-item"><span class="nav-item-type type-function">F</span><span class="nav-item-name"><a href="Menu.html#CreateMenu">CreateMenu</a></span></li><li class="nav-item"><span class="nav-item-type type-function">F</span><span class="nav-item-name"><a href="Menu.html#LoadDataFromLocalStorage">LoadDataFromLocalStorage</a></span></li><li class="nav-item"><span class="nav-item-type type-function">F</span><span class="nav-item-name"><a href="Menu.html#PopulateData">PopulateData</a></span></li><li class="nav-item"><span class="nav-item-type type-function">F</span><span class="nav-item-name"><a href="Menu.html#SaveData">SaveData</a></span></li><li class="nav-item"><span class="nav-item-type type-function">F</span><span class="nav-item-name"><a href="Menu.html#Toggle">Toggle</a></span></li><li class="nav-heading"><span class="nav-item-type type-class">C</span><span class="nav-item-name"><a href="Point.html">Point</a></span></li><li class="nav-item"><span class="nav-item-type type-function">F</span><span class="nav-item-name"><a href="Point.html#ClearPoints">ClearPoints</a></span></li><li class="nav-item"><span class="nav-item-type type-function">F</span><span class="nav-item-name"><a href="Point.html#PrintPoints">PrintPoints</a></span></li><li class="nav-item"><span class="nav-item-type type-function">F</span><span class="nav-item-name"><a href="Point.html#UpdatePointDisplay">UpdatePointDisplay</a></span></li><li class="nav-item"><span class="nav-item-type type-function">F</span><span class="nav-item-name"><a href="Point.html#UpdatePoints">UpdatePoints</a></span></li><li class="nav-heading"><span class="nav-item-type type-class">C</span><span class="nav-item-name"><a href="Position.html">Position</a></span></li><li class="nav-heading"><span class="nav-item-type type-class">C</span><span class="nav-item-name"><a href="Resources.html">Resources</a></span></li><li class="nav-item"><span class="nav-item-type type-function">F</span><span class="nav-item-name"><a href="Resources.html#GetString">GetString</a></span></li><li class="nav-heading"><span class="nav-item-type type-class">C</span><span class="nav-item-name"><a href="Review.html">Review</a></span></li><li class="nav-item"><span class="nav-item-type type-function">F</span><span class="nav-item-name"><a href="Review.html#ToggleReviewMode">ToggleReviewMode</a></span></li><li class="nav-heading"><span class="nav-item-type type-class">C</span><span class="nav-item-name"><a href="ScatterPlot.html">ScatterPlot</a></span></li><li class="nav-item"><span class="nav-item-type type-function">F</span><span class="nav-item-name"><a href="ScatterPlot.html#GetDataXYFormat">GetDataXYFormat</a></span></li><li class="nav-item"><span class="nav-item-type type-function">F</span><span class="nav-item-name"><a href="ScatterPlot.html#GetElementIndex">GetElementIndex</a></span></li><li class="nav-item"><span class="nav-item-type type-function">F</span><span class="nav-item-name"><a href="ScatterPlot.html#GetGradient">GetGradient</a></span></li><li class="nav-item"><span class="nav-item-type type-function">F</span><span class="nav-item-name"><a href="ScatterPlot.html#GetPointValues">GetPointValues</a></span></li><li class="nav-item"><span class="nav-item-type type-function">F</span><span class="nav-item-name"><a href="ScatterPlot.html#GetPrefix">GetPrefix</a></span></li><li class="nav-item"><span class="nav-item-type type-function">F</span><span class="nav-item-name"><a href="ScatterPlot.html#GetSVGScaler">GetSVGScaler</a></span></li><li class="nav-item"><span class="nav-item-type type-function">F</span><span class="nav-item-name"><a href="ScatterPlot.html#GetSmoothCurvePoints">GetSmoothCurvePoints</a></span></li><li class="nav-item"><span class="nav-item-type type-function">F</span><span class="nav-item-name"><a href="ScatterPlot.html#GetSvgLineCoords">GetSvgLineCoords</a></span></li><li class="nav-item"><span class="nav-item-type type-function">F</span><span class="nav-item-name"><a href="ScatterPlot.html#GetSvgPointCoords">GetSvgPointCoords</a></span></li><li class="nav-item"><span class="nav-item-type type-function">F</span><span class="nav-item-name"><a href="ScatterPlot.html#SetAxes">SetAxes</a></span></li><li class="nav-item"><span class="nav-item-type type-function">F</span><span class="nav-item-name"><a href="ScatterPlot.html#SetLineLayer">SetLineLayer</a></span></li><li class="nav-heading"><span class="nav-item-type type-class">C</span><span class="nav-item-name"><a href="Segmented.html">Segmented</a></span></li><li class="nav-item"><span class="nav-item-type type-function">F</span><span class="nav-item-name"><a href="Segmented.html#CreateAllLevel">CreateAllLevel</a></span></li><li class="nav-item"><span class="nav-item-type type-function">F</span><span class="nav-item-name"><a href="Segmented.html#CreateSummaryLevel">CreateSummaryLevel</a></span></li><li class="nav-item"><span class="nav-item-type type-function">F</span><span class="nav-item-name"><a href="Segmented.html#ParseData">ParseData</a></span></li><li class="nav-item"><span class="nav-item-type type-function">F</span><span class="nav-item-name"><a href="Segmented.html#PlayTones">PlayTones</a></span></li><li class="nav-item"><span class="nav-item-type type-function">F</span><span class="nav-item-name"><a href="Segmented.html#Select">Select</a></span></li><li class="nav-item"><span class="nav-item-type type-function">F</span><span class="nav-item-name"><a href="Segmented.html#SetMaxMin">SetMaxMin</a></span></li><li class="nav-item"><span class="nav-item-type type-function">F</span><span class="nav-item-name"><a href="Segmented.html#UnSelectPrevious">UnSelectPrevious</a></span></li><li class="nav-heading"><span class="nav-item-type type-class">C</span><span class="nav-item-name"><a href="Tracker.html">Tracker</a></span></li><li class="nav-item"><span class="nav-item-type type-function">F</span><span class="nav-item-name"><a href="Tracker.html#DataSetup">DataSetup</a></span></li><li class="nav-item"><span class="nav-item-type type-function">F</span><span class="nav-item-name"><a href="Tracker.html#Delete">Delete</a></span></li><li class="nav-item"><span class="nav-item-type type-function">F</span><span class="nav-item-name"><a href="Tracker.html#DownloadTrackerData">DownloadTrackerData</a></span></li><li class="nav-item"><span class="nav-item-type type-function">F</span><span class="nav-item-name"><a href="Tracker.html#GetTrackerData">GetTrackerData</a></span></li><li class="nav-item"><span class="nav-item-type type-function">F</span><span class="nav-item-name"><a href="Tracker.html#LogEvent">LogEvent</a></span></li><li class="nav-item"><span class="nav-item-type type-function">F</span><span class="nav-item-name"><a href="Tracker.html#SaveTrackerData">SaveTrackerData</a></span></li><li class="nav-item"><span class="nav-item-type type-function">F</span><span class="nav-item-name"><a href="Tracker.html#isUndefinedOrNull">isUndefinedOrNull</a></span></li><li class="nav-heading"><a href="global.html">Globals</a></li><li class="nav-item"><span class="nav-item-type type-function">F</span><span class="nav-item-name"><a href="global.html#CreateChartComponents">CreateChartComponents</a></span></li><li class="nav-item"><span class="nav-item-type type-function">F</span><span class="nav-item-name"><a href="global.html#DestroyChartComponents">DestroyChartComponents</a></span></li><li class="nav-item"><span class="nav-item-type type-function">F</span><span class="nav-item-name"><a href="global.html#DestroyMaidr">DestroyMaidr</a></span></li><li class="nav-item"><span class="nav-item-type type-function">F</span><span class="nav-item-name"><a href="global.html#FocusBeforeOrAfter">FocusBeforeOrAfter</a></span></li><li class="nav-item"><span class="nav-item-type type-function">F</span><span class="nav-item-name"><a href="global.html#InitMaidr">InitMaidr</a></span></li><li class="nav-item"><span class="nav-item-type type-function">F</span><span class="nav-item-name"><a href="global.html#KillAutoplayEvent">KillAutoplayEvent</a></span></li><li class="nav-item"><span class="nav-item-type type-function">F</span><span class="nav-item-name"><a href="global.html#SetEvents">SetEvents</a></span></li><li class="nav-item"><span class="nav-item-type type-function">F</span><span class="nav-item-name"><a href="global.html#ShouldWeDestroyMaidr">ShouldWeDestroyMaidr</a></span></li><li class="nav-item"><span class="nav-item-type type-function">F</span><span class="nav-item-name"><a href="global.html#ShouldWeInitMaidr">ShouldWeInitMaidr</a></span></li>
-</nav>
-
-<div id="main">
-    
-    <h1 class="page-title">segmented.js</h1>
-    
-
-    
-
-
-
-    
-    <section>
+    <link
+      type="text/css"
+      rel="stylesheet"
+      href="https://code.ionicframework.com/ionicons/2.0.1/css/ionicons.min.css"
+    />
+    <link
+      type="text/css"
+      rel="stylesheet"
+      href="styles/prettify-tomorrow.css"
+    />
+    <link type="text/css" rel="stylesheet" href="styles/jsdoc-default.css" />
+  </head>
+  <body>
+    <input type="checkbox" id="nav-trigger" class="nav-trigger" />
+    <label for="nav-trigger" class="navicon-button x">
+      <div class="navicon"></div>
+    </label>
+
+    <label for="nav-trigger" class="overlay"></label>
+
+    <nav>
+      <li class="nav-link nav-home-link"><a href="index.html">Home</a></li>
+      <li class="nav-heading">Classes</li>
+      <li class="nav-heading">
+        <span class="nav-item-type type-class">C</span
+        ><span class="nav-item-name"><a href="Audio.html">Audio</a></span>
+      </li>
+      <li class="nav-item">
+        <span class="nav-item-type type-function">F</span
+        ><span class="nav-item-name"
+          ><a href="Audio.html#KillSmooth">KillSmooth</a></span
+        >
+      </li>
+      <li class="nav-item">
+        <span class="nav-item-type type-function">F</span
+        ><span class="nav-item-name"
+          ><a href="Audio.html#PlayNull">PlayNull</a></span
+        >
+      </li>
+      <li class="nav-item">
+        <span class="nav-item-type type-function">F</span
+        ><span class="nav-item-name"
+          ><a href="Audio.html#SlideBetween">SlideBetween</a></span
+        >
+      </li>
+      <li class="nav-item">
+        <span class="nav-item-type type-function">F</span
+        ><span class="nav-item-name"
+          ><a href="Audio.html#compressorSetup">compressorSetup</a></span
+        >
+      </li>
+      <li class="nav-item">
+        <span class="nav-item-type type-function">F</span
+        ><span class="nav-item-name"
+          ><a href="Audio.html#playOscillator">playOscillator</a></span
+        >
+      </li>
+      <li class="nav-item">
+        <span class="nav-item-type type-function">F</span
+        ><span class="nav-item-name"
+          ><a href="Audio.html#playSmooth">playSmooth</a></span
+        >
+      </li>
+      <li class="nav-item">
+        <span class="nav-item-type type-function">F</span
+        ><span class="nav-item-name"
+          ><a href="Audio.html#playTone">playTone</a></span
+        >
+      </li>
+      <li class="nav-heading">
+        <span class="nav-item-type type-class">C</span
+        ><span class="nav-item-name"><a href="BarChart.html">BarChart</a></span>
+      </li>
+      <li class="nav-item">
+        <span class="nav-item-type type-function">F</span
+        ><span class="nav-item-name"
+          ><a href="BarChart.html#GetColumns">GetColumns</a></span
+        >
+      </li>
+      <li class="nav-item">
+        <span class="nav-item-type type-function">F</span
+        ><span class="nav-item-name"
+          ><a href="BarChart.html#GetData">GetData</a></span
+        >
+      </li>
+      <li class="nav-item">
+        <span class="nav-item-type type-function">F</span
+        ><span class="nav-item-name"
+          ><a href="BarChart.html#GetLegend">GetLegend</a></span
+        >
+      </li>
+      <li class="nav-item">
+        <span class="nav-item-type type-function">F</span
+        ><span class="nav-item-name"
+          ><a href="BarChart.html#GetLegendFromManualData"
+            >GetLegendFromManualData</a
+          ></span
+        >
+      </li>
+      <li class="nav-item">
+        <span class="nav-item-type type-function">F</span
+        ><span class="nav-item-name"
+          ><a href="BarChart.html#ParseInnerHTML">ParseInnerHTML</a></span
+        >
+      </li>
+      <li class="nav-item">
+        <span class="nav-item-type type-function">F</span
+        ><span class="nav-item-name"
+          ><a href="BarChart.html#PlayTones">PlayTones</a></span
+        >
+      </li>
+      <li class="nav-item">
+        <span class="nav-item-type type-function">F</span
+        ><span class="nav-item-name"
+          ><a href="BarChart.html#Select">Select</a></span
+        >
+      </li>
+      <li class="nav-item">
+        <span class="nav-item-type type-function">F</span
+        ><span class="nav-item-name"
+          ><a href="BarChart.html#SetMaxMin">SetMaxMin</a></span
+        >
+      </li>
+      <li class="nav-item">
+        <span class="nav-item-type type-function">F</span
+        ><span class="nav-item-name"
+          ><a href="BarChart.html#UnSelectPrevious">UnSelectPrevious</a></span
+        >
+      </li>
+      <li class="nav-heading">
+        <span class="nav-item-type type-class">C</span
+        ><span class="nav-item-name"><a href="BoxPlot.html">BoxPlot</a></span>
+      </li>
+      <li class="nav-item">
+        <span class="nav-item-type type-function">F</span
+        ><span class="nav-item-name"
+          ><a href="BoxPlot.html#CleanData">CleanData</a></span
+        >
+      </li>
+      <li class="nav-item">
+        <span class="nav-item-type type-function">F</span
+        ><span class="nav-item-name"
+          ><a href="BoxPlot.html#GetAllSegmentTypes"
+            >GetAllSegmentTypes</a
+          ></span
+        >
+      </li>
+      <li class="nav-item">
+        <span class="nav-item-type type-function">F</span
+        ><span class="nav-item-name"
+          ><a href="BoxPlot.html#GetAllSegmentTypes"
+            >GetAllSegmentTypes</a
+          ></span
+        >
+      </li>
+      <li class="nav-item">
+        <span class="nav-item-type type-function">F</span
+        ><span class="nav-item-name"
+          ><a href="BoxPlot.html#GetBoxplotSegmentPoints"
+            >GetBoxplotSegmentPoints</a
+          ></span
+        >
+      </li>
+      <li class="nav-item">
+        <span class="nav-item-type type-function">F</span
+        ><span class="nav-item-name"
+          ><a href="BoxPlot.html#GetBoxplotSegmentType"
+            >GetBoxplotSegmentType</a
+          ></span
+        >
+      </li>
+      <li class="nav-item">
+        <span class="nav-item-type type-function">F</span
+        ><span class="nav-item-name"
+          ><a href="BoxPlot.html#GetPlotBounds">GetPlotBounds</a></span
+        >
+      </li>
+      <li class="nav-item">
+        <span class="nav-item-type type-function">F</span
+        ><span class="nav-item-name"
+          ><a href="BoxPlot.html#GetSectionKey">GetSectionKey</a></span
+        >
+      </li>
+      <li class="nav-item">
+        <span class="nav-item-type type-function">F</span
+        ><span class="nav-item-name"
+          ><a href="BoxPlot.html#PlayTones">PlayTones</a></span
+        >
+      </li>
+      <li class="nav-item">
+        <span class="nav-item-type type-function">F</span
+        ><span class="nav-item-name"
+          ><a href="BoxPlot.html#convertBoundingClientRectToObj"
+            >convertBoundingClientRectToObj</a
+          ></span
+        >
+      </li>
+      <li class="nav-heading">
+        <span class="nav-item-type type-class">C</span
+        ><span class="nav-item-name"
+          ><a href="BoxplotRect.html">BoxplotRect</a></span
+        >
+      </li>
+      <li class="nav-item">
+        <span class="nav-item-type type-function">F</span
+        ><span class="nav-item-name"
+          ><a href="BoxplotRect.html#UpdateRect">UpdateRect</a></span
+        >
+      </li>
+      <li class="nav-heading">
+        <span class="nav-item-type type-class">C</span
+        ><span class="nav-item-name"><a href="ChatLLM.html">ChatLLM</a></span>
+      </li>
+      <li class="nav-item">
+        <span class="nav-item-type type-function">F</span
+        ><span class="nav-item-name"
+          ><a href="ChatLLM.html#ConvertSVGtoJPG">ConvertSVGtoJPG</a></span
+        >
+      </li>
+      <li class="nav-item">
+        <span class="nav-item-type type-function">F</span
+        ><span class="nav-item-name"
+          ><a href="ChatLLM.html#CreateComponent">CreateComponent</a></span
+        >
+      </li>
+      <li class="nav-item">
+        <span class="nav-item-type type-function">F</span
+        ><span class="nav-item-name"
+          ><a href="ChatLLM.html#ProcessLLMResponse"
+            >ProcessLLMResponse</a
+          ></span
+        >
+      </li>
+      <li class="nav-item">
+        <span class="nav-item-type type-function">F</span
+        ><span class="nav-item-name"
+          ><a href="ChatLLM.html#RunDefaultPrompt">RunDefaultPrompt</a></span
+        >
+      </li>
+      <li class="nav-item">
+        <span class="nav-item-type type-function">F</span
+        ><span class="nav-item-name"
+          ><a href="ChatLLM.html#SetEvents">SetEvents</a></span
+        >
+      </li>
+      <li class="nav-item">
+        <span class="nav-item-type type-function">F</span
+        ><span class="nav-item-name"
+          ><a href="ChatLLM.html#Toggle">Toggle</a></span
+        >
+      </li>
+      <li class="nav-item">
+        <span class="nav-item-type type-function">F</span
+        ><span class="nav-item-name"
+          ><a href="ChatLLM.html#fakeLLMResponseData"
+            >fakeLLMResponseData</a
+          ></span
+        >
+      </li>
+      <li class="nav-heading">
+        <span class="nav-item-type type-class">C</span
+        ><span class="nav-item-name"
+          ><a href="Constants.html">Constants</a></span
+        >
+      </li>
+      <li class="nav-heading">
+        <span class="nav-item-type type-class">C</span
+        ><span class="nav-item-name"
+          ><a href="Constants_ConvertHexToRGBString.html"
+            >ConvertHexToRGBString</a
+          ></span
+        >
+      </li>
+      <li class="nav-heading">
+        <span class="nav-item-type type-class">C</span
+        ><span class="nav-item-name"
+          ><a href="Constants_ConvertRGBStringToHex.html"
+            >ConvertRGBStringToHex</a
+          ></span
+        >
+      </li>
+      <li class="nav-heading">
+        <span class="nav-item-type type-class">C</span
+        ><span class="nav-item-name"
+          ><a href="Constants_GetStyleArrayFromString.html"
+            >GetStyleArrayFromString</a
+          ></span
+        >
+      </li>
+      <li class="nav-heading">
+        <span class="nav-item-type type-class">C</span
+        ><span class="nav-item-name"
+          ><a href="Constants_GetStyleStringFromArray.html"
+            >GetStyleStringFromArray</a
+          ></span
+        >
+      </li>
+      <li class="nav-heading">
+        <span class="nav-item-type type-class">C</span
+        ><span class="nav-item-name"><a href="Control.html">Control</a></span>
+      </li>
+      <li class="nav-item">
+        <span class="nav-item-type type-function">F</span
+        ><span class="nav-item-name"
+          ><a href="Control.html#GetNextPrevFocusable"
+            >GetNextPrevFocusable</a
+          ></span
+        >
+      </li>
+      <li class="nav-heading">
+        <span class="nav-item-type type-class">C</span
+        ><span class="nav-item-name"
+          ><a href="Description.html">Description</a></span
+        >
+      </li>
+      <li class="nav-item">
+        <span class="nav-item-type type-function">F</span
+        ><span class="nav-item-name"
+          ><a href="Description.html#CreateComponent">CreateComponent</a></span
+        >
+      </li>
+      <li class="nav-item">
+        <span class="nav-item-type type-function">F</span
+        ><span class="nav-item-name"
+          ><a href="Description.html#Destroy">Destroy</a></span
+        >
+      </li>
+      <li class="nav-item">
+        <span class="nav-item-type type-function">F</span
+        ><span class="nav-item-name"
+          ><a href="Description.html#PopulateData">PopulateData</a></span
+        >
+      </li>
+      <li class="nav-item">
+        <span class="nav-item-type type-function">F</span
+        ><span class="nav-item-name"
+          ><a href="Description.html#Toggle">Toggle</a></span
+        >
+      </li>
+      <li class="nav-heading">
+        <span class="nav-item-type type-class">C</span
+        ><span class="nav-item-name"><a href="Display.html">Display</a></span>
+      </li>
+      <li class="nav-item">
+        <span class="nav-item-type type-function">F</span
+        ><span class="nav-item-name"
+          ><a href="Display.html#AllocateCharacters"
+            >AllocateCharacters</a
+          ></span
+        >
+      </li>
+      <li class="nav-item">
+        <span class="nav-item-type type-function">F</span
+        ><span class="nav-item-name"
+          ><a href="Display.html#CharLenImpact">CharLenImpact</a></span
+        >
+      </li>
+      <li class="nav-item">
+        <span class="nav-item-type type-function">F</span
+        ><span class="nav-item-name"
+          ><a href="Display.html#SetBraille">SetBraille</a></span
+        >
+      </li>
+      <li class="nav-item">
+        <span class="nav-item-type type-function">F</span
+        ><span class="nav-item-name"
+          ><a href="Display.html#UpdateBraillePos">UpdateBraillePos</a></span
+        >
+      </li>
+      <li class="nav-item">
+        <span class="nav-item-type type-function">F</span
+        ><span class="nav-item-name"
+          ><a href="Display.html#announceText">announceText</a></span
+        >
+      </li>
+      <li class="nav-item">
+        <span class="nav-item-type type-function">F</span
+        ><span class="nav-item-name"
+          ><a href="Display.html#changeChartLayer">changeChartLayer</a></span
+        >
+      </li>
+      <li class="nav-item">
+        <span class="nav-item-type type-function">F</span
+        ><span class="nav-item-name"
+          ><a href="Display.html#displayInfo">displayInfo</a></span
+        >
+      </li>
+      <li class="nav-item">
+        <span class="nav-item-type type-function">F</span
+        ><span class="nav-item-name"
+          ><a href="Display.html#toggleBrailleMode">toggleBrailleMode</a></span
+        >
+      </li>
+      <li class="nav-item">
+        <span class="nav-item-type type-function">F</span
+        ><span class="nav-item-name"
+          ><a href="Display.html#toggleSonificationMode"
+            >toggleSonificationMode</a
+          ></span
+        >
+      </li>
+      <li class="nav-item">
+        <span class="nav-item-type type-function">F</span
+        ><span class="nav-item-name"
+          ><a href="Display.html#toggleTextMode">toggleTextMode</a></span
+        >
+      </li>
+      <li class="nav-heading">
+        <span class="nav-item-type type-class">C</span
+        ><span class="nav-item-name"><a href="HeatMap.html">HeatMap</a></span>
+      </li>
+      <li class="nav-item">
+        <span class="nav-item-type type-function">F</span
+        ><span class="nav-item-name"
+          ><a href="HeatMap.html#GetSVGScaler">GetSVGScaler</a></span
+        >
+      </li>
+      <li class="nav-item">
+        <span class="nav-item-type type-function">F</span
+        ><span class="nav-item-name"
+          ><a href="HeatMap.html#PlayTones">PlayTones</a></span
+        >
+      </li>
+      <li class="nav-item">
+        <span class="nav-item-type type-function">F</span
+        ><span class="nav-item-name"
+          ><a href="HeatMap.html#SetHeatmapRectData"
+            >SetHeatmapRectData</a
+          ></span
+        >
+      </li>
+      <li class="nav-item">
+        <span class="nav-item-type type-function">F</span
+        ><span class="nav-item-name"
+          ><a href="HeatMap.html#getCaption">getCaption</a></span
+        >
+      </li>
+      <li class="nav-item">
+        <span class="nav-item-type type-function">F</span
+        ><span class="nav-item-name"
+          ><a href="HeatMap.html#getFill">getFill</a></span
+        >
+      </li>
+      <li class="nav-item">
+        <span class="nav-item-type type-function">F</span
+        ><span class="nav-item-name"
+          ><a href="HeatMap.html#getGroupLabels">getGroupLabels</a></span
+        >
+      </li>
+      <li class="nav-item">
+        <span class="nav-item-type type-function">F</span
+        ><span class="nav-item-name"
+          ><a href="HeatMap.html#getRGBNorm">getRGBNorm</a></span
+        >
+      </li>
+      <li class="nav-item">
+        <span class="nav-item-type type-function">F</span
+        ><span class="nav-item-name"
+          ><a href="HeatMap.html#getSubtitle">getSubtitle</a></span
+        >
+      </li>
+      <li class="nav-item">
+        <span class="nav-item-type type-function">F</span
+        ><span class="nav-item-name"
+          ><a href="HeatMap.html#getTitle">getTitle</a></span
+        >
+      </li>
+      <li class="nav-item">
+        <span class="nav-item-type type-function">F</span
+        ><span class="nav-item-name"
+          ><a href="HeatMap.html#getXLabels">getXLabels</a></span
+        >
+      </li>
+      <li class="nav-item">
+        <span class="nav-item-type type-function">F</span
+        ><span class="nav-item-name"
+          ><a href="HeatMap.html#getYLabels">getYLabels</a></span
+        >
+      </li>
+      <li class="nav-item">
+        <span class="nav-item-type type-function">F</span
+        ><span class="nav-item-name"
+          ><a href="HeatMap.html#updateConstants">updateConstants</a></span
+        >
+      </li>
+      <li class="nav-heading">
+        <span class="nav-item-type type-class">C</span
+        ><span class="nav-item-name"
+          ><a href="HeatMapRect.html">HeatMapRect</a></span
+        >
+      </li>
+      <li class="nav-item">
+        <span class="nav-item-type type-function">F</span
+        ><span class="nav-item-name"
+          ><a href="HeatMapRect.html#UpdateRect">UpdateRect</a></span
+        >
+      </li>
+      <li class="nav-heading">
+        <span class="nav-item-type type-class">C</span
+        ><span class="nav-item-name"><a href="Helper.html">Helper</a></span>
+      </li>
+      <li class="nav-item">
+        <span class="nav-item-type type-function">F</span
+        ><span class="nav-item-name"
+          ><a href="Helper.html#.containsObject">containsObject</a></span
+        >
+      </li>
+      <li class="nav-heading">
+        <span class="nav-item-type type-class">C</span
+        ><span class="nav-item-name"
+          ><a href="Histogram.html">Histogram</a></span
+        >
+      </li>
+      <li class="nav-item">
+        <span class="nav-item-type type-function">F</span
+        ><span class="nav-item-name"
+          ><a href="Histogram.html#PlayTones">PlayTones</a></span
+        >
+      </li>
+      <li class="nav-item">
+        <span class="nav-item-type type-function">F</span
+        ><span class="nav-item-name"
+          ><a href="Histogram.html#Select">Select</a></span
+        >
+      </li>
+      <li class="nav-item">
+        <span class="nav-item-type type-function">F</span
+        ><span class="nav-item-name"
+          ><a href="Histogram.html#SetMaxMin">SetMaxMin</a></span
+        >
+      </li>
+      <li class="nav-heading">
+        <span class="nav-item-type type-class">C</span
+        ><span class="nav-item-name"
+          ><a href="Layer0Point.html">Layer0Point</a></span
+        >
+      </li>
+      <li class="nav-item">
+        <span class="nav-item-type type-function">F</span
+        ><span class="nav-item-name"
+          ><a href="Layer0Point.html#ClearPoints">ClearPoints</a></span
+        >
+      </li>
+      <li class="nav-item">
+        <span class="nav-item-type type-function">F</span
+        ><span class="nav-item-name"
+          ><a href="Layer0Point.html#PrintPoints">PrintPoints</a></span
+        >
+      </li>
+      <li class="nav-item">
+        <span class="nav-item-type type-function">F</span
+        ><span class="nav-item-name"
+          ><a href="Layer0Point.html#UpdatePointDisplay"
+            >UpdatePointDisplay</a
+          ></span
+        >
+      </li>
+      <li class="nav-item">
+        <span class="nav-item-type type-function">F</span
+        ><span class="nav-item-name"
+          ><a href="Layer0Point.html#UpdatePoints">UpdatePoints</a></span
+        >
+      </li>
+      <li class="nav-heading">
+        <span class="nav-item-type type-class">C</span
+        ><span class="nav-item-name"
+          ><a href="Layer1Point.html">Layer1Point</a></span
+        >
+      </li>
+      <li class="nav-item">
+        <span class="nav-item-type type-function">F</span
+        ><span class="nav-item-name"
+          ><a href="Layer1Point.html#ClearPoints">ClearPoints</a></span
+        >
+      </li>
+      <li class="nav-item">
+        <span class="nav-item-type type-function">F</span
+        ><span class="nav-item-name"
+          ><a href="Layer1Point.html#PrintPoints">PrintPoints</a></span
+        >
+      </li>
+      <li class="nav-item">
+        <span class="nav-item-type type-function">F</span
+        ><span class="nav-item-name"
+          ><a href="Layer1Point.html#UpdatePointDisplay"
+            >UpdatePointDisplay</a
+          ></span
+        >
+      </li>
+      <li class="nav-item">
+        <span class="nav-item-type type-function">F</span
+        ><span class="nav-item-name"
+          ><a href="Layer1Point.html#UpdatePoints">UpdatePoints</a></span
+        >
+      </li>
+      <li class="nav-heading">
+        <span class="nav-item-type type-class">C</span
+        ><span class="nav-item-name"><a href="LinePlot.html">LinePlot</a></span>
+      </li>
+      <li class="nav-item">
+        <span class="nav-item-type type-function">F</span
+        ><span class="nav-item-name"
+          ><a href="LinePlot.html#GetPointCoords">GetPointCoords</a></span
+        >
+      </li>
+      <li class="nav-item">
+        <span class="nav-item-type type-function">F</span
+        ><span class="nav-item-name"
+          ><a href="LinePlot.html#GetPoints">GetPoints</a></span
+        >
+      </li>
+      <li class="nav-item">
+        <span class="nav-item-type type-function">F</span
+        ><span class="nav-item-name"
+          ><a href="LinePlot.html#PlayTones">PlayTones</a></span
+        >
+      </li>
+      <li class="nav-item">
+        <span class="nav-item-type type-function">F</span
+        ><span class="nav-item-name"
+          ><a href="LinePlot.html#SetAxes">SetAxes</a></span
+        >
+      </li>
+      <li class="nav-item">
+        <span class="nav-item-type type-function">F</span
+        ><span class="nav-item-name"
+          ><a href="LinePlot.html#SetLineLayer">SetLineLayer</a></span
+        >
+      </li>
+      <li class="nav-item">
+        <span class="nav-item-type type-function">F</span
+        ><span class="nav-item-name"
+          ><a href="LinePlot.html#UpdateConstants">UpdateConstants</a></span
+        >
+      </li>
+      <li class="nav-heading">
+        <span class="nav-item-type type-class">C</span
+        ><span class="nav-item-name"><a href="LogError.html">LogError</a></span>
+      </li>
+      <li class="nav-item">
+        <span class="nav-item-type type-function">F</span
+        ><span class="nav-item-name"
+          ><a href="LogError.html#LogAbsentElement">LogAbsentElement</a></span
+        >
+      </li>
+      <li class="nav-item">
+        <span class="nav-item-type type-function">F</span
+        ><span class="nav-item-name"
+          ><a href="LogError.html#LogCriticalElement"
+            >LogCriticalElement</a
+          ></span
+        >
+      </li>
+      <li class="nav-item">
+        <span class="nav-item-type type-function">F</span
+        ><span class="nav-item-name"
+          ><a href="LogError.html#LogDifferentLengths"
+            >LogDifferentLengths</a
+          ></span
+        >
+      </li>
+      <li class="nav-item">
+        <span class="nav-item-type type-function">F</span
+        ><span class="nav-item-name"
+          ><a href="LogError.html#LogNotArray">LogNotArray</a></span
+        >
+      </li>
+      <li class="nav-item">
+        <span class="nav-item-type type-function">F</span
+        ><span class="nav-item-name"
+          ><a href="LogError.html#LogTooManyElements"
+            >LogTooManyElements</a
+          ></span
+        >
+      </li>
+      <li class="nav-heading">
+        <span class="nav-item-type type-class">C</span
+        ><span class="nav-item-name"><a href="Menu.html">Menu</a></span>
+      </li>
+      <li class="nav-item">
+        <span class="nav-item-type type-function">F</span
+        ><span class="nav-item-name"
+          ><a href="Menu.html#CreateMenu">CreateMenu</a></span
+        >
+      </li>
+      <li class="nav-item">
+        <span class="nav-item-type type-function">F</span
+        ><span class="nav-item-name"
+          ><a href="Menu.html#LoadDataFromLocalStorage"
+            >LoadDataFromLocalStorage</a
+          ></span
+        >
+      </li>
+      <li class="nav-item">
+        <span class="nav-item-type type-function">F</span
+        ><span class="nav-item-name"
+          ><a href="Menu.html#PopulateData">PopulateData</a></span
+        >
+      </li>
+      <li class="nav-item">
+        <span class="nav-item-type type-function">F</span
+        ><span class="nav-item-name"
+          ><a href="Menu.html#SaveData">SaveData</a></span
+        >
+      </li>
+      <li class="nav-item">
+        <span class="nav-item-type type-function">F</span
+        ><span class="nav-item-name"
+          ><a href="Menu.html#Toggle">Toggle</a></span
+        >
+      </li>
+      <li class="nav-heading">
+        <span class="nav-item-type type-class">C</span
+        ><span class="nav-item-name"><a href="Point.html">Point</a></span>
+      </li>
+      <li class="nav-item">
+        <span class="nav-item-type type-function">F</span
+        ><span class="nav-item-name"
+          ><a href="Point.html#ClearPoints">ClearPoints</a></span
+        >
+      </li>
+      <li class="nav-item">
+        <span class="nav-item-type type-function">F</span
+        ><span class="nav-item-name"
+          ><a href="Point.html#PrintPoints">PrintPoints</a></span
+        >
+      </li>
+      <li class="nav-item">
+        <span class="nav-item-type type-function">F</span
+        ><span class="nav-item-name"
+          ><a href="Point.html#UpdatePointDisplay">UpdatePointDisplay</a></span
+        >
+      </li>
+      <li class="nav-item">
+        <span class="nav-item-type type-function">F</span
+        ><span class="nav-item-name"
+          ><a href="Point.html#UpdatePoints">UpdatePoints</a></span
+        >
+      </li>
+      <li class="nav-heading">
+        <span class="nav-item-type type-class">C</span
+        ><span class="nav-item-name"><a href="Position.html">Position</a></span>
+      </li>
+      <li class="nav-heading">
+        <span class="nav-item-type type-class">C</span
+        ><span class="nav-item-name"
+          ><a href="Resources.html">Resources</a></span
+        >
+      </li>
+      <li class="nav-item">
+        <span class="nav-item-type type-function">F</span
+        ><span class="nav-item-name"
+          ><a href="Resources.html#GetString">GetString</a></span
+        >
+      </li>
+      <li class="nav-heading">
+        <span class="nav-item-type type-class">C</span
+        ><span class="nav-item-name"><a href="Review.html">Review</a></span>
+      </li>
+      <li class="nav-item">
+        <span class="nav-item-type type-function">F</span
+        ><span class="nav-item-name"
+          ><a href="Review.html#ToggleReviewMode">ToggleReviewMode</a></span
+        >
+      </li>
+      <li class="nav-heading">
+        <span class="nav-item-type type-class">C</span
+        ><span class="nav-item-name"
+          ><a href="ScatterPlot.html">ScatterPlot</a></span
+        >
+      </li>
+      <li class="nav-item">
+        <span class="nav-item-type type-function">F</span
+        ><span class="nav-item-name"
+          ><a href="ScatterPlot.html#GetDataXYFormat">GetDataXYFormat</a></span
+        >
+      </li>
+      <li class="nav-item">
+        <span class="nav-item-type type-function">F</span
+        ><span class="nav-item-name"
+          ><a href="ScatterPlot.html#GetElementIndex">GetElementIndex</a></span
+        >
+      </li>
+      <li class="nav-item">
+        <span class="nav-item-type type-function">F</span
+        ><span class="nav-item-name"
+          ><a href="ScatterPlot.html#GetGradient">GetGradient</a></span
+        >
+      </li>
+      <li class="nav-item">
+        <span class="nav-item-type type-function">F</span
+        ><span class="nav-item-name"
+          ><a href="ScatterPlot.html#GetPointValues">GetPointValues</a></span
+        >
+      </li>
+      <li class="nav-item">
+        <span class="nav-item-type type-function">F</span
+        ><span class="nav-item-name"
+          ><a href="ScatterPlot.html#GetPrefix">GetPrefix</a></span
+        >
+      </li>
+      <li class="nav-item">
+        <span class="nav-item-type type-function">F</span
+        ><span class="nav-item-name"
+          ><a href="ScatterPlot.html#GetSVGScaler">GetSVGScaler</a></span
+        >
+      </li>
+      <li class="nav-item">
+        <span class="nav-item-type type-function">F</span
+        ><span class="nav-item-name"
+          ><a href="ScatterPlot.html#GetSmoothCurvePoints"
+            >GetSmoothCurvePoints</a
+          ></span
+        >
+      </li>
+      <li class="nav-item">
+        <span class="nav-item-type type-function">F</span
+        ><span class="nav-item-name"
+          ><a href="ScatterPlot.html#GetSvgLineCoords"
+            >GetSvgLineCoords</a
+          ></span
+        >
+      </li>
+      <li class="nav-item">
+        <span class="nav-item-type type-function">F</span
+        ><span class="nav-item-name"
+          ><a href="ScatterPlot.html#GetSvgPointCoords"
+            >GetSvgPointCoords</a
+          ></span
+        >
+      </li>
+      <li class="nav-item">
+        <span class="nav-item-type type-function">F</span
+        ><span class="nav-item-name"
+          ><a href="ScatterPlot.html#SetAxes">SetAxes</a></span
+        >
+      </li>
+      <li class="nav-item">
+        <span class="nav-item-type type-function">F</span
+        ><span class="nav-item-name"
+          ><a href="ScatterPlot.html#SetLineLayer">SetLineLayer</a></span
+        >
+      </li>
+      <li class="nav-heading">
+        <span class="nav-item-type type-class">C</span
+        ><span class="nav-item-name"
+          ><a href="Segmented.html">Segmented</a></span
+        >
+      </li>
+      <li class="nav-item">
+        <span class="nav-item-type type-function">F</span
+        ><span class="nav-item-name"
+          ><a href="Segmented.html#CreateAllLevel">CreateAllLevel</a></span
+        >
+      </li>
+      <li class="nav-item">
+        <span class="nav-item-type type-function">F</span
+        ><span class="nav-item-name"
+          ><a href="Segmented.html#CreateSummaryLevel"
+            >CreateSummaryLevel</a
+          ></span
+        >
+      </li>
+      <li class="nav-item">
+        <span class="nav-item-type type-function">F</span
+        ><span class="nav-item-name"
+          ><a href="Segmented.html#ParseData">ParseData</a></span
+        >
+      </li>
+      <li class="nav-item">
+        <span class="nav-item-type type-function">F</span
+        ><span class="nav-item-name"
+          ><a href="Segmented.html#PlayTones">PlayTones</a></span
+        >
+      </li>
+      <li class="nav-item">
+        <span class="nav-item-type type-function">F</span
+        ><span class="nav-item-name"
+          ><a href="Segmented.html#Select">Select</a></span
+        >
+      </li>
+      <li class="nav-item">
+        <span class="nav-item-type type-function">F</span
+        ><span class="nav-item-name"
+          ><a href="Segmented.html#SetMaxMin">SetMaxMin</a></span
+        >
+      </li>
+      <li class="nav-item">
+        <span class="nav-item-type type-function">F</span
+        ><span class="nav-item-name"
+          ><a href="Segmented.html#UnSelectPrevious">UnSelectPrevious</a></span
+        >
+      </li>
+      <li class="nav-heading">
+        <span class="nav-item-type type-class">C</span
+        ><span class="nav-item-name"><a href="Tracker.html">Tracker</a></span>
+      </li>
+      <li class="nav-item">
+        <span class="nav-item-type type-function">F</span
+        ><span class="nav-item-name"
+          ><a href="Tracker.html#DataSetup">DataSetup</a></span
+        >
+      </li>
+      <li class="nav-item">
+        <span class="nav-item-type type-function">F</span
+        ><span class="nav-item-name"
+          ><a href="Tracker.html#Delete">Delete</a></span
+        >
+      </li>
+      <li class="nav-item">
+        <span class="nav-item-type type-function">F</span
+        ><span class="nav-item-name"
+          ><a href="Tracker.html#DownloadTrackerData"
+            >DownloadTrackerData</a
+          ></span
+        >
+      </li>
+      <li class="nav-item">
+        <span class="nav-item-type type-function">F</span
+        ><span class="nav-item-name"
+          ><a href="Tracker.html#GetTrackerData">GetTrackerData</a></span
+        >
+      </li>
+      <li class="nav-item">
+        <span class="nav-item-type type-function">F</span
+        ><span class="nav-item-name"
+          ><a href="Tracker.html#LogEvent">LogEvent</a></span
+        >
+      </li>
+      <li class="nav-item">
+        <span class="nav-item-type type-function">F</span
+        ><span class="nav-item-name"
+          ><a href="Tracker.html#SaveTrackerData">SaveTrackerData</a></span
+        >
+      </li>
+      <li class="nav-item">
+        <span class="nav-item-type type-function">F</span
+        ><span class="nav-item-name"
+          ><a href="Tracker.html#isUndefinedOrNull">isUndefinedOrNull</a></span
+        >
+      </li>
+      <li class="nav-heading"><a href="global.html">Globals</a></li>
+      <li class="nav-item">
+        <span class="nav-item-type type-function">F</span
+        ><span class="nav-item-name"
+          ><a href="global.html#CreateChartComponents"
+            >CreateChartComponents</a
+          ></span
+        >
+      </li>
+      <li class="nav-item">
+        <span class="nav-item-type type-function">F</span
+        ><span class="nav-item-name"
+          ><a href="global.html#DestroyChartComponents"
+            >DestroyChartComponents</a
+          ></span
+        >
+      </li>
+      <li class="nav-item">
+        <span class="nav-item-type type-function">F</span
+        ><span class="nav-item-name"
+          ><a href="global.html#DestroyMaidr">DestroyMaidr</a></span
+        >
+      </li>
+      <li class="nav-item">
+        <span class="nav-item-type type-function">F</span
+        ><span class="nav-item-name"
+          ><a href="global.html#FocusBeforeOrAfter">FocusBeforeOrAfter</a></span
+        >
+      </li>
+      <li class="nav-item">
+        <span class="nav-item-type type-function">F</span
+        ><span class="nav-item-name"
+          ><a href="global.html#InitMaidr">InitMaidr</a></span
+        >
+      </li>
+      <li class="nav-item">
+        <span class="nav-item-type type-function">F</span
+        ><span class="nav-item-name"
+          ><a href="global.html#KillAutoplayEvent">KillAutoplayEvent</a></span
+        >
+      </li>
+      <li class="nav-item">
+        <span class="nav-item-type type-function">F</span
+        ><span class="nav-item-name"
+          ><a href="global.html#SetEvents">SetEvents</a></span
+        >
+      </li>
+      <li class="nav-item">
+        <span class="nav-item-type type-function">F</span
+        ><span class="nav-item-name"
+          ><a href="global.html#ShouldWeDestroyMaidr"
+            >ShouldWeDestroyMaidr</a
+          ></span
+        >
+      </li>
+      <li class="nav-item">
+        <span class="nav-item-type type-function">F</span
+        ><span class="nav-item-name"
+          ><a href="global.html#ShouldWeInitMaidr">ShouldWeInitMaidr</a></span
+        >
+      </li>
+    </nav>
+
+    <div id="main">
+      <h1 class="page-title">segmented.js</h1>
+
+      <section>
         <article>
-            <pre class="prettyprint source linenums"><code>/**
+          <pre class="prettyprint source linenums"><code>/**
  * Represents a segmented chart.
  * @class
  */
@@ -367,24 +1347,20 @@
 }
 </code></pre>
         </article>
-    </section>
-
-
-
-
-</div>
-
-<br class="clear">
-
-<footer>
-<<<<<<< HEAD
-    Generated by <a href="https://github.com/jsdoc3/jsdoc">JSDoc 4.0.2</a> on Wed Jan 31 2024 00:14:17 GMT+0000 (Coordinated Universal Time) using the Minami theme.
-=======
-    Generated by <a href="https://github.com/jsdoc3/jsdoc">JSDoc 4.0.2</a> on Tue Feb 06 2024 00:14:15 GMT+0000 (Coordinated Universal Time) using the Minami theme.
->>>>>>> 87e1522b
-</footer>
-
-<script>prettyPrint();</script>
-<script src="scripts/linenumber.js"></script>
-</body>
+      </section>
+    </div>
+
+    <br class="clear" />
+
+    <footer>
+      Generated by <a href="https://github.com/jsdoc3/jsdoc">JSDoc 4.0.2</a> on
+      Tue Feb 06 2024 00:14:15 GMT+0000 (Coordinated Universal Time) using the
+      Minami theme.
+    </footer>
+
+    <script>
+      prettyPrint();
+    </script>
+    <script src="scripts/linenumber.js"></script>
+  </body>
 </html>