{
  "name": "maidr-ts",
  "version": "1.2.1",
  "main": "dist/maidr.js",
  "files": [
    "dist"
  ],
  "scripts": {
    "build": "webpack",
    "prepublishOnly": "npm run build",
    "prepare": "husky install",
    "commitlint": "commitlint --from=HEAD~1 --to=HEAD",
    "lint": "eslint .",
    "lint:fix": "eslint . --fix",
<<<<<<< HEAD
    "test": "ts-node src/scripts/test-port-availability.ts"
=======
    "test": "start-server-and-test 'http-server -p 8080' http://localhost:8080 'cypress run'",
    "semantic-release": "semantic-release"
>>>>>>> 5489c198
  },
  "dependencies": {
    "@emotion/react": "^11.14.0",
    "@emotion/styled": "^11.14.0",
<<<<<<< HEAD
    "@mui/material": "^6.4.3",
    "@reduxjs/toolkit": "^2.5.1",
    "@types/detect-port": "^1.3.5",
    "detect-port": "^2.1.0",
=======
    "@mui/icons-material": "^6.4.6",
    "@mui/material": "^6.4.6",
    "@reduxjs/toolkit": "^2.6.0",
>>>>>>> 5489c198
    "hotkeys-js": "^3.13.9",
    "portfinder": "^1.0.32",
    "react": "^19.0.0",
    "react-redux": "^9.2.0",
    "redux-thunk": "^3.1.0",
    "zod": "^3.24.2"
  },
  "devDependencies": {
    "@antfu/eslint-config": "^4.3.0",
    "@commitlint/cli": "^19.7.1",
    "@commitlint/config-conventional": "^19.7.1",
    "@cypress/webpack-preprocessor": "^6.0.2",
    "@semantic-release/changelog": "^6.0.3",
    "@semantic-release/git": "^10.0.1",
    "@types/node": "^22.13.5",
    "@types/react-dom": "^19.0.4",
    "@types/webpack": "^5.28.5",
    "cypress": "^14.1.0",
    "cypress-real-events": "^1.14.0",
    "eslint": "^9.21.0",
    "eslint-plugin-format": "^1.0.1",
    "http-server": "^14.1.1",
    "husky": "^9.1.7",
    "semantic-release": "^24.2.3",
    "start-server-and-test": "^2.0.10",
    "ts-loader": "^9.5.2",
    "ts-node": "^10.9.2",
    "typescript": "^5.7.3",
    "webpack": "^5.98.0",
    "webpack-cli": "^6.0.1",
    "webpack-dev-server": "^5.2.0"
  }
}<|MERGE_RESOLUTION|>--- conflicted
+++ resolved
@@ -12,26 +12,15 @@
     "commitlint": "commitlint --from=HEAD~1 --to=HEAD",
     "lint": "eslint .",
     "lint:fix": "eslint . --fix",
-<<<<<<< HEAD
-    "test": "ts-node src/scripts/test-port-availability.ts"
-=======
     "test": "start-server-and-test 'http-server -p 8080' http://localhost:8080 'cypress run'",
     "semantic-release": "semantic-release"
->>>>>>> 5489c198
   },
   "dependencies": {
     "@emotion/react": "^11.14.0",
     "@emotion/styled": "^11.14.0",
-<<<<<<< HEAD
-    "@mui/material": "^6.4.3",
-    "@reduxjs/toolkit": "^2.5.1",
-    "@types/detect-port": "^1.3.5",
-    "detect-port": "^2.1.0",
-=======
     "@mui/icons-material": "^6.4.6",
     "@mui/material": "^6.4.6",
     "@reduxjs/toolkit": "^2.6.0",
->>>>>>> 5489c198
     "hotkeys-js": "^3.13.9",
     "portfinder": "^1.0.32",
     "react": "^19.0.0",
