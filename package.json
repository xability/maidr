{
  "name": "maidr-ts",
  "version": "1.0.0",
  "scripts": {
    "build": "webpack",
    "start": "webpack serve --open",
    "lint": "eslint '**/*.ts'",
    "clean": "gts clean",
    "commitlint": "commitlint --from=HEAD~1 --to=HEAD",
    "compile": "tsc",
    "fix": "gts fix",
    "prepare": "husky",
    "pretest": "npm run compile",
<<<<<<< HEAD
    "posttest": "npm run lint || true",
=======
    "posttest": "npm run lint || true", 
>>>>>>> 71e09c48
    "test": "echo \"No tests specified\" && exit 0"
  },
  "devDependencies": {
    "@commitlint/cli": "^19.6.1",
    "@commitlint/config-conventional": "^19.6.0",
    "@types/node": "^22.2.0",
    "@typescript-eslint/eslint-plugin": "^8.21.0",
    "@typescript-eslint/parser": "^8.21.0",
    "esbuild": "^0.23.0",
    "esbuild-plugin-tsc": "^0.4.0",
    "eslint": "^8.57.1",
    "gts": "^5.3.1",
    "husky": "^9.1.7",
    "ts-loader": "^9.5.1",
    "ts-node": "^10.9.2",
    "tsup": "^8.2.4",
    "typescript": "^5.7.3",
    "webpack": "^5.93.0",
    "webpack-cli": "^5.1.4",
    "webpack-dev-server": "^5.0.4"
  },
  "dependencies": {
    "@emotion/react": "^11.14.0",
    "@emotion/styled": "^11.14.0",
    "@mui/icons-material": "^6.4.0",
    "@mui/material": "^6.4.0",
    "gts": "^5.3.1",
    "hotkeys-js": "^3.13.7",
    "react": "^19.0.0",
    "react-dom": "^19.0.0",
    "zod": "^3.23.8"
  }
}<|MERGE_RESOLUTION|>--- conflicted
+++ resolved
@@ -11,11 +11,8 @@
     "fix": "gts fix",
     "prepare": "husky",
     "pretest": "npm run compile",
-<<<<<<< HEAD
     "posttest": "npm run lint || true",
-=======
     "posttest": "npm run lint || true", 
->>>>>>> 71e09c48
     "test": "echo \"No tests specified\" && exit 0"
   },
   "devDependencies": {
