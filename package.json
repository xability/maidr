--- conflicted
+++ resolved
@@ -1,10 +1,6 @@
 {
   "name": "maidr",
-<<<<<<< HEAD
-  "version": "3.30.1",
-=======
   "version": "3.33.0",
->>>>>>> f1305811
   "main": "dist/maidr.js",
   "files": [
     "dist"
