--- conflicted
+++ resolved
@@ -1834,16 +1834,10 @@
             </div>
         </div>
         <script>
-<<<<<<< HEAD
-            var scatterPlotPoints = document.querySelectorAll('g[id^="geom_point"] > use');
-            var scatterPlotLine = document.querySelectorAll('#' + 'GRID\\.polyline\\.13\\.1 > polyline')[0];
-            var scatterPlotLegend = {"x": "displ", "y": "hwy"};
-=======
             var scatterPlotPoints = document.querySelectorAll('g[id^="geom_point"] > use');;
             var scatterPlotLine = document.querySelectorAll('#' + 'GRID\\.polyline\\.206\\.1 > polyline')[0];
             var scatterPlotLegend = { "x": "Engine Displacement", "y": "Highway Mileage" };
             var scatterPlotTitle = "Highway Mileage by Engine Displacement.";
->>>>>>> 7f371414
             var point_layer = [
                 {
                     "x": 1.8,
