--- conflicted
+++ resolved
@@ -1636,11 +1636,7 @@
           },
           y: {
             label: 'Continent',
-<<<<<<< HEAD
-            level: ['Oceania', 'Americas', 'Europe', 'Asia', 'Africa'],
-=======
             level: ['Oceania', 'Europe', 'Asia', 'Americas', 'Africa'],
->>>>>>> 263ef797
           },
         },
         data: [
