--- conflicted
+++ resolved
@@ -1,10 +1,6 @@
 # maidr: Multimodal Access and Interactive Data Representation
 
-<<<<<<< HEAD
-maidr is a system for non-visual access and control of statistical plots. It aims to provide an inclusive experience for users with visual impairments by offering multiple modes of interaction: braille, text, and sonification (BTS). This comprehensive approach enhances the accessibility of data visualization and encourages a multi-modal exploration on visualization. Check out the current build: [maidr Demo](https://uiuc-ischool-accessible-computing-lab.github.io/maidr/user_study_pilot/intro.html). You may also clone or download the GitHub repo, navigate to the ./user_study_pilot folder, and open any of the html files in your browser.
-=======
 maidr (pronounced as 'mader') is a system for non-visual access and control of statistical plots. It aims to provide an inclusive experience for users with visual impairments by offering multiple modes of interaction: braille, text, and sonification (BTS). This comprehensive approach enhances the accessibility of data visualization and encourages a multi-modal exploration on visualization. Check out the current build: [maidr Demo](https://uiuc-ischool-accessible-computing-lab.github.io/maidr/user_study_pilot/intro.html). You may also clone or download the GitHub repo, navigate to the ./user_study_pilot folder, and open any of the html files in your browser.
->>>>>>> 87e1522b
 
 ## Table of Contents
 
@@ -69,7 +65,7 @@
      selector: '#boxplot1 g[id^="panel"] > g[id^="geom_boxplot.gTree"]',
      data: ...
    }
-   
+
    // or, multiple charts
    let maidr = [
      {
@@ -116,7 +112,7 @@
    var maidr = {
      data: [929539693, 898871185, 3811953828, 586098530, 24549948],
    };
-   
+
    // heatmap maidr.data structure: a 2D array of values
    var maidr = {
      data: [
@@ -125,7 +121,7 @@
        [44, 56, 52],
      ],
    };
-   
+
    // boxplot maidr.data structure: an array of objects with properties lower_outlier, min, q1, q2, q3, max, and upper_outlier
    var maidr = {
      data: [
@@ -143,7 +139,7 @@
        },
      ],
    };
-   
+
    // scatterplot maidr.data: an object containing x and y properties, each with an array of float values
    // note that data is an array here as scatterplots are often combine with line plots
    var maidr = {
@@ -155,7 +151,7 @@
        // line data could go here
      ],
    };
-   
+
    // smooth line maidr.data: an object containing x and y properties, each with an array of float values
    // note that data is an array here as scatterplots are often combine with line plots
    var maidr = {
@@ -178,8 +174,8 @@
      title: 'Highway Mileage by Engine Displacement.',
      name: 'Tutorial 4: Scatterplot',
      selector: [
-         'g[id^="geom_point"] > use',
-         'g[id^="geom_smooth.gTree"] > g[id^="GRID.polyline"] > polyline[id^="GRID.polyline"]',
+       'g[id^="geom_point"] > use',
+       'g[id^="geom_smooth.gTree"] > g[id^="GRID.polyline"] > polyline[id^="GRID.polyline"]',
      ],
      axes: {
        x: {
@@ -191,15 +187,25 @@
      },
      data: [
        {
-         x: [1.8, 1.8, 2, 2, 2.8, 2.8, 3.1, 1.8, 1.8, 2, 2, 2.8, 2.8, 3.1, 3.1, 2.8],
+         x: [
+           1.8, 1.8, 2, 2, 2.8, 2.8, 3.1, 1.8, 1.8, 2, 2, 2.8, 2.8, 3.1, 3.1,
+           2.8,
+         ],
          y: [29, 29, 31, 30, 26, 26, 27, 26, 25, 28, 27, 25, 25, 25, 25, 24],
        },
        {
-         x: [1.6, 1.6684, 1.7367, 1.8051, 1.8734, 1.9418, 2.0101, 2.0785, 2.1468, 2.2152, 2.2835, 2.3519, 2.4203, 2.4886, 2.557, 2.6253],
-         y: [33.0929, 32.5108, 31.9422, 31.3885, 30.8509, 30.33, 29.8239, 29.3334, 28.8584, 28.3981, 27.9519, 27.5189, 27.0988, 26.6958, 26.3091, 25.9356]
-       }
-    ]
-   }
+         x: [
+           1.6, 1.6684, 1.7367, 1.8051, 1.8734, 1.9418, 2.0101, 2.0785, 2.1468,
+           2.2152, 2.2835, 2.3519, 2.4203, 2.4886, 2.557, 2.6253,
+         ],
+         y: [
+           33.0929, 32.5108, 31.9422, 31.3885, 30.8509, 30.33, 29.8239, 29.3334,
+           28.8584, 28.3981, 27.9519, 27.5189, 27.0988, 26.6958, 26.3091,
+           25.9356,
+         ],
+       },
+     ],
+   };
    ```
 
 For more information and examples, refer to the example HTML files provided in the repository.
@@ -218,7 +224,7 @@
 Below is a detailed list of keyboard shortcuts for various functions:
 
 | Function                                | Key (Windows)               | Key (Mac)                   |
-|-----------------------------------------|-----------------------------|-----------------------------|
+| --------------------------------------- | --------------------------- | --------------------------- |
 | Move around plot                        | Arrow keys                  | Arrow keys                  |
 | Go to the very left, right, up, or down | Control + Arrow key         | Command + Arrow key         |
 | Select the first element                | Control + Home              | Command + Function + Left   |
