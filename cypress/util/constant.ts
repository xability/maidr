export abstract class TestConstants {
  // HTML elements.
  static readonly BODY = 'body';
  static readonly SVG = 'svg';
  static readonly HTML_ID = 'id';
  static readonly DIV = 'div';
  static readonly PARAGRAPH = 'p';

  // Cypress Selectors
  static readonly HAVE_ATTR = 'have.attr';
  static readonly HAVE_ID = 'have.id';
  static readonly SHOULD_EXIST = 'exist';
  static readonly INVOKE_TEXT = 'text';

  // Cypress Custom Selectors
  static readonly HORIZONTAL_FORWARD = 'left-to-right';
  static readonly HORIZONTAL_REVERSE = 'right-to-left';
  static readonly LEFT = 'left';
  static readonly RIGHT = 'right';

  // Plot Type IDs
  static readonly BAR_ID = 'bar';
<<<<<<< HEAD
  static readonly HISTOGRAM_ID = 'hist';
  static readonly LINE_ID = 'line';
=======
  static readonly HEATMAP_ID = 'heatmap';
  static readonly HISTOGRAM_ID = 'hist';
  static readonly LINE_ID = 'line';

>>>>>>> 30ccbfd9

  // Maidr IDs
  static readonly MAIDR_NOTIFICATION_CONTAINER = 'maidr-notification-container-';
  static readonly MAIDR_INFO_CONTAINER = 'maidr-info-container-';
  static readonly BRAILLE_TEXTAREA = 'maidr-braille-textarea-';

  // Maidr Keys
  static readonly TAB_KEY = 'Tab';
  static readonly LEFT_ARROW_KEY = 'ArrowLeft';
  static readonly RIGHT_ARROW_KEY = 'ArrowRight';
  static readonly UP_ARROW_KEY = 'ArrowUp';
  static readonly DOWN_ARROW_KEY = 'ArrowDown';
  static readonly BRAILLE_KEY = 'b';
  static readonly TEXT_KEY = 't';
  static readonly SOUND_KEY = 's';
  static readonly SPACE_KEY = ' ';
  static readonly PERIOD_KEY = '.';
  static readonly COMMA_KEY = ',';
  static readonly SLASH_KEY = '/';
  static readonly META_KEY = 'Meta';
  static readonly SHIFT_KEY = 'Shift';

  // Cypress Constants
  static readonly HASH = '#';

  // Instruction text
  static readonly BAR_INSTRUCTION_TEXT = 'This is a maidr plot of type: bar. Use Arrows to navigate data points. Toggle B for Braille, T for Text, S for Sonification, and R for Review mode. Use H for Help.';
  static readonly HISTOGRAM_INSTRUCTION_TEXT = 'This is a maidr plot of type: hist. Use Arrows to navigate data points. Toggle B for Braille, T for Text, S for Sonification, and R for Review mode. Use H for Help.';
<<<<<<< HEAD
=======
  static readonly HEATMAP_INSTRUCTION_TEXT = 'This is a maidr plot of type: heat. Use Arrows to navigate data points. Toggle B for Braille, T for Text, S for Sonification, and R for Review mode. Use H for Help.';
>>>>>>> 30ccbfd9
  static readonly LINE_INSTRUCTION_TEXT = 'This is a maidr plot of type: line. Use Arrows to navigate data points. Toggle B for Braille, T for Text, S for Sonification, and R for Review mode. Use H for Help.';

  // Text Mode - Status messages
  static readonly TEXT_MODE_TERSE = 'Text mode is terse';
  static readonly TEXT_MODE_VERBOSE = 'Text mode is verbose';
  static readonly TEXT_MODE_OFF = 'Text mode is off';

  // Braille Mode - Status messages
  static readonly BRAILLE_INCEPTION = 'No info for braille';
  static readonly BRAILLE_MODE_ON = 'Braille is on';
  static readonly BRAILLE_MODE_OFF = 'Braille is off';

  // Sound Mode - Status messages
  static readonly SOUND_MODE_ON = 'Sound is on';
  static readonly SOUND_MODE_OFF = 'Sound is off';

  // Speed - Status messages
  static readonly SPEED_UP = 'Speed up';
  static readonly SPEED_DOWN = 'Speed down';
  static readonly SPEED_RESET = 'Reset speed';

  // Time constants
  static readonly ONE_SECOND = 1000;
  static readonly HALF_SECOND = 500;
  static readonly ONE_MILLISECOND = 100;
}<|MERGE_RESOLUTION|>--- conflicted
+++ resolved
@@ -20,15 +20,9 @@
 
   // Plot Type IDs
   static readonly BAR_ID = 'bar';
-<<<<<<< HEAD
-  static readonly HISTOGRAM_ID = 'hist';
-  static readonly LINE_ID = 'line';
-=======
   static readonly HEATMAP_ID = 'heatmap';
   static readonly HISTOGRAM_ID = 'hist';
   static readonly LINE_ID = 'line';
-
->>>>>>> 30ccbfd9
 
   // Maidr IDs
   static readonly MAIDR_NOTIFICATION_CONTAINER = 'maidr-notification-container-';
@@ -57,10 +51,7 @@
   // Instruction text
   static readonly BAR_INSTRUCTION_TEXT = 'This is a maidr plot of type: bar. Use Arrows to navigate data points. Toggle B for Braille, T for Text, S for Sonification, and R for Review mode. Use H for Help.';
   static readonly HISTOGRAM_INSTRUCTION_TEXT = 'This is a maidr plot of type: hist. Use Arrows to navigate data points. Toggle B for Braille, T for Text, S for Sonification, and R for Review mode. Use H for Help.';
-<<<<<<< HEAD
-=======
   static readonly HEATMAP_INSTRUCTION_TEXT = 'This is a maidr plot of type: heat. Use Arrows to navigate data points. Toggle B for Braille, T for Text, S for Sonification, and R for Review mode. Use H for Help.';
->>>>>>> 30ccbfd9
   static readonly LINE_INSTRUCTION_TEXT = 'This is a maidr plot of type: line. Use Arrows to navigate data points. Toggle B for Braille, T for Text, S for Sonification, and R for Review mode. Use H for Help.';
 
   // Text Mode - Status messages
