import type { Maidr } from '@type/maidr';
import { TestConstants } from '../../util/constant';
import * as helper from '../../util/helper';
import 'cypress-real-events/support';

describe('Bar Plot', () => {
  let maidrData: Maidr;

  before(() => {
    // Visit the file and extract the maidr data before all tests
    cy.visit('examples/barplot.html');
    cy.window().then((window) => {
      maidrData = window.maidr;
    });
  });

  beforeEach(() => {
    // Visit the file before each test
    cy.visit('examples/barplot.html');
  });

  it('should load the barplot with maidr data', () => {
    helper.verifyPlotLoaded(TestConstants.BAR_ID);
  });

  it('should activate maidr on click', () => {
    helper.verifyMaidrActivated(TestConstants.BAR_ID);
  });

  it('should display instruction text', () => {
    cy.get(TestConstants.HASH + TestConstants.BAR_ID).click();
    cy.get(`#${TestConstants.MAIDR_NOTIFICATION_CONTAINER + TestConstants.BAR_ID} ${TestConstants.PARAGRAPH}`)
      .invoke('text')
      .then((text) => {
        const normalizedText = text.replace(/\s+/g, ' ').trim();
        expect(normalizedText).to.equal(TestConstants.BAR_INSTRUCTION_TEXT);
      });
  });

  it('should be able to move from left to right', () => {
    helper.verifyHorizontalMovement(maidrData, TestConstants.BAR_ID, TestConstants.HORIZONTAL_FORWARD);
  });

  it('should be able to move from right to left', () => {
    // Move to right extreme point
<<<<<<< HEAD
    helper.verifyExtremePoint(TestConstants.LINE_ID, TestConstants.RIGHT);
=======
    helper.verifyExtremePoint(TestConstants.BAR_ID, TestConstants.RIGHT);
>>>>>>> 30ccbfd9
    helper.verifyHorizontalMovement(maidrData, TestConstants.BAR_ID, TestConstants.HORIZONTAL_REVERSE);
  });

  it('toggle text mode', () => {
    helper.verifyToggleTextMode(TestConstants.BAR_ID);
  });

  it('toggle braille mode', () => {
    helper.verifyToggleBrailleMode(TestConstants.BAR_ID);
  });

  it('toggle sonification', () => {
    helper.verifyToggleSonification(TestConstants.BAR_ID);
  });

  it('should be able to increase speed', () => {
    helper.verifyIncreaseSpeed(TestConstants.BAR_ID);
  });

  it('should be able to decrease speed', () => {
    helper.verifyDecreaseSpeed(TestConstants.BAR_ID);
  });

  it('should be able to reset speed', () => {
    helper.verifyResetSpeed(TestConstants.BAR_ID);
  });

  it('should play left extreme point', () => {
    helper.verifyExtremePoint(TestConstants.BAR_ID, TestConstants.LEFT);
  });

  it('should play right extreme point', () => {
    helper.verifyExtremePoint(TestConstants.BAR_ID, TestConstants.RIGHT);
  });

  it('should replay the same point', () => {
    helper.verifyReplaySamePoint(TestConstants.BAR_ID);
  });

  it('Braille Navigation - left to right', () => {
    helper.verifyBrailleNavigationForward(maidrData, TestConstants.BAR_ID);
  });

  it('Braille Navigation - right to left', () => {
<<<<<<< HEAD
    helper.verifyExtremePoint(TestConstants.LINE_ID, TestConstants.RIGHT);
=======
    helper.verifyExtremePoint(TestConstants.BAR_ID, TestConstants.RIGHT);
>>>>>>> 30ccbfd9
    helper.verifyBrailleNavigationReverse(maidrData, TestConstants.BAR_ID);
  });

  it('Autoplay - left to right', () => {
    helper.verifyAutoplay(maidrData, TestConstants.BAR_ID, TestConstants.HORIZONTAL_FORWARD);
  });

  it('Autoplay - right to left', () => {
<<<<<<< HEAD
    helper.verifyExtremePoint(TestConstants.LINE_ID, TestConstants.RIGHT);
=======
    helper.verifyExtremePoint(TestConstants.BAR_ID, TestConstants.RIGHT);
>>>>>>> 30ccbfd9
    helper.verifyAutoplay(maidrData, TestConstants.BAR_ID, TestConstants.HORIZONTAL_REVERSE);
  });
});<|MERGE_RESOLUTION|>--- conflicted
+++ resolved
@@ -43,11 +43,7 @@
 
   it('should be able to move from right to left', () => {
     // Move to right extreme point
-<<<<<<< HEAD
-    helper.verifyExtremePoint(TestConstants.LINE_ID, TestConstants.RIGHT);
-=======
     helper.verifyExtremePoint(TestConstants.BAR_ID, TestConstants.RIGHT);
->>>>>>> 30ccbfd9
     helper.verifyHorizontalMovement(maidrData, TestConstants.BAR_ID, TestConstants.HORIZONTAL_REVERSE);
   });
 
@@ -92,11 +88,7 @@
   });
 
   it('Braille Navigation - right to left', () => {
-<<<<<<< HEAD
-    helper.verifyExtremePoint(TestConstants.LINE_ID, TestConstants.RIGHT);
-=======
     helper.verifyExtremePoint(TestConstants.BAR_ID, TestConstants.RIGHT);
->>>>>>> 30ccbfd9
     helper.verifyBrailleNavigationReverse(maidrData, TestConstants.BAR_ID);
   });
 
@@ -105,11 +97,7 @@
   });
 
   it('Autoplay - right to left', () => {
-<<<<<<< HEAD
-    helper.verifyExtremePoint(TestConstants.LINE_ID, TestConstants.RIGHT);
-=======
     helper.verifyExtremePoint(TestConstants.BAR_ID, TestConstants.RIGHT);
->>>>>>> 30ccbfd9
     helper.verifyAutoplay(maidrData, TestConstants.BAR_ID, TestConstants.HORIZONTAL_REVERSE);
   });
 });