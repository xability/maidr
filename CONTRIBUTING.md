--- conflicted
+++ resolved
@@ -124,13 +124,7 @@
 We use Playwright for end-to-end testing. Please refer to the [documentation](https://playwright.dev/docs/intro) if you are new to Playwright.
 
 1. Use `npm run e2e` to run the end-to-end tests
-<<<<<<< HEAD
-
 2. Use `npm run e2e:ui` to run tests with UI mode
-
-=======
-2. Use `npm run e2e:ui` to run tests with UI mode
->>>>>>> a1769963
 3. Use `npm run e2e:debug` to debug tests
 
 ### Committing Your Changes
