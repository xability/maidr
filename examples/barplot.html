--- conflicted
+++ resolved
@@ -1,481 +1,1063 @@
 <!doctype html>
 <html lang="en">
   <head>
-<<<<<<< HEAD
     <meta charset="UTF-8" />
     <title>maidr Example</title>
     <script src="../dist/maidr.js"></script>
-=======
-    <meta charset="utf-8" />
->>>>>>> a1769963
   </head>
 
   <body>
-    <div>
-      <link rel="stylesheet" href="../src/ui/css/styles.css" />
-      <script type="text/javascript" src="../dist/maidr.js"></script>
-      <div>
-        <svg
-          xmlns:xlink="http://www.w3.org/1999/xlink"
-          xmlns="http://www.w3.org/2000/svg"
-          width="720pt"
-          height="432pt"
-          viewBox="0 0 720 432"
-          version="1.1"
-          maidr-data='{&#10;  "id": "d668a047-e303-4bde-b0ef-8a06b6450d88",&#10;  "subplots": [&#10;    [&#10;      {&#10;        "id": "1b518aa8-e142-42c9-a860-971f901ce652",&#10;        "layers": [&#10;          {&#10;            "id": "aaee61ee-3468-4c78-a7f7-3ef51a861123",&#10;            "type": "bar",&#10;            "title": "The Number of Tips by Day",&#10;            "axes": {&#10;              "x": "Day",&#10;              "y": "Count"&#10;            },&#10;            "data": [&#10;              {&#10;                "x": "Sat",&#10;                "y": 87.0&#10;              },&#10;              {&#10;                "x": "Sun",&#10;                "y": 76.0&#10;              },&#10;              {&#10;                "x": "Thur",&#10;                "y": 62.0&#10;              },&#10;              {&#10;                "x": "Fri",&#10;                "y": 19.0&#10;              }&#10;            ],&#10;            "selectors": "g[maidr=&apos;54c47964-7b1a-4049-9de7-5c1151d66710&apos;] &gt; path"&#10;          }&#10;        ]&#10;      }&#10;    ]&#10;  ]&#10;}'
+    <svg
+      id="bar"
+      xmlns:xlink="http://www.w3.org/1999/xlink"
+      width="720pt"
+      height="432pt"
+      viewBox="0 0 720 432"
+      xmlns="http://www.w3.org/2000/svg"
+      version="1.1"
+      maidr-data='{"id":"bar","title":"The Number of Tips by Day","subplots":[[{"layers":[{"id":"0","type":"bar","selectors":"path[clip-path=\"url(#p0f12ed050e)\"]","axes":{"x":"Day","y":"Count"},"data":[{"x":"Sat","y":87},{"x":"Sun","y":76},{"x":"Thur","y":62},{"x":"Fri","y":19}]}]}]]}'
+    >
+      <metadata>
+        <rdf:RDF
+          xmlns:dc="http://purl.org/dc/elements/1.1/"
+          xmlns:cc="http://creativecommons.org/ns#"
+          xmlns:rdf="http://www.w3.org/1999/02/22-rdf-syntax-ns#"
         >
-          <metadata>
-            <rdf:RDF
-              xmlns:dc="http://purl.org/dc/elements/1.1/"
-              xmlns:cc="http://creativecommons.org/ns#"
-              xmlns:rdf="http://www.w3.org/1999/02/22-rdf-syntax-ns#"
-            >
-              <cc:Work>
-                <dc:type rdf:resource="http://purl.org/dc/dcmitype/StillImage" />
-                <dc:date>2025-09-28T19:06:32.374819</dc:date>
-                <dc:format>image/svg+xml</dc:format>
-                <dc:creator>
-                  <cc:Agent>
-                    <dc:title>Matplotlib v3.9.4, https://matplotlib.org/</dc:title>
-                  </cc:Agent>
-                </dc:creator>
-              </cc:Work>
-            </rdf:RDF>
-          </metadata>
-          <defs>
-            <style type="text/css">
-              * {
-                stroke-linejoin: round;
-                stroke-linecap: butt;
-              }
-            </style>
-          </defs>
-          <g id="figure_1">
-            <g id="maidr-b5bd0f3d-b7a8-47ba-b9c1-ceaefa8b614b">
-              <path d="M 0 432  L 720 432  L 720 0  L 0 0  z " style="fill: #ffffff" />
-            </g>
-            <g id="axes_1">
-              <g id="maidr-70df7a8d-1189-4a67-8a64-d8d1ff867262">
-                <path d="M 90 384.48  L 648 384.48  L 648 51.84  L 90 51.84  z " style="fill: #ffffff" />
-              </g>
-              <g id="maidr-b3fecabf-ab84-4b4c-8b8d-5acbde103c60" maidr="54c47964-7b1a-4049-9de7-5c1151d66710">
-                <path
-                  d="M 115.363636 384.48  L 222.157895 384.48  L 222.157895 67.68  L 115.363636 67.68  z "
-                  clip-path="url(#p3023e4dd28)"
-                  style="fill: #87ceeb"
-                />
-              </g>
-              <g id="maidr-89edd1d3-1338-44a5-9c2a-f6f001fb0db2" maidr="54c47964-7b1a-4049-9de7-5c1151d66710">
-                <path
-                  d="M 248.856459 384.48  L 355.650718 384.48  L 355.650718 107.735172  L 248.856459 107.735172  z "
-                  clip-path="url(#p3023e4dd28)"
-                  style="fill: #87ceeb"
-                />
-              </g>
-              <g id="maidr-8db84a51-8987-45f6-a69b-22cfcac4a837" maidr="54c47964-7b1a-4049-9de7-5c1151d66710">
-                <path
-                  d="M 382.349282 384.48  L 489.143541 384.48  L 489.143541 158.714483  L 382.349282 158.714483  z "
-                  clip-path="url(#p3023e4dd28)"
-                  style="fill: #87ceeb"
-                />
-              </g>
-              <g id="maidr-b23c6f2c-966d-4668-a771-ce4d784a21b9" maidr="54c47964-7b1a-4049-9de7-5c1151d66710">
-                <path
-                  d="M 515.842105 384.48  L 622.636364 384.48  L 622.636364 315.293793  L 515.842105 315.293793  z "
-                  clip-path="url(#p3023e4dd28)"
-                  style="fill: #87ceeb"
-                />
-              </g>
-              <g id="matplotlib.axis_1">
-                <g id="xtick_1">
-                  <g id="maidr-d3e3e533-6b76-485c-922c-d103bfb95420">
-                    <defs>
-                      <path id="m3352487eff" d="M 0 0  L 0 3.5  " style="stroke: #000000; stroke-width: 0.8" />
-                    </defs>
-                    <g>
-                      <use
-                        xlink:href="#m3352487eff"
-                        x="168.760766"
-                        y="384.48"
-                        style="stroke: #000000; stroke-width: 0.8"
-                      />
-                    </g>
-                  </g>
-                  <g id="text_1">
-                    <!-- Sat -->
-                    <g transform="translate(160.562328 399.078438) scale(0.1 -0.1)">
-                      <defs>
-                        <path
-                          id="DejaVuSans-53"
-                          d="M 3425 4513  L 3425 3897  Q 3066 4069 2747 4153  Q 2428 4238 2131 4238  Q 1616 4238 1336 4038  Q 1056 3838 1056 3469  Q 1056 3159 1242 3001  Q 1428 2844 1947 2747  L 2328 2669  Q 3034 2534 3370 2195  Q 3706 1856 3706 1288  Q 3706 609 3251 259  Q 2797 -91 1919 -91  Q 1588 -91 1214 -16  Q 841 59 441 206  L 441 856  Q 825 641 1194 531  Q 1563 422 1919 422  Q 2459 422 2753 634  Q 3047 847 3047 1241  Q 3047 1584 2836 1778  Q 2625 1972 2144 2069  L 1759 2144  Q 1053 2284 737 2584  Q 422 2884 422 3419  Q 422 4038 858 4394  Q 1294 4750 2059 4750  Q 2388 4750 2728 4690  Q 3069 4631 3425 4513  z "
-                          transform="scale(0.015625)"
-                        />
-                        <path
-                          id="DejaVuSans-61"
-                          d="M 2194 1759  Q 1497 1759 1228 1600  Q 959 1441 959 1056  Q 959 750 1161 570  Q 1363 391 1709 391  Q 2188 391 2477 730  Q 2766 1069 2766 1631  L 2766 1759  L 2194 1759  z M 3341 1997  L 3341 0  L 2766 0  L 2766 531  Q 2569 213 2275 61  Q 1981 -91 1556 -91  Q 1019 -91 701 211  Q 384 513 384 1019  Q 384 1609 779 1909  Q 1175 2209 1959 2209  L 2766 2209  L 2766 2266  Q 2766 2663 2505 2880  Q 2244 3097 1772 3097  Q 1472 3097 1187 3025  Q 903 2953 641 2809  L 641 3341  Q 956 3463 1253 3523  Q 1550 3584 1831 3584  Q 2591 3584 2966 3190  Q 3341 2797 3341 1997  z "
-                          transform="scale(0.015625)"
-                        />
-                        <path
-                          id="DejaVuSans-74"
-                          d="M 1172 4494  L 1172 3500  L 2356 3500  L 2356 3053  L 1172 3053  L 1172 1153  Q 1172 725 1289 603  Q 1406 481 1766 481  L 2356 481  L 2356 0  L 1766 0  Q 1100 0 847 248  Q 594 497 594 1153  L 594 3053  L 172 3053  L 172 3500  L 594 3500  L 594 4494  L 1172 4494  z "
-                          transform="scale(0.015625)"
-                        />
-                      </defs>
-                      <use xlink:href="#DejaVuSans-53" />
-                      <use xlink:href="#DejaVuSans-61" x="63.476562" />
-                      <use xlink:href="#DejaVuSans-74" x="124.755859" />
-                    </g>
-                  </g>
-                </g>
-                <g id="xtick_2">
-                  <g id="maidr-e0ab0fcd-d544-433e-9446-84b9a9452b10">
-                    <g>
-                      <use
-                        xlink:href="#m3352487eff"
-                        x="302.253589"
-                        y="384.48"
-                        style="stroke: #000000; stroke-width: 0.8"
-                      />
-                    </g>
-                  </g>
-                  <g id="text_2">
-                    <!-- Sun -->
-                    <g transform="translate(292.74187 399.078438) scale(0.1 -0.1)">
-                      <defs>
-                        <path
-                          id="DejaVuSans-75"
-                          d="M 544 1381  L 544 3500  L 1119 3500  L 1119 1403  Q 1119 906 1312 657  Q 1506 409 1894 409  Q 2359 409 2629 706  Q 2900 1003 2900 1516  L 2900 3500  L 3475 3500  L 3475 0  L 2900 0  L 2900 538  Q 2691 219 2414 64  Q 2138 -91 1772 -91  Q 1169 -91 856 284  Q 544 659 544 1381  z M 1991 3584  L 1991 3584  z "
-                          transform="scale(0.015625)"
-                        />
-                        <path
-                          id="DejaVuSans-6e"
-                          d="M 3513 2113  L 3513 0  L 2938 0  L 2938 2094  Q 2938 2591 2744 2837  Q 2550 3084 2163 3084  Q 1697 3084 1428 2787  Q 1159 2491 1159 1978  L 1159 0  L 581 0  L 581 3500  L 1159 3500  L 1159 2956  Q 1366 3272 1645 3428  Q 1925 3584 2291 3584  Q 2894 3584 3203 3211  Q 3513 2838 3513 2113  z "
-                          transform="scale(0.015625)"
-                        />
-                      </defs>
-                      <use xlink:href="#DejaVuSans-53" />
-                      <use xlink:href="#DejaVuSans-75" x="63.476562" />
-                      <use xlink:href="#DejaVuSans-6e" x="126.855469" />
-                    </g>
-                  </g>
-                </g>
-                <g id="xtick_3">
-                  <g id="maidr-98c87071-38b9-4de3-bf52-3f9fe784152f">
-                    <g>
-                      <use
-                        xlink:href="#m3352487eff"
-                        x="435.746411"
-                        y="384.48"
-                        style="stroke: #000000; stroke-width: 0.8"
-                      />
-                    </g>
-                  </g>
-                  <g id="text_3">
-                    <!-- Thur -->
-                    <g transform="translate(424.299536 399.078438) scale(0.1 -0.1)">
-                      <defs>
-                        <path
-                          id="DejaVuSans-54"
-                          d="M -19 4666  L 3928 4666  L 3928 4134  L 2272 4134  L 2272 0  L 1638 0  L 1638 4134  L -19 4134  L -19 4666  z "
-                          transform="scale(0.015625)"
-                        />
-                        <path
-                          id="DejaVuSans-68"
-                          d="M 3513 2113  L 3513 0  L 2938 0  L 2938 2094  Q 2938 2591 2744 2837  Q 2550 3084 2163 3084  Q 1697 3084 1428 2787  Q 1159 2491 1159 1978  L 1159 0  L 581 0  L 581 4863  L 1159 4863  L 1159 2956  Q 1366 3272 1645 3428  Q 1925 3584 2291 3584  Q 2894 3584 3203 3211  Q 3513 2838 3513 2113  z "
-                          transform="scale(0.015625)"
-                        />
-                        <path
-                          id="DejaVuSans-72"
-                          d="M 2631 2963  Q 2534 3019 2420 3045  Q 2306 3072 2169 3072  Q 1681 3072 1420 2755  Q 1159 2438 1159 1844  L 1159 0  L 581 0  L 581 3500  L 1159 3500  L 1159 2956  Q 1341 3275 1631 3429  Q 1922 3584 2338 3584  Q 2397 3584 2469 3576  Q 2541 3569 2628 3553  L 2631 2963  z "
-                          transform="scale(0.015625)"
-                        />
-                      </defs>
-                      <use xlink:href="#DejaVuSans-54" />
-                      <use xlink:href="#DejaVuSans-68" x="61.083984" />
-                      <use xlink:href="#DejaVuSans-75" x="124.462891" />
-                      <use xlink:href="#DejaVuSans-72" x="187.841797" />
-                    </g>
-                  </g>
-                </g>
-                <g id="xtick_4">
-                  <g id="maidr-6af0c8cd-fbc3-4959-ab47-af5ede4564a9">
-                    <g>
-                      <use
-                        xlink:href="#m3352487eff"
-                        x="569.239234"
-                        y="384.48"
-                        style="stroke: #000000; stroke-width: 0.8"
-                      />
-                    </g>
-                  </g>
-                  <g id="text_4">
-                    <!-- Fri -->
-                    <g transform="translate(563.281422 399.078438) scale(0.1 -0.1)">
-                      <defs>
-                        <path
-                          id="DejaVuSans-46"
-                          d="M 628 4666  L 3309 4666  L 3309 4134  L 1259 4134  L 1259 2759  L 3109 2759  L 3109 2228  L 1259 2228  L 1259 0  L 628 0  L 628 4666  z "
-                          transform="scale(0.015625)"
-                        />
-                        <path
-                          id="DejaVuSans-69"
-                          d="M 603 3500  L 1178 3500  L 1178 0  L 603 0  L 603 3500  z M 603 4863  L 1178 4863  L 1178 4134  L 603 4134  L 603 4863  z "
-                          transform="scale(0.015625)"
-                        />
-                      </defs>
-                      <use xlink:href="#DejaVuSans-46" />
-                      <use xlink:href="#DejaVuSans-72" x="50.269531" />
-                      <use xlink:href="#DejaVuSans-69" x="91.382812" />
-                    </g>
-                  </g>
-                </g>
-                <g id="text_5">
-                  <!-- Day -->
-                  <g transform="translate(359.126562 412.756563) scale(0.1 -0.1)">
-                    <defs>
-                      <path
-                        id="DejaVuSans-44"
-                        d="M 1259 4147  L 1259 519  L 2022 519  Q 2988 519 3436 956  Q 3884 1394 3884 2338  Q 3884 3275 3436 3711  Q 2988 4147 2022 4147  L 1259 4147  z M 628 4666  L 1925 4666  Q 3281 4666 3915 4102  Q 4550 3538 4550 2338  Q 4550 1131 3912 565  Q 3275 0 1925 0  L 628 0  L 628 4666  z "
-                        transform="scale(0.015625)"
-                      />
-                      <path
-                        id="DejaVuSans-79"
-                        d="M 2059 -325  Q 1816 -950 1584 -1140  Q 1353 -1331 966 -1331  L 506 -1331  L 506 -850  L 844 -850  Q 1081 -850 1212 -737  Q 1344 -625 1503 -206  L 1606 56  L 191 3500  L 800 3500  L 1894 763  L 2988 3500  L 3597 3500  L 2059 -325  z "
-                        transform="scale(0.015625)"
-                      />
-                    </defs>
-                    <use xlink:href="#DejaVuSans-44" />
-                    <use xlink:href="#DejaVuSans-61" x="77.001953" />
-                    <use xlink:href="#DejaVuSans-79" x="138.28125" />
-                  </g>
-                </g>
-              </g>
-              <g id="matplotlib.axis_2">
-                <g id="ytick_1">
-                  <g id="maidr-99d1a3e7-3fce-4928-b3fd-d81203984cb0">
-                    <defs>
-                      <path id="m2246d5a2f9" d="M 0 0  L -3.5 0  " style="stroke: #000000; stroke-width: 0.8" />
-                    </defs>
-                    <g>
-                      <use xlink:href="#m2246d5a2f9" x="90" y="384.48" style="stroke: #000000; stroke-width: 0.8" />
-                    </g>
-                  </g>
-                  <g id="text_6">
-                    <!-- 0 -->
-                    <g transform="translate(76.6375 388.279219) scale(0.1 -0.1)">
-                      <defs>
-                        <path
-                          id="DejaVuSans-30"
-                          d="M 2034 4250  Q 1547 4250 1301 3770  Q 1056 3291 1056 2328  Q 1056 1369 1301 889  Q 1547 409 2034 409  Q 2525 409 2770 889  Q 3016 1369 3016 2328  Q 3016 3291 2770 3770  Q 2525 4250 2034 4250  z M 2034 4750  Q 2819 4750 3233 4129  Q 3647 3509 3647 2328  Q 3647 1150 3233 529  Q 2819 -91 2034 -91  Q 1250 -91 836 529  Q 422 1150 422 2328  Q 422 3509 836 4129  Q 1250 4750 2034 4750  z "
-                          transform="scale(0.015625)"
-                        />
-                      </defs>
-                      <use xlink:href="#DejaVuSans-30" />
-                    </g>
-                  </g>
-                </g>
-                <g id="ytick_2">
-                  <g id="maidr-ef95a609-bd2b-4fd8-8d6c-264433003491">
-                    <g>
-                      <use xlink:href="#m2246d5a2f9" x="90" y="311.652414" style="stroke: #000000; stroke-width: 0.8" />
-                    </g>
-                  </g>
-                  <g id="text_7">
-                    <!-- 20 -->
-                    <g transform="translate(70.275 315.451633) scale(0.1 -0.1)">
-                      <defs>
-                        <path
-                          id="DejaVuSans-32"
-                          d="M 1228 531  L 3431 531  L 3431 0  L 469 0  L 469 531  Q 828 903 1448 1529  Q 2069 2156 2228 2338  Q 2531 2678 2651 2914  Q 2772 3150 2772 3378  Q 2772 3750 2511 3984  Q 2250 4219 1831 4219  Q 1534 4219 1204 4116  Q 875 4013 500 3803  L 500 4441  Q 881 4594 1212 4672  Q 1544 4750 1819 4750  Q 2544 4750 2975 4387  Q 3406 4025 3406 3419  Q 3406 3131 3298 2873  Q 3191 2616 2906 2266  Q 2828 2175 2409 1742  Q 1991 1309 1228 531  z "
-                          transform="scale(0.015625)"
-                        />
-                      </defs>
-                      <use xlink:href="#DejaVuSans-32" />
-                      <use xlink:href="#DejaVuSans-30" x="63.623047" />
-                    </g>
-                  </g>
-                </g>
-                <g id="ytick_3">
-                  <g id="maidr-cdf3ad7f-77b8-4da1-a178-fbefdd9a0709">
-                    <g>
-                      <use xlink:href="#m2246d5a2f9" x="90" y="238.824828" style="stroke: #000000; stroke-width: 0.8" />
-                    </g>
-                  </g>
-                  <g id="text_8">
-                    <!-- 40 -->
-                    <g transform="translate(70.275 242.624046) scale(0.1 -0.1)">
-                      <defs>
-                        <path
-                          id="DejaVuSans-34"
-                          d="M 2419 4116  L 825 1625  L 2419 1625  L 2419 4116  z M 2253 4666  L 3047 4666  L 3047 1625  L 3713 1625  L 3713 1100  L 3047 1100  L 3047 0  L 2419 0  L 2419 1100  L 313 1100  L 313 1709  L 2253 4666  z "
-                          transform="scale(0.015625)"
-                        />
-                      </defs>
-                      <use xlink:href="#DejaVuSans-34" />
-                      <use xlink:href="#DejaVuSans-30" x="63.623047" />
-                    </g>
-                  </g>
-                </g>
-                <g id="ytick_4">
-                  <g id="maidr-4b996a5c-7175-430c-925e-7e91e82f9bfa">
-                    <g>
-                      <use xlink:href="#m2246d5a2f9" x="90" y="165.997241" style="stroke: #000000; stroke-width: 0.8" />
-                    </g>
-                  </g>
-                  <g id="text_9">
-                    <!-- 60 -->
-                    <g transform="translate(70.275 169.79646) scale(0.1 -0.1)">
-                      <defs>
-                        <path
-                          id="DejaVuSans-36"
-                          d="M 2113 2584  Q 1688 2584 1439 2293  Q 1191 2003 1191 1497  Q 1191 994 1439 701  Q 1688 409 2113 409  Q 2538 409 2786 701  Q 3034 994 3034 1497  Q 3034 2003 2786 2293  Q 2538 2584 2113 2584  z M 3366 4563  L 3366 3988  Q 3128 4100 2886 4159  Q 2644 4219 2406 4219  Q 1781 4219 1451 3797  Q 1122 3375 1075 2522  Q 1259 2794 1537 2939  Q 1816 3084 2150 3084  Q 2853 3084 3261 2657  Q 3669 2231 3669 1497  Q 3669 778 3244 343  Q 2819 -91 2113 -91  Q 1303 -91 875 529  Q 447 1150 447 2328  Q 447 3434 972 4092  Q 1497 4750 2381 4750  Q 2619 4750 2861 4703  Q 3103 4656 3366 4563  z "
-                          transform="scale(0.015625)"
-                        />
-                      </defs>
-                      <use xlink:href="#DejaVuSans-36" />
-                      <use xlink:href="#DejaVuSans-30" x="63.623047" />
-                    </g>
-                  </g>
-                </g>
-                <g id="ytick_5">
-                  <g id="maidr-a783113f-a19c-4577-8e16-87dd599b2896">
-                    <g>
-                      <use xlink:href="#m2246d5a2f9" x="90" y="93.169655" style="stroke: #000000; stroke-width: 0.8" />
-                    </g>
-                  </g>
-                  <g id="text_10">
-                    <!-- 80 -->
-                    <g transform="translate(70.275 96.968874) scale(0.1 -0.1)">
-                      <defs>
-                        <path
-                          id="DejaVuSans-38"
-                          d="M 2034 2216  Q 1584 2216 1326 1975  Q 1069 1734 1069 1313  Q 1069 891 1326 650  Q 1584 409 2034 409  Q 2484 409 2743 651  Q 3003 894 3003 1313  Q 3003 1734 2745 1975  Q 2488 2216 2034 2216  z M 1403 2484  Q 997 2584 770 2862  Q 544 3141 544 3541  Q 544 4100 942 4425  Q 1341 4750 2034 4750  Q 2731 4750 3128 4425  Q 3525 4100 3525 3541  Q 3525 3141 3298 2862  Q 3072 2584 2669 2484  Q 3125 2378 3379 2068  Q 3634 1759 3634 1313  Q 3634 634 3220 271  Q 2806 -91 2034 -91  Q 1263 -91 848 271  Q 434 634 434 1313  Q 434 1759 690 2068  Q 947 2378 1403 2484  z M 1172 3481  Q 1172 3119 1398 2916  Q 1625 2713 2034 2713  Q 2441 2713 2670 2916  Q 2900 3119 2900 3481  Q 2900 3844 2670 4047  Q 2441 4250 2034 4250  Q 1625 4250 1398 4047  Q 1172 3844 1172 3481  z "
-                          transform="scale(0.015625)"
-                        />
-                      </defs>
-                      <use xlink:href="#DejaVuSans-38" />
-                      <use xlink:href="#DejaVuSans-30" x="63.623047" />
-                    </g>
-                  </g>
-                </g>
-                <g id="text_11">
-                  <!-- Count -->
-                  <g transform="translate(64.195312 233.008437) rotate(-90) scale(0.1 -0.1)">
-                    <defs>
-                      <path
-                        id="DejaVuSans-43"
-                        d="M 4122 4306  L 4122 3641  Q 3803 3938 3442 4084  Q 3081 4231 2675 4231  Q 1875 4231 1450 3742  Q 1025 3253 1025 2328  Q 1025 1406 1450 917  Q 1875 428 2675 428  Q 3081 428 3442 575  Q 3803 722 4122 1019  L 4122 359  Q 3791 134 3420 21  Q 3050 -91 2638 -91  Q 1578 -91 968 557  Q 359 1206 359 2328  Q 359 3453 968 4101  Q 1578 4750 2638 4750  Q 3056 4750 3426 4639  Q 3797 4528 4122 4306  z "
-                        transform="scale(0.015625)"
-                      />
-                      <path
-                        id="DejaVuSans-6f"
-                        d="M 1959 3097  Q 1497 3097 1228 2736  Q 959 2375 959 1747  Q 959 1119 1226 758  Q 1494 397 1959 397  Q 2419 397 2687 759  Q 2956 1122 2956 1747  Q 2956 2369 2687 2733  Q 2419 3097 1959 3097  z M 1959 3584  Q 2709 3584 3137 3096  Q 3566 2609 3566 1747  Q 3566 888 3137 398  Q 2709 -91 1959 -91  Q 1206 -91 779 398  Q 353 888 353 1747  Q 353 2609 779 3096  Q 1206 3584 1959 3584  z "
-                        transform="scale(0.015625)"
-                      />
-                    </defs>
-                    <use xlink:href="#DejaVuSans-43" />
-                    <use xlink:href="#DejaVuSans-6f" x="69.824219" />
-                    <use xlink:href="#DejaVuSans-75" x="131.005859" />
-                    <use xlink:href="#DejaVuSans-6e" x="194.384766" />
-                    <use xlink:href="#DejaVuSans-74" x="257.763672" />
-                  </g>
-                </g>
-              </g>
-              <g id="maidr-0f5046fe-be3b-42de-87d2-78f7ce29f330">
-                <path
-                  d="M 90 384.48  L 90 51.84  "
-                  style="fill: none; stroke: #000000; stroke-width: 0.8; stroke-linejoin: miter; stroke-linecap: square"
-                />
-              </g>
-              <g id="maidr-e8e2bd40-f08f-4b0e-8f21-70350b71710f">
-                <path
-                  d="M 648 384.48  L 648 51.84  "
-                  style="fill: none; stroke: #000000; stroke-width: 0.8; stroke-linejoin: miter; stroke-linecap: square"
-                />
-              </g>
-              <g id="maidr-1bbcfe2b-52cb-4f5b-8a79-01da07beaaba">
-                <path
-                  d="M 90 384.48  L 648 384.48  "
-                  style="fill: none; stroke: #000000; stroke-width: 0.8; stroke-linejoin: miter; stroke-linecap: square"
-                />
-              </g>
-              <g id="maidr-1361f45f-2776-44ca-ba1d-381a27668586">
-                <path
-                  d="M 90 51.84  L 648 51.84  "
-                  style="fill: none; stroke: #000000; stroke-width: 0.8; stroke-linejoin: miter; stroke-linecap: square"
-                />
-              </g>
-              <g id="text_12">
-                <!-- The Number of Tips by Day -->
-                <g transform="translate(287.132812 45.84) scale(0.12 -0.12)">
+          <cc:Work>
+            <dc:type rdf:resource="http://purl.org/dc/dcmitype/StillImage" />
+            <dc:date>2024-01-18T11:51:31.025970</dc:date>
+            <dc:format>image/svg+xml</dc:format>
+            <dc:creator>
+              <cc:Agent>
+                <dc:title>Matplotlib v3.8.2, https://matplotlib.org/</dc:title>
+              </cc:Agent>
+            </dc:creator>
+          </cc:Work>
+        </rdf:RDF>
+      </metadata>
+      <defs>
+        <style type="text/css">
+          * {
+            stroke-linejoin: round;
+            stroke-linecap: butt;
+          }
+        </style>
+      </defs>
+      <g id="figure_1">
+        <g id="patch_1">
+          <path
+            d="M 0 432
+            L 720 432
+            L 720 0
+            L 0 0
+            z
+            "
+            style="fill: #ffffff"
+          />
+        </g>
+        <g id="axes_1">
+          <g id="patch_2">
+            <path
+              d="M 90 384.48
+              L 648 384.48
+              L 648 51.84
+              L 90 51.84
+              z
+              "
+              style="fill: #ffffff"
+            />
+          </g>
+          <g id="patch_3">
+            <path
+              d="M 115.363636 384.48
+              L 222.157895 384.48
+              L 222.157895 67.68
+              L 115.363636 67.68
+              z
+              "
+              clip-path="url(#p0f12ed050e)"
+              style="fill: #87ceeb"
+            />
+          </g>
+          <g id="patch_4">
+            <path
+              d="M 248.856459 384.48
+              L 355.650718 384.48
+              L 355.650718 107.735172
+              L 248.856459 107.735172
+              z
+              "
+              clip-path="url(#p0f12ed050e)"
+              style="fill: #87ceeb"
+            />
+          </g>
+          <g id="patch_5">
+            <path
+              d="M 382.349282 384.48
+              L 489.143541 384.48
+              L 489.143541 158.714483
+              L 382.349282 158.714483
+              z
+              "
+              clip-path="url(#p0f12ed050e)"
+              style="fill: #87ceeb"
+            />
+          </g>
+          <g id="patch_6">
+            <path
+              d="M 515.842105 384.48
+              L 622.636364 384.48
+              L 622.636364 315.293793
+              L 515.842105 315.293793
+              z
+              "
+              clip-path="url(#p0f12ed050e)"
+              style="fill: #87ceeb"
+            />
+          </g>
+          <g id="matplotlib.axis_1">
+            <g id="xtick_1">
+              <g id="line2d_1">
+                <defs>
+                  <path
+                    id="m8431198d92"
+                    d="M 0 0
+                    L 0 3.5
+                    "
+                    style="stroke: #000000; stroke-width: 0.8"
+                  />
+                </defs>
+                <g>
+                  <use xlink:href="#m8431198d92" x="168.760766" y="384.48" style="stroke: #000000; stroke-width: 0.8" />
+                </g>
+              </g>
+              <g id="text_1">
+                <!-- Sat -->
+                <g transform="translate(160.562328 399.078438) scale(0.1 -0.1)">
                   <defs>
                     <path
-                      id="DejaVuSans-65"
-                      d="M 3597 1894  L 3597 1613  L 953 1613  Q 991 1019 1311 708  Q 1631 397 2203 397  Q 2534 397 2845 478  Q 3156 559 3463 722  L 3463 178  Q 3153 47 2828 -22  Q 2503 -91 2169 -91  Q 1331 -91 842 396  Q 353 884 353 1716  Q 353 2575 817 3079  Q 1281 3584 2069 3584  Q 2775 3584 3186 3129  Q 3597 2675 3597 1894  z M 3022 2063  Q 3016 2534 2758 2815  Q 2500 3097 2075 3097  Q 1594 3097 1305 2825  Q 1016 2553 972 2059  L 3022 2063  z "
-                      transform="scale(0.015625)"
-                    />
-                    <path id="DejaVuSans-20" transform="scale(0.015625)" />
-                    <path
-                      id="DejaVuSans-4e"
-                      d="M 628 4666  L 1478 4666  L 3547 763  L 3547 4666  L 4159 4666  L 4159 0  L 3309 0  L 1241 3903  L 1241 0  L 628 0  L 628 4666  z "
-                      transform="scale(0.015625)"
-                    />
-                    <path
-                      id="DejaVuSans-6d"
-                      d="M 3328 2828  Q 3544 3216 3844 3400  Q 4144 3584 4550 3584  Q 5097 3584 5394 3201  Q 5691 2819 5691 2113  L 5691 0  L 5113 0  L 5113 2094  Q 5113 2597 4934 2840  Q 4756 3084 4391 3084  Q 3944 3084 3684 2787  Q 3425 2491 3425 1978  L 3425 0  L 2847 0  L 2847 2094  Q 2847 2600 2669 2842  Q 2491 3084 2119 3084  Q 1678 3084 1418 2786  Q 1159 2488 1159 1978  L 1159 0  L 581 0  L 581 3500  L 1159 3500  L 1159 2956  Q 1356 3278 1631 3431  Q 1906 3584 2284 3584  Q 2666 3584 2933 3390  Q 3200 3197 3328 2828  z "
-                      transform="scale(0.015625)"
-                    />
-                    <path
-                      id="DejaVuSans-62"
-                      d="M 3116 1747  Q 3116 2381 2855 2742  Q 2594 3103 2138 3103  Q 1681 3103 1420 2742  Q 1159 2381 1159 1747  Q 1159 1113 1420 752  Q 1681 391 2138 391  Q 2594 391 2855 752  Q 3116 1113 3116 1747  z M 1159 2969  Q 1341 3281 1617 3432  Q 1894 3584 2278 3584  Q 2916 3584 3314 3078  Q 3713 2572 3713 1747  Q 3713 922 3314 415  Q 2916 -91 2278 -91  Q 1894 -91 1617 61  Q 1341 213 1159 525  L 1159 0  L 581 0  L 581 4863  L 1159 4863  L 1159 2969  z "
-                      transform="scale(0.015625)"
-                    />
-                    <path
-                      id="DejaVuSans-66"
-                      d="M 2375 4863  L 2375 4384  L 1825 4384  Q 1516 4384 1395 4259  Q 1275 4134 1275 3809  L 1275 3500  L 2222 3500  L 2222 3053  L 1275 3053  L 1275 0  L 697 0  L 697 3053  L 147 3053  L 147 3500  L 697 3500  L 697 3744  Q 697 4328 969 4595  Q 1241 4863 1831 4863  L 2375 4863  z "
-                      transform="scale(0.015625)"
-                    />
-                    <path
-                      id="DejaVuSans-70"
-                      d="M 1159 525  L 1159 -1331  L 581 -1331  L 581 3500  L 1159 3500  L 1159 2969  Q 1341 3281 1617 3432  Q 1894 3584 2278 3584  Q 2916 3584 3314 3078  Q 3713 2572 3713 1747  Q 3713 922 3314 415  Q 2916 -91 2278 -91  Q 1894 -91 1617 61  Q 1341 213 1159 525  z M 3116 1747  Q 3116 2381 2855 2742  Q 2594 3103 2138 3103  Q 1681 3103 1420 2742  Q 1159 2381 1159 1747  Q 1159 1113 1420 752  Q 1681 391 2138 391  Q 2594 391 2855 752  Q 3116 1113 3116 1747  z "
-                      transform="scale(0.015625)"
-                    />
-                    <path
-                      id="DejaVuSans-73"
-                      d="M 2834 3397  L 2834 2853  Q 2591 2978 2328 3040  Q 2066 3103 1784 3103  Q 1356 3103 1142 2972  Q 928 2841 928 2578  Q 928 2378 1081 2264  Q 1234 2150 1697 2047  L 1894 2003  Q 2506 1872 2764 1633  Q 3022 1394 3022 966  Q 3022 478 2636 193  Q 2250 -91 1575 -91  Q 1294 -91 989 -36  Q 684 19 347 128  L 347 722  Q 666 556 975 473  Q 1284 391 1588 391  Q 1994 391 2212 530  Q 2431 669 2431 922  Q 2431 1156 2273 1281  Q 2116 1406 1581 1522  L 1381 1569  Q 847 1681 609 1914  Q 372 2147 372 2553  Q 372 3047 722 3315  Q 1072 3584 1716 3584  Q 2034 3584 2315 3537  Q 2597 3491 2834 3397  z "
+                      id="DejaVuSans-53"
+                      d="M 3425 4513
+                      L 3425 3897
+                      Q 3066 4069 2747 4153
+                      Q 2428 4238 2131 4238
+                      Q 1616 4238 1336 4038
+                      Q 1056 3838 1056 3469
+                      Q 1056 3159 1242 3001
+                      Q 1428 2844 1947 2747
+                      L 2328 2669
+                      Q 3034 2534 3370 2195
+                      Q 3706 1856 3706 1288
+                      Q 3706 609 3251 259
+                      Q 2797 -91 1919 -91
+                      Q 1588 -91 1214 -16
+                      Q 841 59 441 206
+                      L 441 856
+                      Q 825 641 1194 531
+                      Q 1563 422 1919 422
+                      Q 2459 422 2753 634
+                      Q 3047 847 3047 1241
+                      Q 3047 1584 2836 1778
+                      Q 2625 1972 2144 2069
+                      L 1759 2144
+                      Q 1053 2284 737 2584
+                      Q 422 2884 422 3419
+                      Q 422 4038 858 4394
+                      Q 1294 4750 2059 4750
+                      Q 2388 4750 2728 4690
+                      Q 3069 4631 3425 4513
+                      z
+                      "
+                      transform="scale(0.015625)"
+                    />
+                    <path
+                      id="DejaVuSans-61"
+                      d="M 2194 1759
+                      Q 1497 1759 1228 1600
+                      Q 959 1441 959 1056
+                      Q 959 750 1161 570
+                      Q 1363 391 1709 391
+                      Q 2188 391 2477 730
+                      Q 2766 1069 2766 1631
+                      L 2766 1759
+                      L 2194 1759
+                      z
+                      M 3341 1997
+                      L 3341 0
+                      L 2766 0
+                      L 2766 531
+                      Q 2569 213 2275 61
+                      Q 1981 -91 1556 -91
+                      Q 1019 -91 701 211
+                      Q 384 513 384 1019
+                      Q 384 1609 779 1909
+                      Q 1175 2209 1959 2209
+                      L 2766 2209
+                      L 2766 2266
+                      Q 2766 2663 2505 2880
+                      Q 2244 3097 1772 3097
+                      Q 1472 3097 1187 3025
+                      Q 903 2953 641 2809
+                      L 641 3341
+                      Q 956 3463 1253 3523
+                      Q 1550 3584 1831 3584
+                      Q 2591 3584 2966 3190
+                      Q 3341 2797 3341 1997
+                      z
+                      "
+                      transform="scale(0.015625)"
+                    />
+                    <path
+                      id="DejaVuSans-74"
+                      d="M 1172 4494
+                      L 1172 3500
+                      L 2356 3500
+                      L 2356 3053
+                      L 1172 3053
+                      L 1172 1153
+                      Q 1172 725 1289 603
+                      Q 1406 481 1766 481
+                      L 2356 481
+                      L 2356 0
+                      L 1766 0
+                      Q 1100 0 847 248
+                      Q 594 497 594 1153
+                      L 594 3053
+                      L 172 3053
+                      L 172 3500
+                      L 594 3500
+                      L 594 4494
+                      L 1172 4494
+                      z
+                      "
+                      transform="scale(0.015625)"
+                    />
+                  </defs>
+                  <use xlink:href="#DejaVuSans-53" />
+                  <use xlink:href="#DejaVuSans-61" x="63.476562" />
+                  <use xlink:href="#DejaVuSans-74" x="124.755859" />
+                </g>
+              </g>
+            </g>
+            <g id="xtick_2">
+              <g id="line2d_2">
+                <g>
+                  <use xlink:href="#m8431198d92" x="302.253589" y="384.48" style="stroke: #000000; stroke-width: 0.8" />
+                </g>
+              </g>
+              <g id="text_2">
+                <!-- Sun -->
+                <g transform="translate(292.74187 399.078438) scale(0.1 -0.1)">
+                  <defs>
+                    <path
+                      id="DejaVuSans-75"
+                      d="M 544 1381
+                      L 544 3500
+                      L 1119 3500
+                      L 1119 1403
+                      Q 1119 906 1312 657
+                      Q 1506 409 1894 409
+                      Q 2359 409 2629 706
+                      Q 2900 1003 2900 1516
+                      L 2900 3500
+                      L 3475 3500
+                      L 3475 0
+                      L 2900 0
+                      L 2900 538
+                      Q 2691 219 2414 64
+                      Q 2138 -91 1772 -91
+                      Q 1169 -91 856 284
+                      Q 544 659 544 1381
+                      z
+                      M 1991 3584
+                      L 1991 3584
+                      z
+                      "
+                      transform="scale(0.015625)"
+                    />
+                    <path
+                      id="DejaVuSans-6e"
+                      d="M 3513 2113
+                      L 3513 0
+                      L 2938 0
+                      L 2938 2094
+                      Q 2938 2591 2744 2837
+                      Q 2550 3084 2163 3084
+                      Q 1697 3084 1428 2787
+                      Q 1159 2491 1159 1978
+                      L 1159 0
+                      L 581 0
+                      L 581 3500
+                      L 1159 3500
+                      L 1159 2956
+                      Q 1366 3272 1645 3428
+                      Q 1925 3584 2291 3584
+                      Q 2894 3584 3203 3211
+                      Q 3513 2838 3513 2113
+                      z
+                      "
+                      transform="scale(0.015625)"
+                    />
+                  </defs>
+                  <use xlink:href="#DejaVuSans-53" />
+                  <use xlink:href="#DejaVuSans-75" x="63.476562" />
+                  <use xlink:href="#DejaVuSans-6e" x="126.855469" />
+                </g>
+              </g>
+            </g>
+            <g id="xtick_3">
+              <g id="line2d_3">
+                <g>
+                  <use xlink:href="#m8431198d92" x="435.746411" y="384.48" style="stroke: #000000; stroke-width: 0.8" />
+                </g>
+              </g>
+              <g id="text_3">
+                <!-- Thur -->
+                <g transform="translate(424.299536 399.078438) scale(0.1 -0.1)">
+                  <defs>
+                    <path
+                      id="DejaVuSans-54"
+                      d="M -19 4666
+                      L 3928 4666
+                      L 3928 4134
+                      L 2272 4134
+                      L 2272 0
+                      L 1638 0
+                      L 1638 4134
+                      L -19 4134
+                      L -19 4666
+                      z
+                      "
+                      transform="scale(0.015625)"
+                    />
+                    <path
+                      id="DejaVuSans-68"
+                      d="M 3513 2113
+                      L 3513 0
+                      L 2938 0
+                      L 2938 2094
+                      Q 2938 2591 2744 2837
+                      Q 2550 3084 2163 3084
+                      Q 1697 3084 1428 2787
+                      Q 1159 2491 1159 1978
+                      L 1159 0
+                      L 581 0
+                      L 581 4863
+                      L 1159 4863
+                      L 1159 2956
+                      Q 1366 3272 1645 3428
+                      Q 1925 3584 2291 3584
+                      Q 2894 3584 3203 3211
+                      Q 3513 2838 3513 2113
+                      z
+                      "
+                      transform="scale(0.015625)"
+                    />
+                    <path
+                      id="DejaVuSans-72"
+                      d="M 2631 2963
+                      Q 2534 3019 2420 3045
+                      Q 2306 3072 2169 3072
+                      Q 1681 3072 1420 2755
+                      Q 1159 2438 1159 1844
+                      L 1159 0
+                      L 581 0
+                      L 581 3500
+                      L 1159 3500
+                      L 1159 2956
+                      Q 1341 3275 1631 3429
+                      Q 1922 3584 2338 3584
+                      Q 2397 3584 2469 3576
+                      Q 2541 3569 2628 3553
+                      L 2631 2963
+                      z
+                      "
                       transform="scale(0.015625)"
                     />
                   </defs>
                   <use xlink:href="#DejaVuSans-54" />
                   <use xlink:href="#DejaVuSans-68" x="61.083984" />
-                  <use xlink:href="#DejaVuSans-65" x="124.462891" />
-                  <use xlink:href="#DejaVuSans-20" x="185.986328" />
-                  <use xlink:href="#DejaVuSans-4e" x="217.773438" />
-                  <use xlink:href="#DejaVuSans-75" x="292.578125" />
-                  <use xlink:href="#DejaVuSans-6d" x="355.957031" />
-                  <use xlink:href="#DejaVuSans-62" x="453.369141" />
-                  <use xlink:href="#DejaVuSans-65" x="516.845703" />
-                  <use xlink:href="#DejaVuSans-72" x="578.369141" />
-                  <use xlink:href="#DejaVuSans-20" x="619.482422" />
-                  <use xlink:href="#DejaVuSans-6f" x="651.269531" />
-                  <use xlink:href="#DejaVuSans-66" x="712.451172" />
-                  <use xlink:href="#DejaVuSans-20" x="747.65625" />
-                  <use xlink:href="#DejaVuSans-54" x="779.443359" />
-                  <use xlink:href="#DejaVuSans-69" x="837.402344" />
-                  <use xlink:href="#DejaVuSans-70" x="865.185547" />
-                  <use xlink:href="#DejaVuSans-73" x="928.662109" />
-                  <use xlink:href="#DejaVuSans-20" x="980.761719" />
-                  <use xlink:href="#DejaVuSans-62" x="1012.548828" />
-                  <use xlink:href="#DejaVuSans-79" x="1076.025391" />
-                  <use xlink:href="#DejaVuSans-20" x="1135.205078" />
-                  <use xlink:href="#DejaVuSans-44" x="1166.992188" />
-                  <use xlink:href="#DejaVuSans-61" x="1243.994141" />
-                  <use xlink:href="#DejaVuSans-79" x="1305.273438" />
-                </g>
-              </g>
-            </g>
-          </g>
-<<<<<<< HEAD
+                  <use xlink:href="#DejaVuSans-75" x="124.462891" />
+                  <use xlink:href="#DejaVuSans-72" x="187.841797" />
+                </g>
+              </g>
+            </g>
+            <g id="xtick_4">
+              <g id="line2d_4">
+                <g>
+                  <use xlink:href="#m8431198d92" x="569.239234" y="384.48" style="stroke: #000000; stroke-width: 0.8" />
+                </g>
+              </g>
+              <g id="text_4">
+                <!-- Fri -->
+                <g transform="translate(563.281422 399.078438) scale(0.1 -0.1)">
+                  <defs>
+                    <path
+                      id="DejaVuSans-46"
+                      d="M 628 4666
+                      L 3309 4666
+                      L 3309 4134
+                      L 1259 4134
+                      L 1259 2759
+                      L 3109 2759
+                      L 3109 2228
+                      L 1259 2228
+                      L 1259 0
+                      L 628 0
+                      L 628 4666
+                      z
+                      "
+                      transform="scale(0.015625)"
+                    />
+                    <path
+                      id="DejaVuSans-69"
+                      d="M 603 3500
+                      L 1178 3500
+                      L 1178 0
+                      L 603 0
+                      L 603 3500
+                      z
+                      M 603 4863
+                      L 1178 4863
+                      L 1178 4134
+                      L 603 4134
+                      L 603 4863
+                      z
+                      "
+                      transform="scale(0.015625)"
+                    />
+                  </defs>
+                  <use xlink:href="#DejaVuSans-46" />
+                  <use xlink:href="#DejaVuSans-72" x="50.269531" />
+                  <use xlink:href="#DejaVuSans-69" x="91.382812" />
+                </g>
+              </g>
+            </g>
+            <g id="text_5">
+              <!-- Day -->
+              <g transform="translate(359.126562 412.756563) scale(0.1 -0.1)">
+                <defs>
+                  <path
+                    id="DejaVuSans-44"
+                    d="M 1259 4147
+                    L 1259 519
+                    L 2022 519
+                    Q 2988 519 3436 956
+                    Q 3884 1394 3884 2338
+                    Q 3884 3275 3436 3711
+                    Q 2988 4147 2022 4147
+                    L 1259 4147
+                    z
+                    M 628 4666
+                    L 1925 4666
+                    Q 3281 4666 3915 4102
+                    Q 4550 3538 4550 2338
+                    Q 4550 1131 3912 565
+                    Q 3275 0 1925 0
+                    L 628 0
+                    L 628 4666
+                    z
+                    "
+                    transform="scale(0.015625)"
+                  />
+                  <path
+                    id="DejaVuSans-79"
+                    d="M 2059 -325
+                    Q 1816 -950 1584 -1140
+                    Q 1353 -1331 966 -1331
+                    L 506 -1331
+                    L 506 -850
+                    L 844 -850
+                    Q 1081 -850 1212 -737
+                    Q 1344 -625 1503 -206
+                    L 1606 56
+                    L 191 3500
+                    L 800 3500
+                    L 1894 763
+                    L 2988 3500
+                    L 3597 3500
+                    L 2059 -325
+                    z
+                    "
+                    transform="scale(0.015625)"
+                  />
+                </defs>
+                <use xlink:href="#DejaVuSans-44" />
+                <use xlink:href="#DejaVuSans-61" x="77.001953" />
+                <use xlink:href="#DejaVuSans-79" x="138.28125" />
+              </g>
+            </g>
+          </g>
+          <g id="matplotlib.axis_2">
+            <g id="ytick_1">
+              <g id="line2d_5">
+                <defs>
+                  <path
+                    id="m77d4ff0585"
+                    d="M 0 0
+                    L -3.5 0
+                    "
+                    style="stroke: #000000; stroke-width: 0.8"
+                  />
+                </defs>
+                <g>
+                  <use xlink:href="#m77d4ff0585" x="90" y="384.48" style="stroke: #000000; stroke-width: 0.8" />
+                </g>
+              </g>
+              <g id="text_6">
+                <!-- 0 -->
+                <g transform="translate(76.6375 388.279219) scale(0.1 -0.1)">
+                  <defs>
+                    <path
+                      id="DejaVuSans-30"
+                      d="M 2034 4250
+                      Q 1547 4250 1301 3770
+                      Q 1056 3291 1056 2328
+                      Q 1056 1369 1301 889
+                      Q 1547 409 2034 409
+                      Q 2525 409 2770 889
+                      Q 3016 1369 3016 2328
+                      Q 3016 3291 2770 3770
+                      Q 2525 4250 2034 4250
+                      z
+                      M 2034 4750
+                      Q 2819 4750 3233 4129
+                      Q 3647 3509 3647 2328
+                      Q 3647 1150 3233 529
+                      Q 2819 -91 2034 -91
+                      Q 1250 -91 836 529
+                      Q 422 1150 422 2328
+                      Q 422 3509 836 4129
+                      Q 1250 4750 2034 4750
+                      z
+                      "
+                      transform="scale(0.015625)"
+                    />
+                  </defs>
+                  <use xlink:href="#DejaVuSans-30" />
+                </g>
+              </g>
+            </g>
+            <g id="ytick_2">
+              <g id="line2d_6">
+                <g>
+                  <use xlink:href="#m77d4ff0585" x="90" y="311.652414" style="stroke: #000000; stroke-width: 0.8" />
+                </g>
+              </g>
+              <g id="text_7">
+                <!-- 20 -->
+                <g transform="translate(70.275 315.451633) scale(0.1 -0.1)">
+                  <defs>
+                    <path
+                      id="DejaVuSans-32"
+                      d="M 1228 531
+                      L 3431 531
+                      L 3431 0
+                      L 469 0
+                      L 469 531
+                      Q 828 903 1448 1529
+                      Q 2069 2156 2228 2338
+                      Q 2531 2678 2651 2914
+                      Q 2772 3150 2772 3378
+                      Q 2772 3750 2511 3984
+                      Q 2250 4219 1831 4219
+                      Q 1534 4219 1204 4116
+                      Q 875 4013 500 3803
+                      L 500 4441
+                      Q 881 4594 1212 4672
+                      Q 1544 4750 1819 4750
+                      Q 2544 4750 2975 4387
+                      Q 3406 4025 3406 3419
+                      Q 3406 3131 3298 2873
+                      Q 3191 2616 2906 2266
+                      Q 2828 2175 2409 1742
+                      Q 1991 1309 1228 531
+                      z
+                      "
+                      transform="scale(0.015625)"
+                    />
+                  </defs>
+                  <use xlink:href="#DejaVuSans-32" />
+                  <use xlink:href="#DejaVuSans-30" x="63.623047" />
+                </g>
+              </g>
+            </g>
+            <g id="ytick_3">
+              <g id="line2d_7">
+                <g>
+                  <use xlink:href="#m77d4ff0585" x="90" y="238.824828" style="stroke: #000000; stroke-width: 0.8" />
+                </g>
+              </g>
+              <g id="text_8">
+                <!-- 40 -->
+                <g transform="translate(70.275 242.624046) scale(0.1 -0.1)">
+                  <defs>
+                    <path
+                      id="DejaVuSans-34"
+                      d="M 2419 4116
+                      L 825 1625
+                      L 2419 1625
+                      L 2419 4116
+                      z
+                      M 2253 4666
+                      L 3047 4666
+                      L 3047 1625
+                      L 3713 1625
+                      L 3713 1100
+                      L 3047 1100
+                      L 3047 0
+                      L 2419 0
+                      L 2419 1100
+                      L 313 1100
+                      L 313 1709
+                      L 2253 4666
+                      z
+                      "
+                      transform="scale(0.015625)"
+                    />
+                  </defs>
+                  <use xlink:href="#DejaVuSans-34" />
+                  <use xlink:href="#DejaVuSans-30" x="63.623047" />
+                </g>
+              </g>
+            </g>
+            <g id="ytick_4">
+              <g id="line2d_8">
+                <g>
+                  <use xlink:href="#m77d4ff0585" x="90" y="165.997241" style="stroke: #000000; stroke-width: 0.8" />
+                </g>
+              </g>
+              <g id="text_9">
+                <!-- 60 -->
+                <g transform="translate(70.275 169.79646) scale(0.1 -0.1)">
+                  <defs>
+                    <path
+                      id="DejaVuSans-36"
+                      d="M 2113 2584
+                      Q 1688 2584 1439 2293
+                      Q 1191 2003 1191 1497
+                      Q 1191 994 1439 701
+                      Q 1688 409 2113 409
+                      Q 2538 409 2786 701
+                      Q 3034 994 3034 1497
+                      Q 3034 2003 2786 2293
+                      Q 2538 2584 2113 2584
+                      z
+                      M 3366 4563
+                      L 3366 3988
+                      Q 3128 4100 2886 4159
+                      Q 2644 4219 2406 4219
+                      Q 1781 4219 1451 3797
+                      Q 1122 3375 1075 2522
+                      Q 1259 2794 1537 2939
+                      Q 1816 3084 2150 3084
+                      Q 2853 3084 3261 2657
+                      Q 3669 2231 3669 1497
+                      Q 3669 778 3244 343
+                      Q 2819 -91 2113 -91
+                      Q 1303 -91 875 529
+                      Q 447 1150 447 2328
+                      Q 447 3434 972 4092
+                      Q 1497 4750 2381 4750
+                      Q 2619 4750 2861 4703
+                      Q 3103 4656 3366 4563
+                      z
+                      "
+                      transform="scale(0.015625)"
+                    />
+                  </defs>
+                  <use xlink:href="#DejaVuSans-36" />
+                  <use xlink:href="#DejaVuSans-30" x="63.623047" />
+                </g>
+              </g>
+            </g>
+            <g id="ytick_5">
+              <g id="line2d_9">
+                <g>
+                  <use xlink:href="#m77d4ff0585" x="90" y="93.169655" style="stroke: #000000; stroke-width: 0.8" />
+                </g>
+              </g>
+              <g id="text_10">
+                <!-- 80 -->
+                <g transform="translate(70.275 96.968874) scale(0.1 -0.1)">
+                  <defs>
+                    <path
+                      id="DejaVuSans-38"
+                      d="M 2034 2216
+                      Q 1584 2216 1326 1975
+                      Q 1069 1734 1069 1313
+                      Q 1069 891 1326 650
+                      Q 1584 409 2034 409
+                      Q 2484 409 2743 651
+                      Q 3003 894 3003 1313
+                      Q 3003 1734 2745 1975
+                      Q 2488 2216 2034 2216
+                      z
+                      M 1403 2484
+                      Q 997 2584 770 2862
+                      Q 544 3141 544 3541
+                      Q 544 4100 942 4425
+                      Q 1341 4750 2034 4750
+                      Q 2731 4750 3128 4425
+                      Q 3525 4100 3525 3541
+                      Q 3525 3141 3298 2862
+                      Q 3072 2584 2669 2484
+                      Q 3125 2378 3379 2068
+                      Q 3634 1759 3634 1313
+                      Q 3634 634 3220 271
+                      Q 2806 -91 2034 -91
+                      Q 1263 -91 848 271
+                      Q 434 634 434 1313
+                      Q 434 1759 690 2068
+                      Q 947 2378 1403 2484
+                      z
+                      M 1172 3481
+                      Q 1172 3119 1398 2916
+                      Q 1625 2713 2034 2713
+                      Q 2441 2713 2670 2916
+                      Q 2900 3119 2900 3481
+                      Q 2900 3844 2670 4047
+                      Q 2441 4250 2034 4250
+                      Q 1625 4250 1398 4047
+                      Q 1172 3844 1172 3481
+                      z
+                      "
+                      transform="scale(0.015625)"
+                    />
+                  </defs>
+                  <use xlink:href="#DejaVuSans-38" />
+                  <use xlink:href="#DejaVuSans-30" x="63.623047" />
+                </g>
+              </g>
+            </g>
+            <g id="text_11">
+              <!-- Count -->
+              <g transform="translate(64.195312 233.008437) rotate(-90) scale(0.1 -0.1)">
+                <defs>
+                  <path
+                    id="DejaVuSans-43"
+                    d="M 4122 4306
+                    L 4122 3641
+                    Q 3803 3938 3442 4084
+                    Q 3081 4231 2675 4231
+                    Q 1875 4231 1450 3742
+                    Q 1025 3253 1025 2328
+                    Q 1025 1406 1450 917
+                    Q 1875 428 2675 428
+                    Q 3081 428 3442 575
+                    Q 3803 722 4122 1019
+                    L 4122 359
+                    Q 3791 134 3420 21
+                    Q 3050 -91 2638 -91
+                    Q 1578 -91 968 557
+                    Q 359 1206 359 2328
+                    Q 359 3453 968 4101
+                    Q 1578 4750 2638 4750
+                    Q 3056 4750 3426 4639
+                    Q 3797 4528 4122 4306
+                    z
+                    "
+                    transform="scale(0.015625)"
+                  />
+                  <path
+                    id="DejaVuSans-6f"
+                    d="M 1959 3097
+                    Q 1497 3097 1228 2736
+                    Q 959 2375 959 1747
+                    Q 959 1119 1226 758
+                    Q 1494 397 1959 397
+                    Q 2419 397 2687 759
+                    Q 2956 1122 2956 1747
+                    Q 2956 2369 2687 2733
+                    Q 2419 3097 1959 3097
+                    z
+                    M 1959 3584
+                    Q 2709 3584 3137 3096
+                    Q 3566 2609 3566 1747
+                    Q 3566 888 3137 398
+                    Q 2709 -91 1959 -91
+                    Q 1206 -91 779 398
+                    Q 353 888 353 1747
+                    Q 353 2609 779 3096
+                    Q 1206 3584 1959 3584
+                    z
+                    "
+                    transform="scale(0.015625)"
+                  />
+                </defs>
+                <use xlink:href="#DejaVuSans-43" />
+                <use xlink:href="#DejaVuSans-6f" x="69.824219" />
+                <use xlink:href="#DejaVuSans-75" x="131.005859" />
+                <use xlink:href="#DejaVuSans-6e" x="194.384766" />
+                <use xlink:href="#DejaVuSans-74" x="257.763672" />
+              </g>
+            </g>
+          </g>
+          <g id="patch_7">
+            <path
+              d="M 90 384.48
+              L 90 51.84
+              "
+              style="fill: none; stroke: #000000; stroke-width: 0.8; stroke-linejoin: miter; stroke-linecap: square"
+            />
+          </g>
+          <g id="patch_8">
+            <path
+              d="M 648 384.48
+              L 648 51.84
+              "
+              style="fill: none; stroke: #000000; stroke-width: 0.8; stroke-linejoin: miter; stroke-linecap: square"
+            />
+          </g>
+          <g id="patch_9">
+            <path
+              d="M 90 384.48
+              L 648 384.48
+              "
+              style="fill: none; stroke: #000000; stroke-width: 0.8; stroke-linejoin: miter; stroke-linecap: square"
+            />
+          </g>
+          <g id="patch_10">
+            <path
+              d="M 90 51.84
+              L 648 51.84
+              "
+              style="fill: none; stroke: #000000; stroke-width: 0.8; stroke-linejoin: miter; stroke-linecap: square"
+            />
+          </g>
+          <g id="text_12">
+            <!-- The Number of Tips by Day -->
+            <g transform="translate(287.132812 45.84) scale(0.12 -0.12)">
+              <defs>
+                <path
+                  id="DejaVuSans-65"
+                  d="M 3597 1894
+                  L 3597 1613
+                  L 953 1613
+                  Q 991 1019 1311 708
+                  Q 1631 397 2203 397
+                  Q 2534 397 2845 478
+                  Q 3156 559 3463 722
+                  L 3463 178
+                  Q 3153 47 2828 -22
+                  Q 2503 -91 2169 -91
+                  Q 1331 -91 842 396
+                  Q 353 884 353 1716
+                  Q 353 2575 817 3079
+                  Q 1281 3584 2069 3584
+                  Q 2775 3584 3186 3129
+                  Q 3597 2675 3597 1894
+                  z
+                  M 3022 2063
+                  Q 3016 2534 2758 2815
+                  Q 2500 3097 2075 3097
+                  Q 1594 3097 1305 2825
+                  Q 1016 2553 972 2059
+                  L 3022 2063
+                  z
+                  "
+                  transform="scale(0.015625)"
+                />
+                <path id="DejaVuSans-20" transform="scale(0.015625)" />
+                <path
+                  id="DejaVuSans-4e"
+                  d="M 628 4666
+                  L 1478 4666
+                  L 3547 763
+                  L 3547 4666
+                  L 4159 4666
+                  L 4159 0
+                  L 3309 0
+                  L 1241 3903
+                  L 1241 0
+                  L 628 0
+                  L 628 4666
+                  z
+                  "
+                  transform="scale(0.015625)"
+                />
+                <path
+                  id="DejaVuSans-6d"
+                  d="M 3328 2828
+                  Q 3544 3216 3844 3400
+                  Q 4144 3584 4550 3584
+                  Q 5097 3584 5394 3201
+                  Q 5691 2819 5691 2113
+                  L 5691 0
+                  L 5113 0
+                  L 5113 2094
+                  Q 5113 2597 4934 2840
+                  Q 4756 3084 4391 3084
+                  Q 3944 3084 3684 2787
+                  Q 3425 2491 3425 1978
+                  L 3425 0
+                  L 2847 0
+                  L 2847 2094
+                  Q 2847 2600 2669 2842
+                  Q 2491 3084 2119 3084
+                  Q 1678 3084 1418 2786
+                  Q 1159 2488 1159 1978
+                  L 1159 0
+                  L 581 0
+                  L 581 3500
+                  L 1159 3500
+                  L 1159 2956
+                  Q 1356 3278 1631 3431
+                  Q 1906 3584 2284 3584
+                  Q 2666 3584 2933 3390
+                  Q 3200 3197 3328 2828
+                  z
+                  "
+                  transform="scale(0.015625)"
+                />
+                <path
+                  id="DejaVuSans-62"
+                  d="M 3116 1747
+                  Q 3116 2381 2855 2742
+                  Q 2594 3103 2138 3103
+                  Q 1681 3103 1420 2742
+                  Q 1159 2381 1159 1747
+                  Q 1159 1113 1420 752
+                  Q 1681 391 2138 391
+                  Q 2594 391 2855 752
+                  Q 3116 1113 3116 1747
+                  z
+                  M 1159 2969
+                  Q 1341 3281 1617 3432
+                  Q 1894 3584 2278 3584
+                  Q 2916 3584 3314 3078
+                  Q 3713 2572 3713 1747
+                  Q 3713 922 3314 415
+                  Q 2916 -91 2278 -91
+                  Q 1894 -91 1617 61
+                  Q 1341 213 1159 525
+                  L 1159 0
+                  L 581 0
+                  L 581 4863
+                  L 1159 4863
+                  L 1159 2969
+                  z
+                  "
+                  transform="scale(0.015625)"
+                />
+                <path
+                  id="DejaVuSans-66"
+                  d="M 2375 4863
+                  L 2375 4384
+                  L 1825 4384
+                  Q 1516 4384 1395 4259
+                  Q 1275 4134 1275 3809
+                  L 1275 3500
+                  L 2222 3500
+                  L 2222 3053
+                  L 1275 3053
+                  L 1275 0
+                  L 697 0
+                  L 697 3053
+                  L 147 3053
+                  L 147 3500
+                  L 697 3500
+                  L 697 3744
+                  Q 697 4328 969 4595
+                  Q 1241 4863 1831 4863
+                  L 2375 4863
+                  z
+                  "
+                  transform="scale(0.015625)"
+                />
+                <path
+                  id="DejaVuSans-70"
+                  d="M 1159 525
+                  L 1159 -1331
+                  L 581 -1331
+                  L 581 3500
+                  L 1159 3500
+                  L 1159 2969
+                  Q 1341 3281 1617 3432
+                  Q 1894 3584 2278 3584
+                  Q 2916 3584 3314 3078
+                  Q 3713 2572 3713 1747
+                  Q 3713 922 3314 415
+                  Q 2916 -91 2278 -91
+                  Q 1894 -91 1617 61
+                  Q 1341 213 1159 525
+                  z
+                  M 3116 1747
+                  Q 3116 2381 2855 2742
+                  Q 2594 3103 2138 3103
+                  Q 1681 3103 1420 2742
+                  Q 1159 2381 1159 1747
+                  Q 1159 1113 1420 752
+                  Q 1681 391 2138 391
+                  Q 2594 391 2855 752
+                  Q 3116 1113 3116 1747
+                  z
+                  "
+                  transform="scale(0.015625)"
+                />
+                <path
+                  id="DejaVuSans-73"
+                  d="M 2834 3397
+                  L 2834 2853
+                  Q 2591 2978 2328 3040
+                  Q 2066 3103 1784 3103
+                  Q 1356 3103 1142 2972
+                  Q 928 2841 928 2578
+                  Q 928 2378 1081 2264
+                  Q 1234 2150 1697 2047
+                  L 1894 2003
+                  Q 2506 1872 2764 1633
+                  Q 3022 1394 3022 966
+                  Q 3022 478 2636 193
+                  Q 2250 -91 1575 -91
+                  Q 1294 -91 989 -36
+                  Q 684 19 347 128
+                  L 347 722
+                  Q 666 556 975 473
+                  Q 1284 391 1588 391
+                  Q 1994 391 2212 530
+                  Q 2431 669 2431 922
+                  Q 2431 1156 2273 1281
+                  Q 2116 1406 1581 1522
+                  L 1381 1569
+                  Q 847 1681 609 1914
+                  Q 372 2147 372 2553
+                  Q 372 3047 722 3315
+                  Q 1072 3584 1716 3584
+                  Q 2034 3584 2315 3537
+                  Q 2597 3491 2834 3397
+                  z
+                  "
+                  transform="scale(0.015625)"
+                />
+              </defs>
+              <use xlink:href="#DejaVuSans-54" />
+              <use xlink:href="#DejaVuSans-68" x="61.083984" />
+              <use xlink:href="#DejaVuSans-65" x="124.462891" />
+              <use xlink:href="#DejaVuSans-20" x="185.986328" />
+              <use xlink:href="#DejaVuSans-4e" x="217.773438" />
+              <use xlink:href="#DejaVuSans-75" x="292.578125" />
+              <use xlink:href="#DejaVuSans-6d" x="355.957031" />
+              <use xlink:href="#DejaVuSans-62" x="453.369141" />
+              <use xlink:href="#DejaVuSans-65" x="516.845703" />
+              <use xlink:href="#DejaVuSans-72" x="578.369141" />
+              <use xlink:href="#DejaVuSans-20" x="619.482422" />
+              <use xlink:href="#DejaVuSans-6f" x="651.269531" />
+              <use xlink:href="#DejaVuSans-66" x="712.451172" />
+              <use xlink:href="#DejaVuSans-20" x="747.65625" />
+              <use xlink:href="#DejaVuSans-54" x="779.443359" />
+              <use xlink:href="#DejaVuSans-69" x="837.402344" />
+              <use xlink:href="#DejaVuSans-70" x="865.185547" />
+              <use xlink:href="#DejaVuSans-73" x="928.662109" />
+              <use xlink:href="#DejaVuSans-20" x="980.761719" />
+              <use xlink:href="#DejaVuSans-62" x="1012.548828" />
+              <use xlink:href="#DejaVuSans-79" x="1076.025391" />
+              <use xlink:href="#DejaVuSans-20" x="1135.205078" />
+              <use xlink:href="#DejaVuSans-44" x="1166.992188" />
+              <use xlink:href="#DejaVuSans-61" x="1243.994141" />
+              <use xlink:href="#DejaVuSans-79" x="1305.273438" />
+            </g>
+          </g>
         </g>
       </g>
       <defs>
@@ -484,15 +1066,5 @@
         </clipPath>
       </defs>
     </svg>
-=======
-          <defs>
-            <clipPath id="p3023e4dd28">
-              <rect x="90" y="51.84" width="558" height="332.64" />
-            </clipPath>
-          </defs>
-        </svg>
-      </div>
-    </div>
->>>>>>> a1769963
   </body>
 </html>