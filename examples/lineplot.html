<!doctype html>
<html lang="en">
  <head>
    <meta charset="utf-8" />
<<<<<<< HEAD
    <script src="../dist/maidr.js"></script>
=======
>>>>>>> a1769963
  </head>

  <body>
    <div>
      <link rel="stylesheet" href="../src/ui/css/styles.css" />
      <script type="text/javascript" src="../dist/maidr.js"></script>
      <div>
        <svg
          xmlns:xlink="http://www.w3.org/1999/xlink"
          xmlns="http://www.w3.org/2000/svg"
          width="1008pt"
          height="504pt"
          viewBox="0 0 1008 504"
          version="1.1"
          maidr-data='{&#10;  "id": "151f3961-0445-4713-94f4-e2059c74c53a",&#10;  "subplots": [&#10;    [&#10;      {&#10;        "id": "d54fac17-e805-4ade-8b78-f110c534984c",&#10;        "layers": [&#10;          {&#10;            "id": "c4ac3f68-6266-4f35-8125-33d8cdff1e9a",&#10;            "type": "line",&#10;            "title": "Total Passengers per Year\nFrom the Flights Dataset",&#10;            "axes": {&#10;              "x": "Year",&#10;              "y": "Total Passengers (Thousands)"&#10;            },&#10;            "data": [&#10;              [&#10;                {&#10;                  "x": 1949.0,&#10;                  "y": 1520.0&#10;                },&#10;                {&#10;                  "x": 1950.0,&#10;                  "y": 1676.0&#10;                },&#10;                {&#10;                  "x": 1951.0,&#10;                  "y": 2042.0&#10;                },&#10;                {&#10;                  "x": 1952.0,&#10;                  "y": 2364.0&#10;                },&#10;                {&#10;                  "x": 1953.0,&#10;                  "y": 2700.0&#10;                },&#10;                {&#10;                  "x": 1954.0,&#10;                  "y": 2867.0&#10;                },&#10;                {&#10;                  "x": 1955.0,&#10;                  "y": 3408.0&#10;                },&#10;                {&#10;                  "x": 1956.0,&#10;                  "y": 3939.0&#10;                },&#10;                {&#10;                  "x": 1957.0,&#10;                  "y": 4421.0&#10;                },&#10;                {&#10;                  "x": 1958.0,&#10;                  "y": 4572.0&#10;                },&#10;                {&#10;                  "x": 1959.0,&#10;                  "y": 5140.0&#10;                },&#10;                {&#10;                  "x": 1960.0,&#10;                  "y": 5714.0&#10;                }&#10;              ]&#10;            ],&#10;            "selectors": [&#10;              "g[id=&apos;maidr-bc200021-0bee-4a65-b89e-5bc56843df54&apos;] path"&#10;            ]&#10;          }&#10;        ]&#10;      }&#10;    ]&#10;  ]&#10;}'
        >
          <metadata>
            <rdf:RDF
              xmlns:dc="http://purl.org/dc/elements/1.1/"
              xmlns:cc="http://creativecommons.org/ns#"
              xmlns:rdf="http://www.w3.org/1999/02/22-rdf-syntax-ns#"
            >
              <cc:Work>
                <dc:type rdf:resource="http://purl.org/dc/dcmitype/StillImage" />
                <dc:date>2025-09-28T20:47:59.778672</dc:date>
                <dc:format>image/svg+xml</dc:format>
                <dc:creator>
                  <cc:Agent>
                    <dc:title>Matplotlib v3.9.4, https://matplotlib.org/</dc:title>
                  </cc:Agent>
                </dc:creator>
              </cc:Work>
            </rdf:RDF>
          </metadata>
          <defs>
            <style type="text/css">
              * {
                stroke-linejoin: round;
                stroke-linecap: butt;
              }
            </style>
          </defs>
          <g id="figure_1">
            <g id="maidr-21328efb-ba5d-4892-ac11-69b95a6a5abf">
              <path d="M 0 504  L 1008 504  L 1008 0  L 0 0  z " style="fill: #ffffff" />
            </g>
            <g id="axes_1">
              <g id="maidr-9968d3a8-924c-4d35-a09d-ab6627b2eb6d">
                <path d="M 126 448.56  L 907.2 448.56  L 907.2 60.48  L 126 60.48  z " style="fill: #ffffff" />
              </g>
              <g id="matplotlib.axis_1">
                <g id="xtick_1">
                  <g id="maidr-6c56f6fd-a7af-4296-8ae4-738459bdfffa">
                    <defs>
                      <path id="mfa907df2c8" d="M 0 0  L 0 3.5  " style="stroke: #000000; stroke-width: 0.8" />
                    </defs>
                    <g>
                      <use
                        xlink:href="#mfa907df2c8"
                        x="226.071074"
                        y="448.56"
                        style="stroke: #000000; stroke-width: 0.8"
                      />
                    </g>
                  </g>
                  <g id="text_1">
                    <!-- 1950 -->
                    <g transform="translate(213.346074 463.158437) scale(0.1 -0.1)">
                      <defs>
                        <path
                          id="DejaVuSans-31"
                          d="M 794 531  L 1825 531  L 1825 4091  L 703 3866  L 703 4441  L 1819 4666  L 2450 4666  L 2450 531  L 3481 531  L 3481 0  L 794 0  L 794 531  z "
                          transform="scale(0.015625)"
                        />
                        <path
                          id="DejaVuSans-39"
                          d="M 703 97  L 703 672  Q 941 559 1184 500  Q 1428 441 1663 441  Q 2288 441 2617 861  Q 2947 1281 2994 2138  Q 2813 1869 2534 1725  Q 2256 1581 1919 1581  Q 1219 1581 811 2004  Q 403 2428 403 3163  Q 403 3881 828 4315  Q 1253 4750 1959 4750  Q 2769 4750 3195 4129  Q 3622 3509 3622 2328  Q 3622 1225 3098 567  Q 2575 -91 1691 -91  Q 1453 -91 1209 -44  Q 966 3 703 97  z M 1959 2075  Q 2384 2075 2632 2365  Q 2881 2656 2881 3163  Q 2881 3666 2632 3958  Q 2384 4250 1959 4250  Q 1534 4250 1286 3958  Q 1038 3666 1038 3163  Q 1038 2656 1286 2365  Q 1534 2075 1959 2075  z "
                          transform="scale(0.015625)"
                        />
                        <path
                          id="DejaVuSans-35"
                          d="M 691 4666  L 3169 4666  L 3169 4134  L 1269 4134  L 1269 2991  Q 1406 3038 1543 3061  Q 1681 3084 1819 3084  Q 2600 3084 3056 2656  Q 3513 2228 3513 1497  Q 3513 744 3044 326  Q 2575 -91 1722 -91  Q 1428 -91 1123 -41  Q 819 9 494 109  L 494 744  Q 775 591 1075 516  Q 1375 441 1709 441  Q 2250 441 2565 725  Q 2881 1009 2881 1497  Q 2881 1984 2565 2268  Q 2250 2553 1709 2553  Q 1456 2553 1204 2497  Q 953 2441 691 2322  L 691 4666  z "
                          transform="scale(0.015625)"
                        />
                        <path
                          id="DejaVuSans-30"
                          d="M 2034 4250  Q 1547 4250 1301 3770  Q 1056 3291 1056 2328  Q 1056 1369 1301 889  Q 1547 409 2034 409  Q 2525 409 2770 889  Q 3016 1369 3016 2328  Q 3016 3291 2770 3770  Q 2525 4250 2034 4250  z M 2034 4750  Q 2819 4750 3233 4129  Q 3647 3509 3647 2328  Q 3647 1150 3233 529  Q 2819 -91 2034 -91  Q 1250 -91 836 529  Q 422 1150 422 2328  Q 422 3509 836 4129  Q 1250 4750 2034 4750  z "
                          transform="scale(0.015625)"
                        />
                      </defs>
                      <use xlink:href="#DejaVuSans-31" />
                      <use xlink:href="#DejaVuSans-39" x="63.623047" />
                      <use xlink:href="#DejaVuSans-35" x="127.246094" />
                      <use xlink:href="#DejaVuSans-30" x="190.869141" />
                    </g>
                  </g>
                </g>
                <g id="xtick_2">
                  <g id="maidr-aa822480-6f22-4132-8ed2-15d0c9e42272">
                    <g>
                      <use
                        xlink:href="#mfa907df2c8"
                        x="355.195041"
                        y="448.56"
                        style="stroke: #000000; stroke-width: 0.8"
                      />
                    </g>
                  </g>
                  <g id="text_2">
                    <!-- 1952 -->
                    <g transform="translate(342.470041 463.158437) scale(0.1 -0.1)">
                      <defs>
                        <path
                          id="DejaVuSans-32"
                          d="M 1228 531  L 3431 531  L 3431 0  L 469 0  L 469 531  Q 828 903 1448 1529  Q 2069 2156 2228 2338  Q 2531 2678 2651 2914  Q 2772 3150 2772 3378  Q 2772 3750 2511 3984  Q 2250 4219 1831 4219  Q 1534 4219 1204 4116  Q 875 4013 500 3803  L 500 4441  Q 881 4594 1212 4672  Q 1544 4750 1819 4750  Q 2544 4750 2975 4387  Q 3406 4025 3406 3419  Q 3406 3131 3298 2873  Q 3191 2616 2906 2266  Q 2828 2175 2409 1742  Q 1991 1309 1228 531  z "
                          transform="scale(0.015625)"
                        />
                      </defs>
                      <use xlink:href="#DejaVuSans-31" />
                      <use xlink:href="#DejaVuSans-39" x="63.623047" />
                      <use xlink:href="#DejaVuSans-35" x="127.246094" />
                      <use xlink:href="#DejaVuSans-32" x="190.869141" />
                    </g>
                  </g>
                </g>
                <g id="xtick_3">
                  <g id="maidr-8ffa0732-c500-4d81-b090-dc674b235fde">
                    <g>
                      <use
                        xlink:href="#mfa907df2c8"
                        x="484.319008"
                        y="448.56"
                        style="stroke: #000000; stroke-width: 0.8"
                      />
                    </g>
                  </g>
                  <g id="text_3">
                    <!-- 1954 -->
                    <g transform="translate(471.594008 463.158437) scale(0.1 -0.1)">
                      <defs>
                        <path
                          id="DejaVuSans-34"
                          d="M 2419 4116  L 825 1625  L 2419 1625  L 2419 4116  z M 2253 4666  L 3047 4666  L 3047 1625  L 3713 1625  L 3713 1100  L 3047 1100  L 3047 0  L 2419 0  L 2419 1100  L 313 1100  L 313 1709  L 2253 4666  z "
                          transform="scale(0.015625)"
                        />
                      </defs>
                      <use xlink:href="#DejaVuSans-31" />
                      <use xlink:href="#DejaVuSans-39" x="63.623047" />
                      <use xlink:href="#DejaVuSans-35" x="127.246094" />
                      <use xlink:href="#DejaVuSans-34" x="190.869141" />
                    </g>
                  </g>
                </g>
                <g id="xtick_4">
                  <g id="maidr-aebb6e9a-df29-4371-9c4f-db83a4154e7e">
                    <g>
                      <use
                        xlink:href="#mfa907df2c8"
                        x="613.442975"
                        y="448.56"
                        style="stroke: #000000; stroke-width: 0.8"
                      />
                    </g>
                  </g>
                  <g id="text_4">
                    <!-- 1956 -->
                    <g transform="translate(600.717975 463.158437) scale(0.1 -0.1)">
                      <defs>
                        <path
                          id="DejaVuSans-36"
                          d="M 2113 2584  Q 1688 2584 1439 2293  Q 1191 2003 1191 1497  Q 1191 994 1439 701  Q 1688 409 2113 409  Q 2538 409 2786 701  Q 3034 994 3034 1497  Q 3034 2003 2786 2293  Q 2538 2584 2113 2584  z M 3366 4563  L 3366 3988  Q 3128 4100 2886 4159  Q 2644 4219 2406 4219  Q 1781 4219 1451 3797  Q 1122 3375 1075 2522  Q 1259 2794 1537 2939  Q 1816 3084 2150 3084  Q 2853 3084 3261 2657  Q 3669 2231 3669 1497  Q 3669 778 3244 343  Q 2819 -91 2113 -91  Q 1303 -91 875 529  Q 447 1150 447 2328  Q 447 3434 972 4092  Q 1497 4750 2381 4750  Q 2619 4750 2861 4703  Q 3103 4656 3366 4563  z "
                          transform="scale(0.015625)"
                        />
                      </defs>
                      <use xlink:href="#DejaVuSans-31" />
                      <use xlink:href="#DejaVuSans-39" x="63.623047" />
                      <use xlink:href="#DejaVuSans-35" x="127.246094" />
                      <use xlink:href="#DejaVuSans-36" x="190.869141" />
                    </g>
                  </g>
                </g>
                <g id="xtick_5">
                  <g id="maidr-0af00a54-cc6c-4149-a2df-bc2d9d64279a">
                    <g>
                      <use
                        xlink:href="#mfa907df2c8"
                        x="742.566942"
                        y="448.56"
                        style="stroke: #000000; stroke-width: 0.8"
                      />
                    </g>
                  </g>
                  <g id="text_5">
                    <!-- 1958 -->
                    <g transform="translate(729.841942 463.158437) scale(0.1 -0.1)">
                      <defs>
                        <path
                          id="DejaVuSans-38"
                          d="M 2034 2216  Q 1584 2216 1326 1975  Q 1069 1734 1069 1313  Q 1069 891 1326 650  Q 1584 409 2034 409  Q 2484 409 2743 651  Q 3003 894 3003 1313  Q 3003 1734 2745 1975  Q 2488 2216 2034 2216  z M 1403 2484  Q 997 2584 770 2862  Q 544 3141 544 3541  Q 544 4100 942 4425  Q 1341 4750 2034 4750  Q 2731 4750 3128 4425  Q 3525 4100 3525 3541  Q 3525 3141 3298 2862  Q 3072 2584 2669 2484  Q 3125 2378 3379 2068  Q 3634 1759 3634 1313  Q 3634 634 3220 271  Q 2806 -91 2034 -91  Q 1263 -91 848 271  Q 434 634 434 1313  Q 434 1759 690 2068  Q 947 2378 1403 2484  z M 1172 3481  Q 1172 3119 1398 2916  Q 1625 2713 2034 2713  Q 2441 2713 2670 2916  Q 2900 3119 2900 3481  Q 2900 3844 2670 4047  Q 2441 4250 2034 4250  Q 1625 4250 1398 4047  Q 1172 3844 1172 3481  z "
                          transform="scale(0.015625)"
                        />
                      </defs>
                      <use xlink:href="#DejaVuSans-31" />
                      <use xlink:href="#DejaVuSans-39" x="63.623047" />
                      <use xlink:href="#DejaVuSans-35" x="127.246094" />
                      <use xlink:href="#DejaVuSans-38" x="190.869141" />
                    </g>
                  </g>
                </g>
                <g id="xtick_6">
                  <g id="maidr-1b4ffe7d-801c-4a52-ba9f-f95a65c6e97a">
                    <g>
                      <use
                        xlink:href="#mfa907df2c8"
                        x="871.690909"
                        y="448.56"
                        style="stroke: #000000; stroke-width: 0.8"
                      />
                    </g>
                  </g>
                  <g id="text_6">
                    <!-- 1960 -->
                    <g transform="translate(858.965909 463.158437) scale(0.1 -0.1)">
                      <use xlink:href="#DejaVuSans-31" />
                      <use xlink:href="#DejaVuSans-39" x="63.623047" />
                      <use xlink:href="#DejaVuSans-36" x="127.246094" />
                      <use xlink:href="#DejaVuSans-30" x="190.869141" />
                    </g>
                  </g>
                </g>
                <g id="text_7">
                  <!-- Year -->
                  <g transform="translate(503.895 478.35625) scale(0.12 -0.12)">
                    <defs>
                      <path
                        id="DejaVuSans-59"
                        d="M -13 4666  L 666 4666  L 1959 2747  L 3244 4666  L 3922 4666  L 2272 2222  L 2272 0  L 1638 0  L 1638 2222  L -13 4666  z "
                        transform="scale(0.015625)"
                      />
                      <path
                        id="DejaVuSans-65"
                        d="M 3597 1894  L 3597 1613  L 953 1613  Q 991 1019 1311 708  Q 1631 397 2203 397  Q 2534 397 2845 478  Q 3156 559 3463 722  L 3463 178  Q 3153 47 2828 -22  Q 2503 -91 2169 -91  Q 1331 -91 842 396  Q 353 884 353 1716  Q 353 2575 817 3079  Q 1281 3584 2069 3584  Q 2775 3584 3186 3129  Q 3597 2675 3597 1894  z M 3022 2063  Q 3016 2534 2758 2815  Q 2500 3097 2075 3097  Q 1594 3097 1305 2825  Q 1016 2553 972 2059  L 3022 2063  z "
                        transform="scale(0.015625)"
                      />
                      <path
                        id="DejaVuSans-61"
                        d="M 2194 1759  Q 1497 1759 1228 1600  Q 959 1441 959 1056  Q 959 750 1161 570  Q 1363 391 1709 391  Q 2188 391 2477 730  Q 2766 1069 2766 1631  L 2766 1759  L 2194 1759  z M 3341 1997  L 3341 0  L 2766 0  L 2766 531  Q 2569 213 2275 61  Q 1981 -91 1556 -91  Q 1019 -91 701 211  Q 384 513 384 1019  Q 384 1609 779 1909  Q 1175 2209 1959 2209  L 2766 2209  L 2766 2266  Q 2766 2663 2505 2880  Q 2244 3097 1772 3097  Q 1472 3097 1187 3025  Q 903 2953 641 2809  L 641 3341  Q 956 3463 1253 3523  Q 1550 3584 1831 3584  Q 2591 3584 2966 3190  Q 3341 2797 3341 1997  z "
                        transform="scale(0.015625)"
                      />
                      <path
                        id="DejaVuSans-72"
                        d="M 2631 2963  Q 2534 3019 2420 3045  Q 2306 3072 2169 3072  Q 1681 3072 1420 2755  Q 1159 2438 1159 1844  L 1159 0  L 581 0  L 581 3500  L 1159 3500  L 1159 2956  Q 1341 3275 1631 3429  Q 1922 3584 2338 3584  Q 2397 3584 2469 3576  Q 2541 3569 2628 3553  L 2631 2963  z "
                        transform="scale(0.015625)"
                      />
                    </defs>
                    <use xlink:href="#DejaVuSans-59" />
                    <use xlink:href="#DejaVuSans-65" x="47.833984" />
                    <use xlink:href="#DejaVuSans-61" x="109.357422" />
                    <use xlink:href="#DejaVuSans-72" x="170.636719" />
                  </g>
                </g>
              </g>
              <g id="matplotlib.axis_2">
                <g id="ytick_1">
                  <g id="maidr-695d09a8-7dae-4964-916a-4e4828b1b7c2">
                    <defs>
                      <path id="m04836a49ed" d="M 0 0  L -3.5 0  " style="stroke: #000000; stroke-width: 0.8" />
                    </defs>
                    <g>
                      <use
                        xlink:href="#m04836a49ed"
                        x="126"
                        y="390.542318"
                        style="stroke: #000000; stroke-width: 0.8"
                      />
                    </g>
                  </g>
                  <g id="text_8">
                    <!-- 2000 -->
                    <g transform="translate(93.55 394.341536) scale(0.1 -0.1)">
                      <use xlink:href="#DejaVuSans-32" />
                      <use xlink:href="#DejaVuSans-30" x="63.623047" />
                      <use xlink:href="#DejaVuSans-30" x="127.246094" />
                      <use xlink:href="#DejaVuSans-30" x="190.869141" />
                    </g>
                  </g>
                </g>
                <g id="ytick_2">
                  <g id="maidr-3705c696-add6-4b10-8ae4-2d7ac5c9a96e">
                    <g>
                      <use
                        xlink:href="#m04836a49ed"
                        x="126"
                        y="306.422146"
                        style="stroke: #000000; stroke-width: 0.8"
                      />
                    </g>
                  </g>
                  <g id="text_9">
                    <!-- 3000 -->
                    <g transform="translate(93.55 310.221365) scale(0.1 -0.1)">
                      <defs>
                        <path
                          id="DejaVuSans-33"
                          d="M 2597 2516  Q 3050 2419 3304 2112  Q 3559 1806 3559 1356  Q 3559 666 3084 287  Q 2609 -91 1734 -91  Q 1441 -91 1130 -33  Q 819 25 488 141  L 488 750  Q 750 597 1062 519  Q 1375 441 1716 441  Q 2309 441 2620 675  Q 2931 909 2931 1356  Q 2931 1769 2642 2001  Q 2353 2234 1838 2234  L 1294 2234  L 1294 2753  L 1863 2753  Q 2328 2753 2575 2939  Q 2822 3125 2822 3475  Q 2822 3834 2567 4026  Q 2313 4219 1838 4219  Q 1578 4219 1281 4162  Q 984 4106 628 3988  L 628 4550  Q 988 4650 1302 4700  Q 1616 4750 1894 4750  Q 2613 4750 3031 4423  Q 3450 4097 3450 3541  Q 3450 3153 3228 2886  Q 3006 2619 2597 2516  z "
                          transform="scale(0.015625)"
                        />
                      </defs>
                      <use xlink:href="#DejaVuSans-33" />
                      <use xlink:href="#DejaVuSans-30" x="63.623047" />
                      <use xlink:href="#DejaVuSans-30" x="127.246094" />
                      <use xlink:href="#DejaVuSans-30" x="190.869141" />
                    </g>
                  </g>
                </g>
                <g id="ytick_3">
                  <g id="maidr-07ad9b48-3b00-41f9-bad7-78227ce13686">
                    <g>
                      <use
                        xlink:href="#m04836a49ed"
                        x="126"
                        y="222.301974"
                        style="stroke: #000000; stroke-width: 0.8"
                      />
                    </g>
                  </g>
                  <g id="text_10">
                    <!-- 4000 -->
                    <g transform="translate(93.55 226.101193) scale(0.1 -0.1)">
                      <use xlink:href="#DejaVuSans-34" />
                      <use xlink:href="#DejaVuSans-30" x="63.623047" />
                      <use xlink:href="#DejaVuSans-30" x="127.246094" />
                      <use xlink:href="#DejaVuSans-30" x="190.869141" />
                    </g>
                  </g>
                </g>
                <g id="ytick_4">
                  <g id="maidr-2606f889-64cf-42eb-88c6-3c46e0131e25">
                    <g>
                      <use
                        xlink:href="#m04836a49ed"
                        x="126"
                        y="138.181803"
                        style="stroke: #000000; stroke-width: 0.8"
                      />
                    </g>
                  </g>
                  <g id="text_11">
                    <!-- 5000 -->
                    <g transform="translate(93.55 141.981021) scale(0.1 -0.1)">
                      <use xlink:href="#DejaVuSans-35" />
                      <use xlink:href="#DejaVuSans-30" x="63.623047" />
                      <use xlink:href="#DejaVuSans-30" x="127.246094" />
                      <use xlink:href="#DejaVuSans-30" x="190.869141" />
                    </g>
                  </g>
                </g>
                <g id="text_12">
                  <!-- Total Passengers (Thousands) -->
                  <g transform="translate(87.054375 343.371562) rotate(-90) scale(0.12 -0.12)">
                    <defs>
                      <path
                        id="DejaVuSans-54"
                        d="M -19 4666  L 3928 4666  L 3928 4134  L 2272 4134  L 2272 0  L 1638 0  L 1638 4134  L -19 4134  L -19 4666  z "
                        transform="scale(0.015625)"
                      />
                      <path
                        id="DejaVuSans-6f"
                        d="M 1959 3097  Q 1497 3097 1228 2736  Q 959 2375 959 1747  Q 959 1119 1226 758  Q 1494 397 1959 397  Q 2419 397 2687 759  Q 2956 1122 2956 1747  Q 2956 2369 2687 2733  Q 2419 3097 1959 3097  z M 1959 3584  Q 2709 3584 3137 3096  Q 3566 2609 3566 1747  Q 3566 888 3137 398  Q 2709 -91 1959 -91  Q 1206 -91 779 398  Q 353 888 353 1747  Q 353 2609 779 3096  Q 1206 3584 1959 3584  z "
                        transform="scale(0.015625)"
                      />
                      <path
                        id="DejaVuSans-74"
                        d="M 1172 4494  L 1172 3500  L 2356 3500  L 2356 3053  L 1172 3053  L 1172 1153  Q 1172 725 1289 603  Q 1406 481 1766 481  L 2356 481  L 2356 0  L 1766 0  Q 1100 0 847 248  Q 594 497 594 1153  L 594 3053  L 172 3053  L 172 3500  L 594 3500  L 594 4494  L 1172 4494  z "
                        transform="scale(0.015625)"
                      />
                      <path
                        id="DejaVuSans-6c"
                        d="M 603 4863  L 1178 4863  L 1178 0  L 603 0  L 603 4863  z "
                        transform="scale(0.015625)"
                      />
                      <path id="DejaVuSans-20" transform="scale(0.015625)" />
                      <path
                        id="DejaVuSans-50"
                        d="M 1259 4147  L 1259 2394  L 2053 2394  Q 2494 2394 2734 2622  Q 2975 2850 2975 3272  Q 2975 3691 2734 3919  Q 2494 4147 2053 4147  L 1259 4147  z M 628 4666  L 2053 4666  Q 2838 4666 3239 4311  Q 3641 3956 3641 3272  Q 3641 2581 3239 2228  Q 2838 1875 2053 1875  L 1259 1875  L 1259 0  L 628 0  L 628 4666  z "
                        transform="scale(0.015625)"
                      />
                      <path
                        id="DejaVuSans-73"
                        d="M 2834 3397  L 2834 2853  Q 2591 2978 2328 3040  Q 2066 3103 1784 3103  Q 1356 3103 1142 2972  Q 928 2841 928 2578  Q 928 2378 1081 2264  Q 1234 2150 1697 2047  L 1894 2003  Q 2506 1872 2764 1633  Q 3022 1394 3022 966  Q 3022 478 2636 193  Q 2250 -91 1575 -91  Q 1294 -91 989 -36  Q 684 19 347 128  L 347 722  Q 666 556 975 473  Q 1284 391 1588 391  Q 1994 391 2212 530  Q 2431 669 2431 922  Q 2431 1156 2273 1281  Q 2116 1406 1581 1522  L 1381 1569  Q 847 1681 609 1914  Q 372 2147 372 2553  Q 372 3047 722 3315  Q 1072 3584 1716 3584  Q 2034 3584 2315 3537  Q 2597 3491 2834 3397  z "
                        transform="scale(0.015625)"
                      />
                      <path
                        id="DejaVuSans-6e"
                        d="M 3513 2113  L 3513 0  L 2938 0  L 2938 2094  Q 2938 2591 2744 2837  Q 2550 3084 2163 3084  Q 1697 3084 1428 2787  Q 1159 2491 1159 1978  L 1159 0  L 581 0  L 581 3500  L 1159 3500  L 1159 2956  Q 1366 3272 1645 3428  Q 1925 3584 2291 3584  Q 2894 3584 3203 3211  Q 3513 2838 3513 2113  z "
                        transform="scale(0.015625)"
                      />
                      <path
                        id="DejaVuSans-67"
                        d="M 2906 1791  Q 2906 2416 2648 2759  Q 2391 3103 1925 3103  Q 1463 3103 1205 2759  Q 947 2416 947 1791  Q 947 1169 1205 825  Q 1463 481 1925 481  Q 2391 481 2648 825  Q 2906 1169 2906 1791  z M 3481 434  Q 3481 -459 3084 -895  Q 2688 -1331 1869 -1331  Q 1566 -1331 1297 -1286  Q 1028 -1241 775 -1147  L 775 -588  Q 1028 -725 1275 -790  Q 1522 -856 1778 -856  Q 2344 -856 2625 -561  Q 2906 -266 2906 331  L 2906 616  Q 2728 306 2450 153  Q 2172 0 1784 0  Q 1141 0 747 490  Q 353 981 353 1791  Q 353 2603 747 3093  Q 1141 3584 1784 3584  Q 2172 3584 2450 3431  Q 2728 3278 2906 2969  L 2906 3500  L 3481 3500  L 3481 434  z "
                        transform="scale(0.015625)"
                      />
                      <path
                        id="DejaVuSans-28"
                        d="M 1984 4856  Q 1566 4138 1362 3434  Q 1159 2731 1159 2009  Q 1159 1288 1364 580  Q 1569 -128 1984 -844  L 1484 -844  Q 1016 -109 783 600  Q 550 1309 550 2009  Q 550 2706 781 3412  Q 1013 4119 1484 4856  L 1984 4856  z "
                        transform="scale(0.015625)"
                      />
                      <path
                        id="DejaVuSans-68"
                        d="M 3513 2113  L 3513 0  L 2938 0  L 2938 2094  Q 2938 2591 2744 2837  Q 2550 3084 2163 3084  Q 1697 3084 1428 2787  Q 1159 2491 1159 1978  L 1159 0  L 581 0  L 581 4863  L 1159 4863  L 1159 2956  Q 1366 3272 1645 3428  Q 1925 3584 2291 3584  Q 2894 3584 3203 3211  Q 3513 2838 3513 2113  z "
                        transform="scale(0.015625)"
                      />
                      <path
                        id="DejaVuSans-75"
                        d="M 544 1381  L 544 3500  L 1119 3500  L 1119 1403  Q 1119 906 1312 657  Q 1506 409 1894 409  Q 2359 409 2629 706  Q 2900 1003 2900 1516  L 2900 3500  L 3475 3500  L 3475 0  L 2900 0  L 2900 538  Q 2691 219 2414 64  Q 2138 -91 1772 -91  Q 1169 -91 856 284  Q 544 659 544 1381  z M 1991 3584  L 1991 3584  z "
                        transform="scale(0.015625)"
                      />
                      <path
                        id="DejaVuSans-64"
                        d="M 2906 2969  L 2906 4863  L 3481 4863  L 3481 0  L 2906 0  L 2906 525  Q 2725 213 2448 61  Q 2172 -91 1784 -91  Q 1150 -91 751 415  Q 353 922 353 1747  Q 353 2572 751 3078  Q 1150 3584 1784 3584  Q 2172 3584 2448 3432  Q 2725 3281 2906 2969  z M 947 1747  Q 947 1113 1208 752  Q 1469 391 1925 391  Q 2381 391 2643 752  Q 2906 1113 2906 1747  Q 2906 2381 2643 2742  Q 2381 3103 1925 3103  Q 1469 3103 1208 2742  Q 947 2381 947 1747  z "
                        transform="scale(0.015625)"
                      />
                      <path
                        id="DejaVuSans-29"
                        d="M 513 4856  L 1013 4856  Q 1481 4119 1714 3412  Q 1947 2706 1947 2009  Q 1947 1309 1714 600  Q 1481 -109 1013 -844  L 513 -844  Q 928 -128 1133 580  Q 1338 1288 1338 2009  Q 1338 2731 1133 3434  Q 928 4138 513 4856  z "
                        transform="scale(0.015625)"
                      />
                    </defs>
                    <use xlink:href="#DejaVuSans-54" />
                    <use xlink:href="#DejaVuSans-6f" x="44.083984" />
                    <use xlink:href="#DejaVuSans-74" x="105.265625" />
                    <use xlink:href="#DejaVuSans-61" x="144.474609" />
                    <use xlink:href="#DejaVuSans-6c" x="205.753906" />
                    <use xlink:href="#DejaVuSans-20" x="233.537109" />
                    <use xlink:href="#DejaVuSans-50" x="265.324219" />
                    <use xlink:href="#DejaVuSans-61" x="321.126953" />
                    <use xlink:href="#DejaVuSans-73" x="382.40625" />
                    <use xlink:href="#DejaVuSans-73" x="434.505859" />
                    <use xlink:href="#DejaVuSans-65" x="486.605469" />
                    <use xlink:href="#DejaVuSans-6e" x="548.128906" />
                    <use xlink:href="#DejaVuSans-67" x="611.507812" />
                    <use xlink:href="#DejaVuSans-65" x="674.984375" />
                    <use xlink:href="#DejaVuSans-72" x="736.507812" />
                    <use xlink:href="#DejaVuSans-73" x="777.621094" />
                    <use xlink:href="#DejaVuSans-20" x="829.720703" />
                    <use xlink:href="#DejaVuSans-28" x="861.507812" />
                    <use xlink:href="#DejaVuSans-54" x="900.521484" />
                    <use xlink:href="#DejaVuSans-68" x="961.605469" />
                    <use xlink:href="#DejaVuSans-6f" x="1024.984375" />
                    <use xlink:href="#DejaVuSans-75" x="1086.166016" />
                    <use xlink:href="#DejaVuSans-73" x="1149.544922" />
                    <use xlink:href="#DejaVuSans-61" x="1201.644531" />
                    <use xlink:href="#DejaVuSans-6e" x="1262.923828" />
                    <use xlink:href="#DejaVuSans-64" x="1326.302734" />
                    <use xlink:href="#DejaVuSans-73" x="1389.779297" />
                    <use xlink:href="#DejaVuSans-29" x="1441.878906" />
                  </g>
                </g>
              </g>
              <g id="maidr-bc200021-0bee-4a65-b89e-5bc56843df54" maidr="c14bf14b-7462-4b12-987e-8b441412c0fd">
                <path
                  d="M 161.509091 430.92  L 226.071074 417.797253  L 290.633058 387.00927  L 355.195041 359.922575  L 419.757025 331.658197  L 484.319008 317.610129  L 548.880992 272.101116  L 613.442975 227.433305  L 678.004959 186.887382  L 742.566942 174.185236  L 807.128926 126.404979  L 871.690909 78.12  "
                  clip-path="url(#pa28f2191b7)"
                  style="fill: none; stroke: #1f77b4; stroke-width: 1.5; stroke-linecap: square"
                />
                <defs>
                  <path
                    id="m1a27ee6c8f"
                    d="M 0 3  C 0.795609 3 1.55874 2.683901 2.12132 2.12132  C 2.683901 1.55874 3 0.795609 3 0  C 3 -0.795609 2.683901 -1.55874 2.12132 -2.12132  C 1.55874 -2.683901 0.795609 -3 0 -3  C -0.795609 -3 -1.55874 -2.683901 -2.12132 -2.12132  C -2.683901 -1.55874 -3 -0.795609 -3 0  C -3 0.795609 -2.683901 1.55874 -2.12132 2.12132  C -1.55874 2.683901 -0.795609 3 0 3  z "
                    style="stroke: #1f77b4"
                  />
                </defs>
                <g clip-path="url(#pa28f2191b7)">
                  <use xlink:href="#m1a27ee6c8f" x="161.509091" y="430.92" style="fill: #1f77b4; stroke: #1f77b4" />
                  <use xlink:href="#m1a27ee6c8f" x="226.071074" y="417.797253" style="fill: #1f77b4; stroke: #1f77b4" />
                  <use xlink:href="#m1a27ee6c8f" x="290.633058" y="387.00927" style="fill: #1f77b4; stroke: #1f77b4" />
                  <use xlink:href="#m1a27ee6c8f" x="355.195041" y="359.922575" style="fill: #1f77b4; stroke: #1f77b4" />
                  <use xlink:href="#m1a27ee6c8f" x="419.757025" y="331.658197" style="fill: #1f77b4; stroke: #1f77b4" />
                  <use xlink:href="#m1a27ee6c8f" x="484.319008" y="317.610129" style="fill: #1f77b4; stroke: #1f77b4" />
                  <use xlink:href="#m1a27ee6c8f" x="548.880992" y="272.101116" style="fill: #1f77b4; stroke: #1f77b4" />
                  <use xlink:href="#m1a27ee6c8f" x="613.442975" y="227.433305" style="fill: #1f77b4; stroke: #1f77b4" />
                  <use xlink:href="#m1a27ee6c8f" x="678.004959" y="186.887382" style="fill: #1f77b4; stroke: #1f77b4" />
                  <use xlink:href="#m1a27ee6c8f" x="742.566942" y="174.185236" style="fill: #1f77b4; stroke: #1f77b4" />
                  <use xlink:href="#m1a27ee6c8f" x="807.128926" y="126.404979" style="fill: #1f77b4; stroke: #1f77b4" />
                  <use xlink:href="#m1a27ee6c8f" x="871.690909" y="78.12" style="fill: #1f77b4; stroke: #1f77b4" />
                </g>
              </g>
              <g id="maidr-278bdaa2-01f7-44f9-8151-09f3d25ef9c3">
                <path
                  d="M 126 448.56  L 126 60.48  "
                  style="fill: none; stroke: #000000; stroke-width: 0.8; stroke-linejoin: miter; stroke-linecap: square"
                />
              </g>
              <g id="maidr-e0033b1c-d299-4d92-b039-c53f9812b214">
                <path
                  d="M 907.2 448.56  L 907.2 60.48  "
                  style="fill: none; stroke: #000000; stroke-width: 0.8; stroke-linejoin: miter; stroke-linecap: square"
                />
              </g>
              <g id="maidr-6f15d344-7f00-4a3c-8dcb-92fbfcc184b5">
                <path
                  d="M 126 448.56  L 907.2 448.56  "
                  style="fill: none; stroke: #000000; stroke-width: 0.8; stroke-linejoin: miter; stroke-linecap: square"
                />
              </g>
              <g id="maidr-6334fa6d-c4e2-40ae-b5dc-1b146ba0ee04">
                <path
                  d="M 126 60.48  L 907.2 60.48  "
                  style="fill: none; stroke: #000000; stroke-width: 0.8; stroke-linejoin: miter; stroke-linecap: square"
                />
              </g>
              <g id="text_13">
                <!-- Total Passengers per Year -->
                <g transform="translate(414.90875 36.5635) scale(0.16 -0.16)">
                  <defs>
                    <path
                      id="DejaVuSans-70"
                      d="M 1159 525  L 1159 -1331  L 581 -1331  L 581 3500  L 1159 3500  L 1159 2969  Q 1341 3281 1617 3432  Q 1894 3584 2278 3584  Q 2916 3584 3314 3078  Q 3713 2572 3713 1747  Q 3713 922 3314 415  Q 2916 -91 2278 -91  Q 1894 -91 1617 61  Q 1341 213 1159 525  z M 3116 1747  Q 3116 2381 2855 2742  Q 2594 3103 2138 3103  Q 1681 3103 1420 2742  Q 1159 2381 1159 1747  Q 1159 1113 1420 752  Q 1681 391 2138 391  Q 2594 391 2855 752  Q 3116 1113 3116 1747  z "
                      transform="scale(0.015625)"
                    />
                  </defs>
                  <use xlink:href="#DejaVuSans-54" />
                  <use xlink:href="#DejaVuSans-6f" x="44.083984" />
                  <use xlink:href="#DejaVuSans-74" x="105.265625" />
                  <use xlink:href="#DejaVuSans-61" x="144.474609" />
                  <use xlink:href="#DejaVuSans-6c" x="205.753906" />
                  <use xlink:href="#DejaVuSans-20" x="233.537109" />
                  <use xlink:href="#DejaVuSans-50" x="265.324219" />
                  <use xlink:href="#DejaVuSans-61" x="321.126953" />
                  <use xlink:href="#DejaVuSans-73" x="382.40625" />
                  <use xlink:href="#DejaVuSans-73" x="434.505859" />
                  <use xlink:href="#DejaVuSans-65" x="486.605469" />
                  <use xlink:href="#DejaVuSans-6e" x="548.128906" />
                  <use xlink:href="#DejaVuSans-67" x="611.507812" />
                  <use xlink:href="#DejaVuSans-65" x="674.984375" />
                  <use xlink:href="#DejaVuSans-72" x="736.507812" />
                  <use xlink:href="#DejaVuSans-73" x="777.621094" />
                  <use xlink:href="#DejaVuSans-20" x="829.720703" />
                  <use xlink:href="#DejaVuSans-70" x="861.507812" />
                  <use xlink:href="#DejaVuSans-65" x="924.984375" />
                  <use xlink:href="#DejaVuSans-72" x="986.507812" />
                  <use xlink:href="#DejaVuSans-20" x="1027.621094" />
                  <use xlink:href="#DejaVuSans-59" x="1059.408203" />
                  <use xlink:href="#DejaVuSans-65" x="1107.242188" />
                  <use xlink:href="#DejaVuSans-61" x="1168.765625" />
                  <use xlink:href="#DejaVuSans-72" x="1230.044922" />
                </g>
                <!-- From the Flights Dataset -->
                <g transform="translate(418.2 54.48) scale(0.16 -0.16)">
                  <defs>
                    <path
                      id="DejaVuSans-46"
                      d="M 628 4666  L 3309 4666  L 3309 4134  L 1259 4134  L 1259 2759  L 3109 2759  L 3109 2228  L 1259 2228  L 1259 0  L 628 0  L 628 4666  z "
                      transform="scale(0.015625)"
                    />
                    <path
                      id="DejaVuSans-6d"
                      d="M 3328 2828  Q 3544 3216 3844 3400  Q 4144 3584 4550 3584  Q 5097 3584 5394 3201  Q 5691 2819 5691 2113  L 5691 0  L 5113 0  L 5113 2094  Q 5113 2597 4934 2840  Q 4756 3084 4391 3084  Q 3944 3084 3684 2787  Q 3425 2491 3425 1978  L 3425 0  L 2847 0  L 2847 2094  Q 2847 2600 2669 2842  Q 2491 3084 2119 3084  Q 1678 3084 1418 2786  Q 1159 2488 1159 1978  L 1159 0  L 581 0  L 581 3500  L 1159 3500  L 1159 2956  Q 1356 3278 1631 3431  Q 1906 3584 2284 3584  Q 2666 3584 2933 3390  Q 3200 3197 3328 2828  z "
                      transform="scale(0.015625)"
                    />
                    <path
                      id="DejaVuSans-69"
                      d="M 603 3500  L 1178 3500  L 1178 0  L 603 0  L 603 3500  z M 603 4863  L 1178 4863  L 1178 4134  L 603 4134  L 603 4863  z "
                      transform="scale(0.015625)"
                    />
                    <path
                      id="DejaVuSans-44"
                      d="M 1259 4147  L 1259 519  L 2022 519  Q 2988 519 3436 956  Q 3884 1394 3884 2338  Q 3884 3275 3436 3711  Q 2988 4147 2022 4147  L 1259 4147  z M 628 4666  L 1925 4666  Q 3281 4666 3915 4102  Q 4550 3538 4550 2338  Q 4550 1131 3912 565  Q 3275 0 1925 0  L 628 0  L 628 4666  z "
                      transform="scale(0.015625)"
                    />
                  </defs>
                  <use xlink:href="#DejaVuSans-46" />
                  <use xlink:href="#DejaVuSans-72" x="50.269531" />
                  <use xlink:href="#DejaVuSans-6f" x="89.132812" />
                  <use xlink:href="#DejaVuSans-6d" x="150.314453" />
                  <use xlink:href="#DejaVuSans-20" x="247.726562" />
                  <use xlink:href="#DejaVuSans-74" x="279.513672" />
                  <use xlink:href="#DejaVuSans-68" x="318.722656" />
                  <use xlink:href="#DejaVuSans-65" x="382.101562" />
                  <use xlink:href="#DejaVuSans-20" x="443.625" />
                  <use xlink:href="#DejaVuSans-46" x="475.412109" />
                  <use xlink:href="#DejaVuSans-6c" x="532.931641" />
                  <use xlink:href="#DejaVuSans-69" x="560.714844" />
                  <use xlink:href="#DejaVuSans-67" x="588.498047" />
                  <use xlink:href="#DejaVuSans-68" x="651.974609" />
                  <use xlink:href="#DejaVuSans-74" x="715.353516" />
                  <use xlink:href="#DejaVuSans-73" x="754.5625" />
                  <use xlink:href="#DejaVuSans-20" x="806.662109" />
                  <use xlink:href="#DejaVuSans-44" x="838.449219" />
                  <use xlink:href="#DejaVuSans-61" x="915.451172" />
                  <use xlink:href="#DejaVuSans-74" x="976.730469" />
                  <use xlink:href="#DejaVuSans-61" x="1015.939453" />
                  <use xlink:href="#DejaVuSans-73" x="1077.21875" />
                  <use xlink:href="#DejaVuSans-65" x="1129.318359" />
                  <use xlink:href="#DejaVuSans-74" x="1190.841797" />
                </g>
              </g>
            </g>
          </g>
          <defs>
            <clipPath id="pa28f2191b7">
              <rect x="126" y="60.48" width="781.2" height="388.08" />
            </clipPath>
          </defs>
        </svg>
      </div>
    </div>
  </body>
</html><|MERGE_RESOLUTION|>--- conflicted
+++ resolved
@@ -2,10 +2,6 @@
 <html lang="en">
   <head>
     <meta charset="utf-8" />
-<<<<<<< HEAD
-    <script src="../dist/maidr.js"></script>
-=======
->>>>>>> a1769963
   </head>
 
   <body>
