import type { AudioService } from '@service/audio';
import type { AutoplayService } from '@service/autoplay';
import type { BrailleService } from '@service/braille';
import type { ContextService } from '@service/context';
import type { HighlightService } from '@service/highlight';
import type { ReviewService } from '@service/review';
import type { ChatViewModel } from '@state/viewModel/chatViewModel';
import type { HelpViewModel } from '@state/viewModel/helpViewModel';
import type { SettingsViewModel } from '@state/viewModel/settingsViewModel';
import type { TextViewModel } from '@state/viewModel/textViewModel';
import type { Keys } from '@type/event';
import type { Command, CommandContext } from './command';
import { Scope } from '@type/event';
import {
  AutoplayBackwardCommand,
  AutoplayDownwardCommand,
  AutoplayForwardCommand,
  AutoplayUpwardCommand,
  ResetAutoplaySpeedCommand,
  SpeedDownAutoplayCommand,
  SpeedUpAutoplayCommand,
  StopAutoplayCommand,
} from './autoplay';
import {
  DescribeCaptionCommand,
  DescribeFillCommand,
  DescribePointCommand,
  DescribeSubtitleCommand,
  DescribeTitleCommand,
  DescribeXCommand,
  DescribeYCommand,
} from './describe';
import {
  MoveDownCommand,
  MoveLeftCommand,
  MoveRightCommand,
  MoveToBottomExtremeCommand,
  MoveToLeftExtremeCommand,
  MoveToNextTraceCommand,
  MoveToPrevTraceCommand,
  MoveToRightExtremeCommand,
  MoveToSubplotContextCommand,
  MoveToTopExtremeCommand,
  MoveToTraceContextCommand,
  MoveUpCommand,
} from './move';
import {
  ToggleAudioCommand,
  ToggleBrailleCommand,
  ToggleChatCommand,
  ToggleHelpCommand,
  ToggleReviewCommand,
  ToggleScopeCommand,
  ToggleSettingsCommand,
  ToggleTextCommand,
} from './toggle';

export class CommandFactory {
  private readonly contextService: ContextService;

  private readonly audioService: AudioService;
  private readonly brailleService: BrailleService;
  private readonly reviewService: ReviewService;

  private readonly autoplayService: AutoplayService;
  private readonly highlightService: HighlightService;

  private readonly textViewModel: TextViewModel;
  private readonly chatViewModel: ChatViewModel;
  private readonly helpViewModel: HelpViewModel;
  private readonly settingsViewModel: SettingsViewModel;

  public constructor(commandContext: CommandContext) {
    this.contextService = commandContext.context;

    this.audioService = commandContext.audioService;
    this.brailleService = commandContext.brailleService;
    this.reviewService = commandContext.reviewService;

    this.autoplayService = commandContext.autoplayService;
    this.highlightService = commandContext.highlightService;

    this.textViewModel = commandContext.textViewModel;
    this.chatViewModel = commandContext.chatViewModel;
    this.helpViewModel = commandContext.helpViewModel;
    this.settingsViewModel = commandContext.settingsViewModel;
  }

  public create(command: Keys): Command {
    switch (command) {
      case 'MOVE_UP':
        return new MoveUpCommand(this.contextService);
      case 'MOVE_DOWN':
        return new MoveDownCommand(this.contextService);
      case 'MOVE_LEFT':
        return new MoveLeftCommand(this.contextService);
      case 'MOVE_RIGHT':
        return new MoveRightCommand(this.contextService);
      case 'MOVE_TO_TOP_EXTREME':
        return new MoveToTopExtremeCommand(this.contextService);
      case 'MOVE_TO_BOTTOM_EXTREME':
        return new MoveToBottomExtremeCommand(this.contextService);
      case 'MOVE_TO_LEFT_EXTREME':
        return new MoveToLeftExtremeCommand(this.contextService);
      case 'MOVE_TO_RIGHT_EXTREME':
        return new MoveToRightExtremeCommand(this.contextService);

      case 'MOVE_TO_TRACE_CONTEXT':
        return new MoveToTraceContextCommand(this.contextService);
      case 'MOVE_TO_SUBPLOT_CONTEXT':
        return new MoveToSubplotContextCommand(this.contextService);
      case 'MOVE_TO_NEXT_TRACE':
        return new MoveToNextTraceCommand(this.contextService);
      case 'MOVE_TO_PREV_TRACE':
        return new MoveToPrevTraceCommand(this.contextService);

      case 'TOGGLE_AUDIO':
        return new ToggleAudioCommand(this.audioService);
      case 'TOGGLE_BRAILLE':
        return new ToggleBrailleCommand(this.contextService, this.brailleService);
      case 'TOGGLE_TEXT':
        return new ToggleTextCommand(this.textViewModel);
      case 'TOGGLE_REVIEW':
        return new ToggleReviewCommand(this.contextService, this.reviewService);

<<<<<<< HEAD
      case 'TOGGLE_SCATTER_NAVIGATION':
        return new ToggleScatterNavigationCommand(this.contextService, this.textViewModel);
=======
>>>>>>> 8651ba28
      case 'TOGGLE_HELP':
        return new ToggleHelpCommand(this.helpViewModel);
      case 'TOGGLE_CHAT':
        return new ToggleChatCommand(this.chatViewModel);
      case 'TOGGLE_SETTINGS':
        return new ToggleSettingsCommand(this.settingsViewModel);

      case 'DESCRIBE_X':
        return new DescribeXCommand(this.contextService, this.textViewModel);
      case 'DESCRIBE_Y':
        return new DescribeYCommand(this.contextService, this.textViewModel);
      case 'DESCRIBE_FILL':
        return new DescribeFillCommand(this.contextService, this.textViewModel);
      case 'DESCRIBE_POINT':
        return new DescribePointCommand(this.contextService, this.textViewModel, this.audioService, this.brailleService, this.highlightService);
      case 'DESCRIBE_TITLE':
        return new DescribeTitleCommand(this.contextService, this.textViewModel);
      case 'DESCRIBE_SUBTITLE':
        return new DescribeSubtitleCommand(this.contextService, this.textViewModel);
      case 'DESCRIBE_CAPTION':
        return new DescribeCaptionCommand(this.contextService, this.textViewModel);

      case 'ACTIVATE_FIGURE_LABEL_SCOPE':
      case 'DEACTIVATE_FIGURE_LABEL_SCOPE':
        return new ToggleScopeCommand(this.contextService, Scope.FIGURE_LABEL);
      case 'ACTIVATE_TRACE_LABEL_SCOPE':
      case 'DEACTIVATE_TRACE_LABEL_SCOPE':
        return new ToggleScopeCommand(this.contextService, Scope.TRACE_LABEL);

      case 'AUTOPLAY_UPWARD':
        return new AutoplayUpwardCommand(this.contextService, this.autoplayService);
      case 'AUTOPLAY_DOWNWARD':
        return new AutoplayDownwardCommand(this.contextService, this.autoplayService);
      case 'AUTOPLAY_FORWARD':
        return new AutoplayForwardCommand(this.contextService, this.autoplayService);
      case 'AUTOPLAY_BACKWARD':
        return new AutoplayBackwardCommand(this.contextService, this.autoplayService);
      case 'STOP_AUTOPLAY':
        return new StopAutoplayCommand(this.autoplayService);
      case 'SPEED_UP_AUTOPLAY':
        return new SpeedUpAutoplayCommand(this.autoplayService);
      case 'SPEED_DOWN_AUTOPLAY':
        return new SpeedDownAutoplayCommand(this.autoplayService);
      case 'RESET_AUTOPLAY_SPEED':
        return new ResetAutoplaySpeedCommand(this.autoplayService);

      default:
        throw new Error(`Invalid command name: ${command}`);
    }
  }
}<|MERGE_RESOLUTION|>--- conflicted
+++ resolved
@@ -123,11 +123,6 @@
       case 'TOGGLE_REVIEW':
         return new ToggleReviewCommand(this.contextService, this.reviewService);
 
-<<<<<<< HEAD
-      case 'TOGGLE_SCATTER_NAVIGATION':
-        return new ToggleScatterNavigationCommand(this.contextService, this.textViewModel);
-=======
->>>>>>> 8651ba28
       case 'TOGGLE_HELP':
         return new ToggleHelpCommand(this.helpViewModel);
       case 'TOGGLE_CHAT':
