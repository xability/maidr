--- conflicted
+++ resolved
@@ -165,30 +165,6 @@
   public static getColor(element: SVGElement): string {
     const tag = element.tagName.toLowerCase();
     const isLineElement = tag === Constant.POLYLINE || tag === Constant.LINE;
-<<<<<<< HEAD
-    const color = isLineElement
-      ? window.getComputedStyle(element).getPropertyValue(Constant.STROKE)
-      : window.getComputedStyle(element).getPropertyValue(Constant.FILL);
-
-    return color;
-  }
-
-  public static setColor(element: SVGElement, color: string): void {
-    const tag = element.tagName.toLowerCase();
-    const isLineElement = tag === Constant.POLYLINE || tag === Constant.LINE;
-
-    element.setAttribute(Constant.VISIBILITY, Constant.VISIBLE);
-    element.setAttribute(Constant.STROKE, color);
-    element.setAttribute(Constant.FILL, color);
-    element.style.fill = color;
-    element.style.stroke = color;
-
-    if (isLineElement) {
-      const strokeWidth = window
-        .getComputedStyle(element)
-        .getPropertyValue(Constant.STROKE_WIDTH);
-      element.setAttribute(Constant.STROKE_WIDTH, `${strokeWidth + 2}`);
-=======
 
     const computed = window.getComputedStyle(element);
     const originalColor = isLineElement
@@ -221,7 +197,6 @@
           : parsed + this.STROKE_WIDTH_HIGHLIGHT_INCREASE;
         clone.setAttribute(Constant.STROKE_WIDTH, `${value}`);
       }
->>>>>>> a1769963
     }
   }
 
