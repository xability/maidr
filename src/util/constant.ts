--- conflicted
+++ resolved
@@ -51,11 +51,8 @@
   static readonly MAIDR_DATA = 'maidr-data';
   static readonly MAIDR_HIGHLIGHT_COLOR = '#BADA55';
   static readonly NEW_LINE = '\n';
-<<<<<<< HEAD
-=======
   static readonly OPEN_BRACKET = '[';
   static readonly POLYLINE = 'polyline';
->>>>>>> ac1c439b
   static readonly SPACE = ' ';
   static readonly THROUGH = ' through ';
   static readonly TRANSPARENT = 'transparent';
