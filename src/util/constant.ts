--- conflicted
+++ resolved
@@ -4,10 +4,7 @@
   static readonly BR = 'br';
   static readonly DIV = 'div';
   static readonly FIGURE = 'figure';
-<<<<<<< HEAD
-=======
   static readonly IMAGE = 'img';
->>>>>>> a89a5c91
   static readonly INPUT = 'input';
   static readonly P = 'p';
 
