export abstract class Constant {
  // HTML elements.
  static readonly ARTICLE = 'article';
  static readonly BR = 'br';
  static readonly DIV = 'div';
  static readonly FIGURE = 'figure';
  static readonly IMAGE = 'img';
  static readonly INPUT = 'input';
  static readonly P = 'p';
  static readonly TEXT_AREA = 'textarea';

  // HTML IDs.
  static readonly BRAILLE_CONTAINER = 'maidr-braille-container-';
  static readonly BRAILLE_TEXT_AREA = 'maidr-braille-textarea-';
  static readonly BRAILLE_INPUT_LENGTH = 32;
  static readonly MAIDR_ARTICLE = 'maidr-article-';
  static readonly MAIDR_BR = 'maidr-br-';
<<<<<<< HEAD
  static readonly MAIDR_CONTAINER = 'maidr-container-';
=======
  static readonly MAIDR_CONTAINER = 'maidr-react-container-';
>>>>>>> 288b3361
  static readonly MAIDR_FIGURE = 'maidr-figure-';
  static readonly NOTIFICATION_CONTAINER = 'maidr-notification-container-';
  static readonly REVIEW_CONTAINER = 'maidr-review-container-';
  static readonly REVIEW_INPUT = 'maidr-review-input-';
  static readonly TEXT_CONTAINER = 'maidr-info-container-';

  // HTML Classes.
  static readonly BRAILLE_AND_REVIEW_CLASS = 'maidr-braille-review-';

  // HTML attributes.
  static readonly ARIA_ATOMIC = 'aria-atomic';
  static readonly ARIA_LABEL = 'aria-label';
  static readonly ARIA_LIVE = 'aria-live';
  static readonly ROLE = 'role';
  static readonly TITLE = 'title';

  // HTML positions.
  static readonly AFTER_BEGIN = 'afterbegin';
  static readonly AFTER_END = 'afterend';
  static readonly BEFORE_BEGIN = 'beforebegin';
  static readonly BEFORE_END = 'beforeend';

  // Attribute values.
  static readonly APPLICATION = 'application';
  static readonly ARE = ' are ';
  static readonly ASSERTIVE = 'assertive';
  static readonly COMMA = ', ';
  static readonly EMPTY = '';
  static readonly HIDDEN = 'hidden';
  static readonly IS = ' is ';
  static readonly MB_3 = 'mb-3';
  static readonly NEW_LINE = '\n';
  static readonly OFF = 'off';
  static readonly SPACE = ' ';
  static readonly TEXT = 'text';
  static readonly THROUGH = ' through ';
  static readonly TRUE = 'true';
  static readonly X = 'x';
  static readonly Y = 'y';
}<|MERGE_RESOLUTION|>--- conflicted
+++ resolved
@@ -15,11 +15,7 @@
   static readonly BRAILLE_INPUT_LENGTH = 32;
   static readonly MAIDR_ARTICLE = 'maidr-article-';
   static readonly MAIDR_BR = 'maidr-br-';
-<<<<<<< HEAD
-  static readonly MAIDR_CONTAINER = 'maidr-container-';
-=======
   static readonly MAIDR_CONTAINER = 'maidr-react-container-';
->>>>>>> 288b3361
   static readonly MAIDR_FIGURE = 'maidr-figure-';
   static readonly NOTIFICATION_CONTAINER = 'maidr-notification-container-';
   static readonly REVIEW_CONTAINER = 'maidr-review-container-';
