--- conflicted
+++ resolved
@@ -23,13 +23,9 @@
       if (elements.length != data.length) {
         // I didn't throw an error but give a warning
         constants.hasRect = 0;
-<<<<<<< HEAD
         console.log(
           'Warning: x level and data do not have the same length. This may cause errors. Visual highlighting is turned off.'
         );
-=======
-        logError.LogDifferentLengths('data', 'elements');
->>>>>>> 263ef797
       } else if (xlevel.length != elements.length) {
         constants.hasRect = 0;
         logError.logDifferentLengths('x level', 'elements');
