--- conflicted
+++ resolved
@@ -1,18 +1,13 @@
 import type { DisplayService } from '@service/display';
 import type { StorageService } from '@service/storage';
-<<<<<<< HEAD
 import type { Disposable } from '@type/disposable';
 import type { Event } from '@type/event';
-=======
-import type { Observable, Observer } from '@type/observable';
->>>>>>> a1769963
 import type { Settings } from '@type/settings';
 import { Emitter, Scope } from '@type/event';
 import { DEFAULT_SETTINGS } from '@type/settings';
 
 const SETTINGS_KEY = 'maidr-settings';
 
-<<<<<<< HEAD
 function getValue<T>(settings: any, key: string): T | undefined {
   return key.split('.').reduce((acc, part) => {
     return acc && acc[part];
@@ -48,15 +43,11 @@
 }
 
 export class SettingsService implements Disposable {
-=======
-export class SettingsService implements Observable<Settings> {
->>>>>>> a1769963
   private readonly storage: StorageService;
   private readonly display: DisplayService;
 
   private readonly defaultSettings: Settings;
   private currentSettings: Settings;
-  private observers: Observer<Settings>[];
 
   private readonly onChangeEmitter: Emitter<SettingsChangedEvent>;
   public readonly onChange: Event<SettingsChangedEvent>;
@@ -66,74 +57,17 @@
     this.display = display;
     this.observers = [];
 
-<<<<<<< HEAD
     this.defaultSettings = DEFAULT_SETTINGS;
 
     this.onChangeEmitter = new Emitter<SettingsChangedEvent>();
     this.onChange = this.onChangeEmitter.event;
-=======
-    this.defaultSettings = {
-      general: {
-        volume: 50,
-        highlightColor: '#03c809',
-        brailleDisplaySize: 32,
-        minFrequency: 200,
-        maxFrequency: 1000,
-        autoplayDuration: 4000,
-        ariaMode: 'assertive',
-      },
-      llm: {
-        expertiseLevel: 'basic',
-        customInstruction: '',
-        models: {
-          OPENAI: {
-            enabled: false,
-            apiKey: '',
-            name: 'OpenAI',
-            version: 'gpt-4o',
-          },
-          ANTHROPIC_CLAUDE: {
-            enabled: false,
-            apiKey: '',
-            name: 'Anthropic Claude',
-            version: 'claude-3-7-sonnet-latest',
-          },
-          GOOGLE_GEMINI: {
-            enabled: false,
-            apiKey: '',
-            name: 'Google Gemini',
-            version: 'gemini-2.0-flash',
-          },
-        },
-      },
-    };
->>>>>>> a1769963
 
     const saved = this.storage.load<Settings>(SETTINGS_KEY);
     this.currentSettings = saved ?? this.defaultSettings;
   }
 
-<<<<<<< HEAD
   public dispose(): void {
     this.onChangeEmitter.dispose();
-=======
-  public get state(): Settings {
-    return this.currentSettings;
-  }
-
-  public addObserver(observer: Observer<Settings>): void {
-    this.observers.push(observer);
-  }
-
-  public removeObserver(observer: Observer<Settings>): void {
-    this.observers = this.observers.filter(obs => obs !== observer);
-  }
-
-  public notifyStateUpdate(): void {
-    for (const observer of this.observers) {
-      observer.update(this.currentSettings);
-    }
->>>>>>> a1769963
   }
 
   public loadSettings(): Settings {
@@ -145,11 +79,7 @@
     this.currentSettings = newSettings;
 
     this.storage.save(SETTINGS_KEY, this.currentSettings);
-<<<<<<< HEAD
     this.onChangeEmitter.fire(new SettingsChangedEvent(oldSettings, newSettings));
-=======
-    this.notifyStateUpdate();
->>>>>>> a1769963
   }
 
   public resetSettings(): Settings {
@@ -157,11 +87,7 @@
     this.currentSettings = this.defaultSettings;
 
     this.storage.remove(SETTINGS_KEY);
-<<<<<<< HEAD
     this.onChangeEmitter.fire(new SettingsChangedEvent(oldSettings, this.currentSettings));
-=======
-    this.notifyStateUpdate();
->>>>>>> a1769963
     return this.currentSettings;
   }
 
