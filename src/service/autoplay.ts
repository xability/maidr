--- conflicted
+++ resolved
@@ -25,7 +25,7 @@
 
 type AutoplayId = ReturnType<typeof setInterval>;
 
-export class AutoplayService implements Disposable, Observer<Settings> {
+export class AutoplayService implements Disposable {
   private readonly context: Context;
   private readonly notification: NotificationService;
   private readonly settings: SettingsService;
@@ -38,15 +38,9 @@
   private minSpeed: number;
   private readonly maxSpeed: number;
 
-<<<<<<< HEAD
-  private readonly interval: number;
-  private autoplayRate: number;
-  private totalDuration: number;
-=======
   private autoplayRate: number;
   private readonly interval: number;
-  private currentDuration: number;
->>>>>>> a1769963
+  private totalDuration: number;
 
   private readonly onChangeEmitter: Emitter<AutoplayChangedEvent>;
   public readonly onChange: Event<AutoplayChangedEvent>;
@@ -64,10 +58,9 @@
     this.minSpeed = MIN_SPEED;
     this.maxSpeed = MAX_SPEED;
 
-<<<<<<< HEAD
     this.interval = DEFAULT_INTERVAL;
     this.autoplayRate = this.defaultSpeed;
-
+    this.interval = DEFAULT_INTERVAL;
     this.totalDuration = settings.get<number>(AutoplaySettings.DURATION);
     settings.onChange((event) => {
       if (event.affectsSetting(AutoplaySettings.DURATION)) {
@@ -75,33 +68,14 @@
         this.restart();
       }
     });
-=======
-    this.autoplayRate = this.defaultSpeed;
-    this.interval = DEFAULT_INTERVAL;
-    this.currentDuration = this.settings.loadSettings().general.autoplayDuration;
->>>>>>> a1769963
 
     this.onChangeEmitter = new Emitter<AutoplayChangedEvent>();
     this.onChange = this.onChangeEmitter.event;
-
-    this.settings.addObserver(this);
   }
 
   public dispose(): void {
     this.stop();
     this.onChangeEmitter.dispose();
-    this.settings.removeObserver(this);
-  }
-
-  public update(settings: Settings): void {
-    this.updateSettings(settings);
-  }
-
-  private updateSettings(settings: Settings): void {
-    this.currentDuration = settings.general.autoplayDuration;
-    if (this.currentDirection) {
-      this.restart();
-    }
   }
 
   public start(direction: MovableDirection, state?: TraceState): void {
