--- conflicted
+++ resolved
@@ -180,26 +180,15 @@
 
   // Go to point
   MOVE_TO_INDEX: `click`,
-<<<<<<< HEAD
-  GO_TO_EXTREMA_TOGGLE: "g",
-=======
->>>>>>> 523c1ab9
 } as const;
 
 const GO_TO_EXTREMA_KEYMAP = {
   // Navigation within the modal
-<<<<<<< HEAD
   GO_TO_EXTREMA_MOVE_UP: "up",
   GO_TO_EXTREMA_MOVE_DOWN: "down",
   GO_TO_EXTREMA_SELECT: "enter",
+  GO_TO_EXTREMA_CLOSE: "esc",
   GO_TO_EXTREMA_TOGGLE: "g",
-=======
-  GO_TO_EXTREMA_MOVE_UP: 'up',
-  GO_TO_EXTREMA_MOVE_DOWN: 'down',
-  GO_TO_EXTREMA_SELECT: 'enter',
-  GO_TO_EXTREMA_CLOSE: 'esc',
-  GO_TO_EXTREMA_TOGGLE: 'g',
->>>>>>> 523c1ab9
 } as const;
 
 const COMMAND_PALETTE_KEYMAP = {
