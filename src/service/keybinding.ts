import type { CommandContext } from '@command/command';
import type { Keys } from '@type/event';
import { CommandFactory } from '@command/factory';
import { Scope } from '@type/event';
import { Constant } from '@util/constant';
import { Platform } from '@util/platform';
import hotkeys from 'hotkeys-js';

const BRAILLE_KEYMAP = {
  ACTIVATE_TRACE_LABEL_SCOPE: `l`,

  // Autoplay
  AUTOPLAY_UPWARD: `${Platform.ctrl}+shift+up`,
  AUTOPLAY_DOWNWARD: `${Platform.ctrl}+shift+down`,
  AUTOPLAY_FORWARD: `${Platform.ctrl}+shift+right`,
  AUTOPLAY_BACKWARD: `${Platform.ctrl}+shift+left`,

  STOP_AUTOPLAY: `${Platform.ctrl}, up, down, left, right`,
  SPEED_UP_AUTOPLAY: `.`,
  SPEED_DOWN_AUTOPLAY: `,`,
  RESET_AUTOPLAY_SPEED: `/`,

  // Navigation
  MOVE_UP: `up`,
  MOVE_DOWN: `down`,
  MOVE_RIGHT: `right`,
  MOVE_LEFT: `left`,

  MOVE_TO_TOP_EXTREME: `${Platform.ctrl}+up`,
  MOVE_TO_BOTTOM_EXTREME: `${Platform.ctrl}+down`,
  MOVE_TO_LEFT_EXTREME: `${Platform.ctrl}+left`,
  MOVE_TO_RIGHT_EXTREME: `${Platform.ctrl}+right`,

  MOVE_TO_NEXT_TRACE: `pageup`,
  MOVE_TO_PREV_TRACE: `pagedown`,

  // Modes
  TOGGLE_BRAILLE: `b`,
  TOGGLE_TEXT: `t`,
  TOGGLE_AUDIO: `s`,
  TOGGLE_REVIEW: `r`,

  // Misc
  TOGGLE_HELP: `${Platform.ctrl}+/`,
  TOGGLE_CHAT: `shift+/`,
  TOGGLE_SETTINGS: `${Platform.ctrl}+,`,

  // Description
  DESCRIBE_POINT: `space`,
} as const;

const CHAT_KEYMAP = {
  // Misc
  TOGGLE_CHAT: `esc`,
} as const;

const FIGURE_LABEL_KEYMAP = {
  DEACTIVATE_FIGURE_LABEL_SCOPE: `escape`,

  // Description
  DESCRIBE_TITLE: `t`,
  DESCRIBE_SUBTITLE: `s`,
  DESCRIBE_CAPTION: `c`,

  // Misc
  TOGGLE_HELP: `${Platform.ctrl}+/`,
} as const;

const HELP_KEYMAP = {
  // Misc
  TOGGLE_HELP: `esc`,
} as const;

const SUBPLOT_KEYMAP = {
  ACTIVATE_FIGURE_LABEL_SCOPE: `l`,

  // Description
  DESCRIBE_TITLE: `t`,
  DESCRIBE_POINT: `space`,

  // Navigation
  MOVE_UP: `up`,
  MOVE_DOWN: `down`,
  MOVE_RIGHT: `right`,
  MOVE_LEFT: `left`,

  MOVE_TO_TOP_EXTREME: `${Platform.ctrl}+up`,
  MOVE_TO_BOTTOM_EXTREME: `${Platform.ctrl}+down`,
  MOVE_TO_LEFT_EXTREME: `${Platform.ctrl}+left`,
  MOVE_TO_RIGHT_EXTREME: `${Platform.ctrl}+right`,

  MOVE_TO_TRACE_CONTEXT: `${Platform.enter}`,

  // Misc
  TOGGLE_HELP: `${Platform.ctrl}+/`,
  TOGGLE_CHAT: `shift+/`,
  TOGGLE_SETTINGS: `${Platform.ctrl}+,`,
} as const;

const TRACE_LABEL_KEYMAP = {
  DEACTIVATE_TRACE_LABEL_SCOPE: `escape`,

  // Description
  DESCRIBE_X: `x`,
  DESCRIBE_Y: `y`,
  DESCRIBE_FILL: `f`,
  DESCRIBE_TITLE: `t`,
  DESCRIBE_SUBTITLE: `s`,
  DESCRIBE_CAPTION: `c`,

  // Misc
  TOGGLE_HELP: `${Platform.ctrl}+/`,
} as const;

const REVIEW_KEYMAP = {
  // Modes
  TOGGLE_BRAILLE: `b`,
  TOGGLE_REVIEW: `r`,

  // Allowed actions
  ALLOW_DEFAULT: `up, down, left, right,
    ${Platform.ctrl}+up, ${Platform.ctrl}+down,
    ${Platform.ctrl}+left, ${Platform.ctrl}+right,
    pageup, pagedown, home, end,
    tab, ${Platform.ctrl}+a, ${Platform.ctrl}+c`,
} as const;

const SETTINGS_KEYMAP = {
  // Misc
  TOGGLE_SETTINGS: `esc`,
} as const;

const TRACE_KEYMAP = {
  ACTIVATE_TRACE_LABEL_SCOPE: `l`,

  // Autoplay
  AUTOPLAY_UPWARD: `${Platform.ctrl}+shift+up`,
  AUTOPLAY_DOWNWARD: `${Platform.ctrl}+shift+down`,
  AUTOPLAY_FORWARD: `${Platform.ctrl}+shift+right`,
  AUTOPLAY_BACKWARD: `${Platform.ctrl}+shift+left`,

  STOP_AUTOPLAY: `${Platform.ctrl}, up, down, left, right`,
  SPEED_UP_AUTOPLAY: `.`,
  SPEED_DOWN_AUTOPLAY: `,`,
  RESET_AUTOPLAY_SPEED: `/`,

  // Navigation
  MOVE_UP: `up`,
  MOVE_DOWN: `down`,
  MOVE_RIGHT: `right`,
  MOVE_LEFT: `left`,

  MOVE_TO_TOP_EXTREME: `${Platform.ctrl}+up`,
  MOVE_TO_BOTTOM_EXTREME: `${Platform.ctrl}+down`,
  MOVE_TO_LEFT_EXTREME: `${Platform.ctrl}+left`,
  MOVE_TO_RIGHT_EXTREME: `${Platform.ctrl}+right`,

  MOVE_TO_SUBPLOT_CONTEXT: `esc`,
  MOVE_TO_NEXT_TRACE: `pageup`,
  MOVE_TO_PREV_TRACE: `pagedown`,

  // Modes
  TOGGLE_BRAILLE: `b`,
  TOGGLE_TEXT: `t`,
  TOGGLE_AUDIO: `s`,
  TOGGLE_REVIEW: `r`,

  // Misc
  TOGGLE_HELP: `${Platform.ctrl}+/`,
  TOGGLE_CHAT: `shift+/`,
  TOGGLE_COMMAND_PALETTE: `${Platform.ctrl}+shift+p`,
  TOGGLE_SETTINGS: `${Platform.ctrl}+,`,

  // Description
  DESCRIBE_POINT: `space`,

  // Go To functionality
<<<<<<< HEAD
  GO_TO_EXTREMA: `g`,

  // Go to point
  MOVE_TO_INDEX: `click`,
=======
  GO_TO_EXTREMA_TOGGLE: 'g',
>>>>>>> eced0284
} as const;

const GO_TO_EXTREMA_KEYMAP = {
  // Navigation within the modal
  GO_TO_EXTREMA_MOVE_UP: 'up',
  GO_TO_EXTREMA_MOVE_DOWN: 'down',
  GO_TO_EXTREMA_SELECT: 'enter',
  GO_TO_EXTREMA_TOGGLE: 'g',
} as const;

const COMMAND_PALETTE_KEYMAP = {
  // Navigation within the modal
  COMMAND_PALETTE_MOVE_UP: 'up',
  COMMAND_PALETTE_MOVE_DOWN: 'down',
  COMMAND_PALETTE_SELECT: 'enter',
  COMMAND_PALETTE_CLOSE: 'esc',
} as const;

export const SCOPED_KEYMAP = {
  [Scope.BRAILLE]: BRAILLE_KEYMAP,
  [Scope.CHAT]: CHAT_KEYMAP,
  [Scope.COMMAND_PALETTE]: COMMAND_PALETTE_KEYMAP,
  [Scope.FIGURE_LABEL]: FIGURE_LABEL_KEYMAP,
  [Scope.GO_TO_EXTREMA]: GO_TO_EXTREMA_KEYMAP,
  [Scope.HELP]: HELP_KEYMAP,
  [Scope.REVIEW]: REVIEW_KEYMAP,
  [Scope.SETTINGS]: SETTINGS_KEYMAP,
  [Scope.SUBPLOT]: SUBPLOT_KEYMAP,
  [Scope.TRACE]: TRACE_KEYMAP,
  [Scope.TRACE_LABEL]: TRACE_LABEL_KEYMAP,
} as const;

export type Keymap = {
  [K in Scope]: (typeof SCOPED_KEYMAP)[K];
};

export class KeybindingService {
  private readonly commandFactory: CommandFactory;

  public constructor(commandContext: CommandContext) {
    this.commandFactory = new CommandFactory(commandContext);
  }

  public register(initialScope: Scope): void {
    hotkeys.filter = (event: KeyboardEvent) => {
      const target = event.target as HTMLElement;
      if (target.tagName.toLowerCase() === Constant.INPUT) {
        // Allow keybindings for MAIDR review input.
        return target.id.startsWith(Constant.REVIEW_INPUT);
      } else if (target.tagName.toLowerCase() === Constant.TEXT_AREA) {
        // Allow keybindings only for MAIDR braille text area.
        return target.id.startsWith(Constant.BRAILLE_TEXT_AREA);
      } else {
        // Allow keybindings for all other non-editable elements.
        return true;
      }
    };

    // Register all bindings.
    for (const [scope, keymap] of Object.entries(SCOPED_KEYMAP) as [
      Scope,
      Keymap[Scope],
    ][]) {
      for (const [commandName, key] of Object.entries(keymap) as [
        Keys,
        string,
      ][]) {
        // https://github.com/jaywcjlove/hotkeys-js/issues/172
        // Need to remove once the issue is resolved.
        if (commandName === 'STOP_AUTOPLAY') {
          hotkeys('*', Scope.TRACE, (event: KeyboardEvent): void => {
            if (hotkeys.command || hotkeys.ctrl) {
              const command = this.commandFactory.create(commandName);
              command.execute(event);
            }
          });
        }

        hotkeys(key, { scope }, (event: KeyboardEvent): void => {
          if (commandName !== 'ALLOW_DEFAULT') {
            event.preventDefault();
            const command = this.commandFactory.create(commandName);
            command.execute(event);
          }
        });
      }
    }

    hotkeys.setScope(initialScope);
  }

  public unregister(): void {
    hotkeys.unbind();
  }
}

export class Mousebindingservice {
  private mouseListener!: (event: MouseEvent) => void;

  private readonly commandContext: CommandContext;

  public constructor(commandContext: CommandContext) {
    this.commandContext = commandContext;
  }

  public registerEvents(): void {
    this.mouseListener = (event: MouseEvent) => {
      const x = event.clientX;
      const y = event.clientY;

      this.commandContext.context.moveToPoint(x, y);
    };

    document.addEventListener('pointermove', this.mouseListener);
  }

  public unregister(): void {
    if (this.mouseListener) {
      document.removeEventListener('pointermove', this.mouseListener);
    }
  }
}<|MERGE_RESOLUTION|>--- conflicted
+++ resolved
@@ -175,14 +175,11 @@
   DESCRIBE_POINT: `space`,
 
   // Go To functionality
-<<<<<<< HEAD
   GO_TO_EXTREMA: `g`,
 
   // Go to point
   MOVE_TO_INDEX: `click`,
-=======
   GO_TO_EXTREMA_TOGGLE: 'g',
->>>>>>> eced0284
 } as const;
 
 const GO_TO_EXTREMA_KEYMAP = {
