<<<<<<< HEAD
import type { CommandContext } from "@command/command";
import type { Keys } from "@type/event";
import { CommandFactory } from "@command/factory";
import { Scope } from "@type/event";
import { Constant } from "@util/constant";
import { Platform } from "@util/platform";
import hotkeys from "hotkeys-js";
=======
import type { CommandContext } from '@command/command';
import type { DisplayService } from '@service/display';
import type { SettingsService } from '@service/settings';
import type { Disposable } from '@type/disposable';
import type { Keys } from '@type/event';
import type { Observer } from '@type/observable';
import type { Settings } from '@type/settings';
import { CommandFactory } from '@command/factory';
import { Scope } from '@type/event';
import { Constant } from '@util/constant';
import { Platform } from '@util/platform';
import hotkeys from 'hotkeys-js';
>>>>>>> c43e728f

const BRAILLE_KEYMAP = {
  ACTIVATE_TRACE_LABEL_SCOPE: `l`,

  // Autoplay
  AUTOPLAY_UPWARD: `${Platform.ctrl}+shift+up`,
  AUTOPLAY_DOWNWARD: `${Platform.ctrl}+shift+down`,
  AUTOPLAY_FORWARD: `${Platform.ctrl}+shift+right`,
  AUTOPLAY_BACKWARD: `${Platform.ctrl}+shift+left`,

  STOP_AUTOPLAY: `${Platform.ctrl}, up, down, left, right`,
  SPEED_UP_AUTOPLAY: `.`,
  SPEED_DOWN_AUTOPLAY: `,`,
  RESET_AUTOPLAY_SPEED: `/`,

  // Navigation
  MOVE_UP: `up`,
  MOVE_DOWN: `down`,
  MOVE_RIGHT: `right`,
  MOVE_LEFT: `left`,

  MOVE_TO_TOP_EXTREME: `${Platform.ctrl}+up`,
  MOVE_TO_BOTTOM_EXTREME: `${Platform.ctrl}+down`,
  MOVE_TO_LEFT_EXTREME: `${Platform.ctrl}+left`,
  MOVE_TO_RIGHT_EXTREME: `${Platform.ctrl}+right`,

  MOVE_TO_NEXT_TRACE: `pageup`,
  MOVE_TO_PREV_TRACE: `pagedown`,

  // Modes
  TOGGLE_BRAILLE: `b`,
  TOGGLE_TEXT: `t`,
  TOGGLE_AUDIO: `s`,
  TOGGLE_REVIEW: `r`,
  TOGGLE_HIGH_CONTRAST: `c`,

  // Misc
  TOGGLE_HELP: `${Platform.ctrl}+/`,
  TOGGLE_CHAT: `shift+/`,
  TOGGLE_SETTINGS: `${Platform.ctrl}+,`,

  // Description
  DESCRIBE_POINT: `space`,

  // rotor functionality
  ROTOR_NEXT_NAV: `${Platform.alt}+shift+up`,
  ROTOR_PREV_NAV: `${Platform.alt}+shift+down`,
} as const;

const CHAT_KEYMAP = {
  // Misc
  TOGGLE_CHAT: `esc`,
} as const;

const FIGURE_LABEL_KEYMAP = {
  DEACTIVATE_FIGURE_LABEL_SCOPE: `escape`,

  // Description
  DESCRIBE_TITLE: `t`,
  DESCRIBE_SUBTITLE: `s`,
  DESCRIBE_CAPTION: `c`,

  // Misc
  TOGGLE_HELP: `${Platform.ctrl}+/`,
} as const;

const HELP_KEYMAP = {
  // Misc
  TOGGLE_HELP: `esc`,
} as const;

const SUBPLOT_KEYMAP = {
  ACTIVATE_FIGURE_LABEL_SCOPE: `l`,

  // Description
  DESCRIBE_TITLE: `t`,
  DESCRIBE_POINT: `space`,

  // Navigation
  MOVE_UP: `up`,
  MOVE_DOWN: `down`,
  MOVE_RIGHT: `right`,
  MOVE_LEFT: `left`,

  MOVE_TO_TOP_EXTREME: `${Platform.ctrl}+up`,
  MOVE_TO_BOTTOM_EXTREME: `${Platform.ctrl}+down`,
  MOVE_TO_LEFT_EXTREME: `${Platform.ctrl}+left`,
  MOVE_TO_RIGHT_EXTREME: `${Platform.ctrl}+right`,

  MOVE_TO_TRACE_CONTEXT: `${Platform.enter}`,

  TOGGLE_HIGH_CONTRAST: `c`,

  // Misc
  TOGGLE_HELP: `${Platform.ctrl}+/`,
  TOGGLE_CHAT: `shift+/`,
  TOGGLE_SETTINGS: `${Platform.ctrl}+,`,
} as const;

const TRACE_LABEL_KEYMAP = {
  DEACTIVATE_TRACE_LABEL_SCOPE: `escape`,

  // Description
  DESCRIBE_X: `x`,
  DESCRIBE_Y: `y`,
  DESCRIBE_FILL: `f`,
  DESCRIBE_TITLE: `t`,
  DESCRIBE_SUBTITLE: `s`,
  DESCRIBE_CAPTION: `c`,

  // Misc
  TOGGLE_HELP: `${Platform.ctrl}+/`,
} as const;

const REVIEW_KEYMAP = {
  // Modes
  TOGGLE_BRAILLE: `b`,
  TOGGLE_REVIEW: `r`,

  // Allowed actions
  ALLOW_DEFAULT: `up, down, left, right,
    ${Platform.ctrl}+up, ${Platform.ctrl}+down,
    ${Platform.ctrl}+left, ${Platform.ctrl}+right,
    pageup, pagedown, home, end,
    tab, ${Platform.ctrl}+a, ${Platform.ctrl}+c`,
} as const;

const SETTINGS_KEYMAP = {
  // Misc
  TOGGLE_SETTINGS: `esc`,
} as const;

const TRACE_KEYMAP = {
  ACTIVATE_TRACE_LABEL_SCOPE: `l`,

  // Autoplay
  AUTOPLAY_UPWARD: `${Platform.ctrl}+shift+up`,
  AUTOPLAY_DOWNWARD: `${Platform.ctrl}+shift+down`,
  AUTOPLAY_FORWARD: `${Platform.ctrl}+shift+right`,
  AUTOPLAY_BACKWARD: `${Platform.ctrl}+shift+left`,

  STOP_AUTOPLAY: `${Platform.ctrl}, up, down, left, right`,
  SPEED_UP_AUTOPLAY: `.`,
  SPEED_DOWN_AUTOPLAY: `,`,
  RESET_AUTOPLAY_SPEED: `/`,

  // Navigation
  MOVE_UP: `up`,
  MOVE_DOWN: `down`,
  MOVE_RIGHT: `right`,
  MOVE_LEFT: `left`,

  MOVE_TO_TOP_EXTREME: `${Platform.ctrl}+up`,
  MOVE_TO_BOTTOM_EXTREME: `${Platform.ctrl}+down`,
  MOVE_TO_LEFT_EXTREME: `${Platform.ctrl}+left`,
  MOVE_TO_RIGHT_EXTREME: `${Platform.ctrl}+right`,

  MOVE_TO_SUBPLOT_CONTEXT: `esc`,
  MOVE_TO_NEXT_TRACE: `pageup`,
  MOVE_TO_PREV_TRACE: `pagedown`,

  // Modes
  TOGGLE_BRAILLE: `b`,
  TOGGLE_TEXT: `t`,
  TOGGLE_AUDIO: `s`,
  TOGGLE_REVIEW: `r`,
  TOGGLE_HIGH_CONTRAST: `c`,

  // Misc
  TOGGLE_HELP: `${Platform.ctrl}+/`,
  TOGGLE_CHAT: `shift+/`,
  TOGGLE_COMMAND_PALETTE: `${Platform.ctrl}+shift+p`,
  TOGGLE_SETTINGS: `${Platform.ctrl}+,`,

  // Description
  DESCRIBE_POINT: `space`,

  // Go To functionality
  GO_TO_EXTREMA_TOGGLE: `g`,

  // Go to point
  MOVE_TO_INDEX: `click`,

  // rotor functionality
  ROTOR_NEXT_NAV: `${Platform.alt}+shift+up`,
  ROTOR_PREV_NAV: `${Platform.alt}+shift+down`,
} as const;

const GO_TO_EXTREMA_KEYMAP = {
  // Navigation within the modal
  GO_TO_EXTREMA_MOVE_UP: "up",
  GO_TO_EXTREMA_MOVE_DOWN: "down",
  GO_TO_EXTREMA_SELECT: "enter",
  GO_TO_EXTREMA_CLOSE: "esc",
  GO_TO_EXTREMA_TOGGLE: "g",
} as const;

const COMMAND_PALETTE_KEYMAP = {
  // Navigation within the modal
  COMMAND_PALETTE_MOVE_UP: "up",
  COMMAND_PALETTE_MOVE_DOWN: "down",
  COMMAND_PALETTE_SELECT: "enter",
  COMMAND_PALETTE_CLOSE: "esc",
} as const;

export const SCOPED_KEYMAP = {
  [Scope.BRAILLE]: BRAILLE_KEYMAP,
  [Scope.CHAT]: CHAT_KEYMAP,
  [Scope.COMMAND_PALETTE]: COMMAND_PALETTE_KEYMAP,
  [Scope.FIGURE_LABEL]: FIGURE_LABEL_KEYMAP,
  [Scope.GO_TO_EXTREMA]: GO_TO_EXTREMA_KEYMAP,
  [Scope.HELP]: HELP_KEYMAP,
  [Scope.REVIEW]: REVIEW_KEYMAP,
  [Scope.SETTINGS]: SETTINGS_KEYMAP,
  [Scope.SUBPLOT]: SUBPLOT_KEYMAP,
  [Scope.TRACE]: TRACE_KEYMAP,
  [Scope.TRACE_LABEL]: TRACE_LABEL_KEYMAP,
} as const;

export type Keymap = {
  [K in Scope]: (typeof SCOPED_KEYMAP)[K];
};

export class KeybindingService {
  private readonly commandFactory: CommandFactory;

  public constructor(commandContext: CommandContext) {
    this.commandFactory = new CommandFactory(commandContext);
  }

  public register(initialScope: Scope): void {
    hotkeys.filter = (event: KeyboardEvent) => {
      const target = event.target as HTMLElement;
      if (target.tagName.toLowerCase() === Constant.INPUT) {
        // Allow keybindings for MAIDR review input.
        return target.id.startsWith(Constant.REVIEW_INPUT);
      } else if (target.tagName.toLowerCase() === Constant.TEXT_AREA) {
        // Allow keybindings only for MAIDR braille text area.
        return target.id.startsWith(Constant.BRAILLE_TEXT_AREA);
      } else {
        // Allow keybindings for all other non-editable elements.
        return true;
      }
    };

    // Register all bindings.
    for (const [scope, keymap] of Object.entries(SCOPED_KEYMAP) as [
      Scope,
      Keymap[Scope],
    ][]) {
      for (const [commandName, key] of Object.entries(keymap) as [
        Keys,
        string,
      ][]) {
        // https://github.com/jaywcjlove/hotkeys-js/issues/172
        // Need to remove once the issue is resolved.
        if (commandName === "STOP_AUTOPLAY") {
          hotkeys("*", Scope.TRACE, (event: KeyboardEvent): void => {
            if (hotkeys.command || hotkeys.ctrl) {
              const command = this.commandFactory.create(commandName);
              command.execute(event);
            }
          });
        }

        hotkeys(key, { scope }, (event: KeyboardEvent): void => {
          if (commandName !== "ALLOW_DEFAULT") {
            event.preventDefault();
            const command = this.commandFactory.create(commandName);
            command.execute(event);
          }
        });
      }
    }

    hotkeys.setScope(initialScope);
  }

  public unregister(): void {
    hotkeys.unbind();
  }
}

export class Mousebindingservice implements Observer<Settings>, Disposable {
  private mouseListener!: (event: MouseEvent) => void;

  private readonly commandContext: CommandContext;
  private hoverMode: string = 'none';
  private readonly plot: HTMLElement;
  private readonly settingsService: SettingsService;

  public constructor(
    commandContext: CommandContext,
    settingsService: SettingsService,
    displayService: DisplayService,
  ) {
    this.commandContext = commandContext;
    this.settingsService = settingsService;
    const initialSettings = settingsService.loadSettings();
    this.hoverMode = initialSettings.general.hoverMode;
    this.plot = displayService.plot;

    // Register as observer to listen for settings changes
    this.settingsService.addObserver(this);
  }

  public registerEvents(): void {
    // Create the mouse listener if it doesn't exist
    if (!this.mouseListener) {
      this.mouseListener = (event: MouseEvent) => {
        const x = event.clientX;
        const y = event.clientY;

        this.commandContext.context.moveToPoint(x, y);
      };
    }

    // Remove any existing listeners first to avoid duplicates
    this.removeEventListeners();

<<<<<<< HEAD
    document.addEventListener("pointermove", this.mouseListener);
=======
    // Add appropriate listeners based on hover mode
    if (this.hoverMode === 'pointermove') {
      this.plot.addEventListener('pointermove', this.mouseListener);
    } else if (this.hoverMode === 'click') {
      this.plot.addEventListener('click', this.mouseListener);
    }
>>>>>>> c43e728f
  }

  private removeEventListeners(): void {
    if (this.mouseListener) {
<<<<<<< HEAD
      document.removeEventListener("pointermove", this.mouseListener);
=======
      this.plot.removeEventListener('pointermove', this.mouseListener);
      this.plot.removeEventListener('click', this.mouseListener);
>>>>>>> c43e728f
    }
  }

  public unregister(): void {
    this.removeEventListeners();
  }

  // Observer pattern implementation
  public update(settings: Settings): void {
    const newHoverMode = settings.general.hoverMode;

    // Only update if the hover mode has changed
    if (this.hoverMode !== newHoverMode) {
      this.hoverMode = newHoverMode;

      // Re-register events with the new hover mode
      this.registerEvents();
    }
  }

  public dispose(): void {
    this.unregister();
    this.settingsService.removeObserver(this);
  }
}<|MERGE_RESOLUTION|>--- conflicted
+++ resolved
@@ -1,25 +1,15 @@
-<<<<<<< HEAD
 import type { CommandContext } from "@command/command";
+import type { DisplayService } from "@service/display";
+import type { SettingsService } from "@service/settings";
+import type { Disposable } from "@type/disposable";
 import type { Keys } from "@type/event";
+import type { Observer } from "@type/observable";
+import type { Settings } from "@type/settings";
 import { CommandFactory } from "@command/factory";
 import { Scope } from "@type/event";
 import { Constant } from "@util/constant";
 import { Platform } from "@util/platform";
 import hotkeys from "hotkeys-js";
-=======
-import type { CommandContext } from '@command/command';
-import type { DisplayService } from '@service/display';
-import type { SettingsService } from '@service/settings';
-import type { Disposable } from '@type/disposable';
-import type { Keys } from '@type/event';
-import type { Observer } from '@type/observable';
-import type { Settings } from '@type/settings';
-import { CommandFactory } from '@command/factory';
-import { Scope } from '@type/event';
-import { Constant } from '@util/constant';
-import { Platform } from '@util/platform';
-import hotkeys from 'hotkeys-js';
->>>>>>> c43e728f
 
 const BRAILLE_KEYMAP = {
   ACTIVATE_TRACE_LABEL_SCOPE: `l`,
@@ -307,7 +297,7 @@
   private mouseListener!: (event: MouseEvent) => void;
 
   private readonly commandContext: CommandContext;
-  private hoverMode: string = 'none';
+  private hoverMode: string = "none";
   private readonly plot: HTMLElement;
   private readonly settingsService: SettingsService;
 
@@ -340,26 +330,18 @@
     // Remove any existing listeners first to avoid duplicates
     this.removeEventListeners();
 
-<<<<<<< HEAD
-    document.addEventListener("pointermove", this.mouseListener);
-=======
     // Add appropriate listeners based on hover mode
-    if (this.hoverMode === 'pointermove') {
-      this.plot.addEventListener('pointermove', this.mouseListener);
-    } else if (this.hoverMode === 'click') {
-      this.plot.addEventListener('click', this.mouseListener);
-    }
->>>>>>> c43e728f
+    if (this.hoverMode === "pointermove") {
+      this.plot.addEventListener("pointermove", this.mouseListener);
+    } else if (this.hoverMode === "click") {
+      this.plot.addEventListener("click", this.mouseListener);
+    }
   }
 
   private removeEventListeners(): void {
     if (this.mouseListener) {
-<<<<<<< HEAD
-      document.removeEventListener("pointermove", this.mouseListener);
-=======
-      this.plot.removeEventListener('pointermove', this.mouseListener);
-      this.plot.removeEventListener('click', this.mouseListener);
->>>>>>> c43e728f
+      this.plot.removeEventListener("pointermove", this.mouseListener);
+      this.plot.removeEventListener("click", this.mouseListener);
     }
   }
 
