import type { Disposable } from '@type/disposable';
import type { Event } from '@type/event';
import type { Observer } from '@type/observable';
import type { PlotState, TextState, TraceState } from '@type/state';
import type { NotificationService } from './notification';
import { BoxplotSection } from '@type/boxplotSection';
import { Emitter } from '@type/event';
import { isLayerSwitchTraceState } from '@type/state';
import { Constant } from '@util/constant';

enum TextMode {
  OFF = 'off',
  TERSE = 'terse',
  VERBOSE = 'verbose',
}

interface TextChangedEvent {
  value: string;
}

interface TextNavigationEvent {
  type: 'first_navigation';
}

export class TextService implements Observer<PlotState>, Disposable {
  private readonly notification: NotificationService;

  private mode: TextMode;
  private currentState: PlotState | null = null;
  private currentSubplotIndex: number | null = null;
  private hasHadFirstNavigation: boolean = false;

  private readonly onChangeEmitter: Emitter<TextChangedEvent>;
  public readonly onChange: Event<TextChangedEvent>;

  private readonly onNavigationEmitter: Emitter<TextNavigationEvent>;
  public readonly onNavigation: Event<TextNavigationEvent>;

  public constructor(notification: NotificationService) {
    this.notification = notification;

    this.mode = TextMode.VERBOSE;

    this.onChangeEmitter = new Emitter<TextChangedEvent>();
    this.onChange = this.onChangeEmitter.event;

    this.onNavigationEmitter = new Emitter<TextNavigationEvent>();
    this.onNavigation = this.onNavigationEmitter.event;
  }

  public dispose(): void {
    this.onChangeEmitter.dispose();
    this.onNavigationEmitter.dispose();
  }

  /**
   * Get the current state that was last processed by the TextService
   * This provides access to state information without violating dependency flow
   */
  public getCurrentState(): PlotState | null {
    return this.currentState;
  }

  /**
   * Get coordinate information from the current state
   * Returns null if no valid state is available
   */
  public getCoordinateText(): string | null {
    if (!this.currentState || this.currentState.empty) {
      return null;
    }

    // Handle different state types
    if (this.currentState.type === 'subplot' && !this.currentState.trace.empty) {
      return this.formatCoordinateText(this.currentState.trace);
    } else if (this.currentState.type === 'trace' && !this.currentState.empty) {
      return this.formatCoordinateText(this.currentState);
    }

    return null;
  }

  /**
   * Check if the current state represents a layer switch
   * Returns true if the subplot index has changed
   */
  public isLayerSwitch(): boolean {
    if (!this.currentState || this.currentState.empty || this.currentState.type !== 'subplot') {
      return false;
    }

    const newSubplotIndex = this.currentState.index;

    if (this.currentSubplotIndex !== null && this.currentSubplotIndex !== newSubplotIndex) {
      // Layer switch detected - subplot index changed
      this.currentSubplotIndex = newSubplotIndex;
      return true;
    } else if (this.currentSubplotIndex === null) {
      // First time setting the subplot index
      this.currentSubplotIndex = newSubplotIndex;
      // If this is not the first layer (index 0), treat it as a layer switch
      return newSubplotIndex !== 0;
    }

    return false;
  }

  /**
   * Check if the first navigation has occurred
   * Returns true if the user has navigated at least once
   */
  public getHasHadFirstNavigation(): boolean {
    return this.hasHadFirstNavigation;
  }

  /**
   * Enable announcements after first navigation
   * This method can be called externally to enable announcements
   */
  public enableAnnouncements(): void {
    this.onNavigationEmitter.fire({ type: 'first_navigation' });
  }

  private formatCoordinateText(traceState: TraceState): string | null {
    if (traceState.empty || !traceState.text) {
      return null;
    }

    const { text } = traceState;
    const parts: string[] = [];

    // Add X coordinate
    if (text.main && text.main.value !== undefined) {
      const xValue = Array.isArray(text.main.value)
        ? text.main.value.join(', ')
        : String(text.main.value);
      parts.push(`${text.main.label} is ${xValue}`);
    }

    // Add Y coordinate
    if (text.cross && text.cross.value !== undefined) {
      const yValue = Array.isArray(text.cross.value)
        ? text.cross.value.join(', ')
        : String(text.cross.value);
      parts.push(`${text.cross.label} is ${yValue}`);
    }

    // Add fill/type information (for line plots this includes group/type like "MAV=3")
    if (text.fill && text.fill.value !== undefined) {
      parts.push(`${text.fill.label} is ${text.fill.value}`);
    }

    return parts.length > 0 ? parts.join(', ') : null;
  }

  private formatLayerSwitchAnnouncement(state: TraceState): string {
    if (!isLayerSwitchTraceState(state))
      return '';
    let announcement = `Layer ${state.index} of ${state.size}: ${state.plotType || state.traceType} plot`;
    if (state.text) {
      const parts: string[] = [];
      if (state.text.main && state.text.main.value !== undefined) {
        parts.push(`${state.text.main.label} is ${state.text.main.value}`);
      }
      if (state.text.cross && state.text.cross.value !== undefined) {
        parts.push(`${state.text.cross.label} is ${state.text.cross.value}`);
      }
      if (state.text.fill && state.text.fill.value !== undefined) {
        parts.push(`${state.text.fill.label} is ${state.text.fill.value}`);
      }
      if (parts.length > 0) {
        announcement += ` at ${parts.join(', ')}`;
      }
    }
    return announcement;
  }

  public format(state: string | PlotState): string {
    if (typeof state === 'string') {
      return state;
    } else if (!state || state.empty) {
<<<<<<< HEAD
      switch (state.type) {
        case 'figure':
          return 'No additional subplot to display';
        case 'subplot':
          return 'No additional layer to display';
        case 'trace':
          return 'No plot information to display';
      }
=======
      if (state.type === 'subplot') {
        return 'No additional layer';
      }
      return `No ${state.type === 'trace' ? 'plot' : state.type} info to display`;
>>>>>>> a1769963
    } else if (state.type === 'figure') {
      return this.formatFigureText(state.index, state.size, state.traceTypes);
    } else if (state.type === 'subplot') {
      return this.formatSubplotText(state.index, state.size, state.trace.traceType, state.trace);
    } else if (this.mode === TextMode.VERBOSE) {
      return this.formatVerboseTraceText(state.text);
    } else {
      return this.formatTerseTraceText(state.text);
    }
  }

  private formatFigureText(index: number, size: number, traceTypes: string[]): string {
    const details = traceTypes.length === 1
      ? `This is a ${traceTypes[0]} plot`
      : `This is a multi-layered plot containing ${traceTypes.join(Constant.COMMA_SPACE)} plots`;
    return `Subplot ${index} of ${size}: ${details}. Press 'ENTER' to select this subplot.`;
  }

  private formatSubplotText(index: number, size: number, traceType: string, traceState?: TraceState): string {
    // Use plotType if available, otherwise fall back to traceType
    const type = traceState && !traceState.empty ? traceState.plotType : traceType;
    return `Layer ${index} of ${size}: ${type} plot`;
  }

  /**
   * Helper method to determine if the current state represents a box plot
   * Box plots have sections but no fill information
   */
  private isBoxPlotWithSection(state: TextState): boolean {
    return state.section !== undefined && state.fill === undefined;
  }

  private formatVerboseTraceText(state: TextState): string {
    const verbose = new Array<string>();

    // Format main-axis values.
    verbose.push(state.main.label, Constant.IS);

    // Format for histogram and scatter plot.
    if (state.range !== undefined) {
      verbose.push(String(state.range.min), Constant.THROUGH, String(state.range.max));
    } else if (Array.isArray(state.main.value)) {
      verbose.push(state.main.value.join(Constant.COMMA_SPACE));
    } else {
      verbose.push(String(state.main.value));
    }

    // Special handling for boxplot outlier sections
    if (
      state.section
      && this.isBoxPlotWithSection(state)
      && (state.section === BoxplotSection.UPPER_OUTLIER || state.section === BoxplotSection.LOWER_OUTLIER)
      && Array.isArray(state.cross.value)
    ) {
      // e.g. 'upper outlier(s)' or 'lower outlier(s)' section
      const label = state.cross.label;
      const outliers = state.cross.value;
      const outlierStr = `[${outliers.join(', ')}]`;
      if (outliers.length === 0) {
        // No outliers
        return `${state.main.label} is ${state.main.value}, no ${state.section.toLowerCase()} for ${label}`;
      } else {
        // Outlier values present
        const verb = outliers.length === 1 ? 'is' : 'are';
        return `${state.main.label} is ${state.main.value}, ${state.section.toLowerCase()} for ${label} ${verb} ${outlierStr}`;
      }
    }

    // Format cross-axis label.
    if (state.section !== undefined) {
      if (this.isBoxPlotWithSection(state)) {
        const label = state.cross.label;
        verbose.push(Constant.COMMA_SPACE, state.section!.toLowerCase(), Constant.SPACE, label);
      } else {
        // For candlestick plots: "section cross.label" (e.g., "high Price")
        verbose.push(Constant.COMMA_SPACE, state.section!, Constant.SPACE, state.cross.label);
      }
    } else {
      verbose.push(Constant.COMMA_SPACE, state.cross.label);
    }

    // Format cross-axis values.
    if (!Array.isArray(state.cross.value)) {
      verbose.push(Constant.IS, String(state.cross.value));
    } else if (state.cross.value.length > 1) {
      verbose.push(Constant.ARE, state.cross.value.join(Constant.COMMA_SPACE));
    } else if (state.cross.value.length > 0) {
      verbose.push(Constant.IS, state.cross.value.join(Constant.COMMA_SPACE));
    }

    // Format for heatmap and scatter plot.
    if (state.fill !== undefined) {
      // Convert candlestick trend values to lowercase for text mode
      const fillValue = (state.fill.value === 'Bull' || state.fill.value === 'Bear')
        ? state.fill.value.toLowerCase()
        : state.fill.value;

      verbose.push(
        Constant.COMMA_SPACE,
        state.fill.label,
        Constant.IS,
        fillValue,
      );
    }

    return verbose.join(Constant.EMPTY);
  }

  private formatTerseTraceText(state: TextState): string {
    const terse = new Array<string>();

    if (Array.isArray(state.main.value)) {
      terse.push(Constant.OPEN_BRACKET, state.main.value.join(Constant.COMMA_SPACE), Constant.CLOSE_BRACKET);
    } else {
      terse.push(String(state.main.value), Constant.COMMA_SPACE);
    }

    // Special handling for boxplot outlier sections
    if (
      state.section
      && this.isBoxPlotWithSection(state)
      && (state.section === BoxplotSection.UPPER_OUTLIER || state.section === BoxplotSection.LOWER_OUTLIER)
      && Array.isArray(state.cross.value)
    ) {
      const outliers = state.cross.value;
      const outlierStr = `[${outliers.join(', ')}]`;
      if (outliers.length === 0) {
        return `${state.main.value}, no ${state.section.toLowerCase()}`;
      } else {
        return `${state.main.value}, ${outliers.length} ${state.section.toLowerCase()} ${outlierStr}`;
      }
    }

    // Format for cross axis values (y-axis).
    // For candlestick plots, we show section (type) first, then cross.value (price)
    // For box plots, we also show section (type) first, then cross.value
    if (state.section !== undefined && state.fill !== undefined) {
      // For candlestick: show section (type) first, then cross.value (price)
      terse.push(state.section!, Constant.SPACE);
      if (!Array.isArray(state.cross.value)) {
        terse.push(String(state.cross.value));
      } else {
        terse.push(Constant.OPEN_BRACKET, state.cross.value.join(Constant.COMMA_SPACE), Constant.CLOSE_BRACKET);
      }
    } else if (state.section !== undefined && state.fill === undefined) {
      // For box plots: show section (type) first, then cross.value
      terse.push(state.section!, Constant.SPACE);
      if (!Array.isArray(state.cross.value)) {
        terse.push(String(state.cross.value));
      } else {
        terse.push(Constant.OPEN_BRACKET, state.cross.value.join(Constant.COMMA_SPACE), Constant.CLOSE_BRACKET);
      }
    } else {
      // For other plots: show cross.value normally
      if (!Array.isArray(state.cross.value)) {
        terse.push(String(state.cross.value));
      } else {
        terse.push(Constant.OPEN_BRACKET, state.cross.value.join(Constant.COMMA_SPACE), Constant.CLOSE_BRACKET);
      }
    }

    // Format for heatmap and segmented plots.
    if (state.fill !== undefined) {
      // Convert candlestick trend values to lowercase for text mode
      const fillValue = (state.fill.value === 'Bull' || state.fill.value === 'Bear')
        ? state.fill.value.toLowerCase()
        : state.fill.value;

      // For candlestick plots, add comma before trend value to show "open 100, bear"
      if (state.section !== undefined) {
        terse.push(Constant.COMMA_SPACE, fillValue);
      } else {
        terse.push(Constant.COMMA_SPACE, fillValue);
      }
    }

    return terse.join(Constant.EMPTY);
  }

  public update(state: PlotState): void {
    if (this.mode === TextMode.OFF) {
      return;
    }

    // Store the current state for access by ViewModels
    this.currentState = state;

    // Use the type guard and formatter for layer switches
    if (state.type === 'trace' && isLayerSwitchTraceState(state)) {
      const announcement = this.formatLayerSwitchAnnouncement(state);
      this.notification.notify(announcement);
      return;
    }

    if (state.type === 'subplot') {
      const text = this.format(state);
      if (text) {
        this.notification.notify(text);
      }
      return;
    }

    // Handle figure-level navigation - this is the first navigation in multi-panel plots
    if (state.type === 'figure' && !state.empty && !this.hasHadFirstNavigation) {
      this.hasHadFirstNavigation = true;
      this.onNavigationEmitter.fire({ type: 'first_navigation' });
    }

    const text = this.format(state);
    if (text) {
      this.onChangeEmitter.fire({ value: text });
    }
  }

  public toggle(): boolean {
    switch (this.mode) {
      case TextMode.OFF:
        this.mode = TextMode.VERBOSE;
        break;

      case TextMode.TERSE:
        this.mode = TextMode.OFF;
        break;

      case TextMode.VERBOSE:
        this.mode = TextMode.TERSE;
        break;
    }

    const message = `Text mode is ${this.mode}`;
    this.notification.notify(message);

    return this.mode !== TextMode.OFF;
  }
}<|MERGE_RESOLUTION|>--- conflicted
+++ resolved
@@ -179,21 +179,10 @@
     if (typeof state === 'string') {
       return state;
     } else if (!state || state.empty) {
-<<<<<<< HEAD
-      switch (state.type) {
-        case 'figure':
-          return 'No additional subplot to display';
-        case 'subplot':
-          return 'No additional layer to display';
-        case 'trace':
-          return 'No plot information to display';
-      }
-=======
       if (state.type === 'subplot') {
         return 'No additional layer';
       }
       return `No ${state.type === 'trace' ? 'plot' : state.type} info to display`;
->>>>>>> a1769963
     } else if (state.type === 'figure') {
       return this.formatFigureText(state.index, state.size, state.traceTypes);
     } else if (state.type === 'subplot') {
