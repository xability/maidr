--- conflicted
+++ resolved
@@ -191,12 +191,6 @@
       if (state.text.main && state.text.main.value !== undefined) {
         parts.push(`${state.text.main.label} is ${state.text.main.value}`);
       }
-<<<<<<< HEAD
-      // Always include cross value (e.g., numeric value for boxplot sections) in
-      // the layer-switch announcement when available so users hear the actual
-      // data value immediately after switching layers.
-      if (state.text.cross && state.text.cross.value !== undefined) {
-=======
       // Exclude cross value for violin box plots during layer switch
       // Violin plots are uniquely identified by having exactly 2 layers: BOX + SMOOTH (KDE)
       // Detection heuristic: box plot (traceType === 'box') with exactly 2 layers (size === 2)
@@ -209,7 +203,6 @@
       // this would incorrectly exclude the cross value. This is rare in practice.
       const isViolinBoxPlot = state.traceType === 'box' && state.size === 2;
       if (!isViolinBoxPlot && state.text.cross && state.text.cross.value !== undefined) {
->>>>>>> a0272505
         parts.push(`${state.text.cross.label} is ${state.text.cross.value}`);
       }
       if (state.text.fill && state.text.fill.value !== undefined) {
