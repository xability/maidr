import type { Event } from '@type/event';
import type { Observer } from '@type/observable';
import type { PlotState, TextState } from '@type/state';
import type { NotificationService } from './notification';
<<<<<<< HEAD
import { setTextAnnouncement, updateText } from '@redux/slice/textSlice';
import { store } from '@redux/store';
=======
import { Emitter } from '@type/event';
>>>>>>> 8a3a92ff
import { Constant } from '@util/constant';

enum TextMode {
  OFF = 'off',
  TERSE = 'terse',
  VERBOSE = 'verbose',
}

interface TextChangedEvent {
  value: string;
}

export class TextService implements Observer<PlotState> {
  private readonly notification: NotificationService;

  private mode: TextMode;

<<<<<<< HEAD
  public constructor(notification: NotificationService) {
    this.notification = notification;
    this.mode = TextMode.VERBOSE;
=======
  private readonly onChangeEmitter: Emitter<TextChangedEvent>;
  public readonly onChange: Event<TextChangedEvent>;

  public constructor(notification: NotificationService) {
    this.notification = notification;
    this.mode = TextMode.VERBOSE;

    this.onChangeEmitter = new Emitter<TextChangedEvent>();
    this.onChange = this.onChangeEmitter.event;
>>>>>>> 8a3a92ff
  }

  public format(state: string | PlotState): string {
    if (typeof state === 'string') {
      return state;
    } else if (!state || state.empty) {
      return `No ${state.type === 'trace' ? 'plot' : state.type} info to display`;
    } else if (state.type === 'figure') {
      return this.formatFigureText(state.index, state.size, state.traceTypes);
    } else if (state.type === 'subplot') {
      return this.formatSubplotText(state.index, state.size, state.trace.traceType);
    } else if (this.mode === TextMode.VERBOSE) {
      return this.formatVerboseTraceText(state.text);
    } else {
      return this.formatTerseTraceText(state.text);
    }
  }

  private formatFigureText(index: number, size: number, traceTypes: string[]): string {
    const details = traceTypes.length === 1
      ? `This is a ${traceTypes[0]} plot`
      : `This is a multi-layered plot containing ${traceTypes.join(Constant.COMMA_SPACE)} plots`;
    return `Subplot ${index} of ${size}: ${details}`;
  }

  private formatSubplotText(index: number, size: number, traceType: string): string {
    return `Layer ${index} of ${size}: ${traceType} plot`;
  }

  private formatVerboseTraceText(state: TextState): string {
    const verbose = new Array<string>();

    // Format main-axis values.
    verbose.push(state.main.label, Constant.IS);

    // Format for histogram and scatter plot.
    if (state.range !== undefined) {
      verbose.push(String(state.range.min), Constant.THROUGH, String(state.range.max));
    } else if (Array.isArray(state.main.value)) {
      verbose.push(state.main.value.join(Constant.COMMA_SPACE));
    } else {
      verbose.push(String(state.main.value));
    }

    // Format cross-axis label.
    verbose.push(Constant.COMMA_SPACE, state.cross.label);

    // Format for box plot.
    if (state.section !== undefined) {
      verbose.push(Constant.COMMA_SPACE);

      if (Array.isArray(state.cross.value)) {
        verbose.push(String(state.cross.value.length), Constant.SPACE);
      }

      verbose.push(state.section);
    }

    // Format cross-axis values.
    if (!Array.isArray(state.cross.value)) {
      verbose.push(Constant.IS, String(state.cross.value));
    } else if (state.cross.value.length > 1) {
      verbose.push(Constant.ARE, state.cross.value.join(Constant.COMMA_SPACE));
    } else if (state.cross.value.length > 0) {
      verbose.push(Constant.IS, state.cross.value.join(Constant.COMMA_SPACE));
    }

    // Format for heatmap and scatter plot.
    if (state.fill !== undefined) {
      verbose.push(
        Constant.COMMA_SPACE,
        state.fill.label,
        Constant.IS,
        state.fill.value,
      );
    }

    return verbose.join(Constant.EMPTY);
  }

  private formatTerseTraceText(state: TextState): string {
    const terse = new Array<string>();

    if (Array.isArray(state.main.value)) {
      terse.push(state.main.value.join(Constant.COMMA_SPACE));
    } else {
      terse.push(String(state.main.value), Constant.COMMA_SPACE);
    }

    // Format for box plot.
    if (state.section !== undefined) {
      if (Array.isArray(state.cross.value)) {
        terse.push(String(state.cross.value.length), Constant.SPACE);
      }

      terse.push(state.section);
    }

    // Format for heatmap and segmented plots.
    if (state.fill !== undefined) {
      terse.push(state.fill.value, Constant.COMMA_SPACE);
    }

    // Format for cross axis values.
    if (!Array.isArray(state.cross.value)) {
      terse.push(Constant.IS, String(state.cross.value));
    } else if (state.cross.value.length > 1) {
      terse.push(Constant.ARE, state.cross.value.join(Constant.COMMA_SPACE));
    } else if (state.cross.value.length > 0) {
      terse.push(Constant.IS, state.cross.value.join(Constant.COMMA_SPACE));
    }

    return terse.join(Constant.EMPTY);
  }

  public update(state: PlotState): void {
    // Show text only if turned on.
    if (this.mode === TextMode.OFF) {
      return;
    }

    // Format the text based on the display mode.
    const text = this.format(state);
    if (text) {
<<<<<<< HEAD
      store.dispatch(updateText(text));
=======
      this.onChangeEmitter.fire({ value: text });
>>>>>>> 8a3a92ff
    }
  }

  public toggle(): boolean {
    switch (this.mode) {
      case TextMode.OFF:
        this.mode = TextMode.VERBOSE;
        break;

      case TextMode.TERSE:
        this.mode = TextMode.OFF;
        break;

      case TextMode.VERBOSE:
        this.mode = TextMode.TERSE;
        break;
    }

    const message = `Text mode is ${this.mode}`;
    this.notification.notify(message);
<<<<<<< HEAD

    return this.mode !== TextMode.OFF;
  }

  public mute(): void {
    store.dispatch(setTextAnnouncement(false));
  }

  public unmute(): void {
    store.dispatch(setTextAnnouncement(true));
=======

    return this.mode !== TextMode.OFF;
>>>>>>> 8a3a92ff
  }
}<|MERGE_RESOLUTION|>--- conflicted
+++ resolved
@@ -1,13 +1,9 @@
+import type { Disposable } from '@type/disposable';
 import type { Event } from '@type/event';
 import type { Observer } from '@type/observable';
 import type { PlotState, TextState } from '@type/state';
 import type { NotificationService } from './notification';
-<<<<<<< HEAD
-import { setTextAnnouncement, updateText } from '@redux/slice/textSlice';
-import { store } from '@redux/store';
-=======
 import { Emitter } from '@type/event';
->>>>>>> 8a3a92ff
 import { Constant } from '@util/constant';
 
 enum TextMode {
@@ -20,16 +16,10 @@
   value: string;
 }
 
-export class TextService implements Observer<PlotState> {
+export class TextService implements Observer<PlotState>, Disposable {
   private readonly notification: NotificationService;
-
   private mode: TextMode;
 
-<<<<<<< HEAD
-  public constructor(notification: NotificationService) {
-    this.notification = notification;
-    this.mode = TextMode.VERBOSE;
-=======
   private readonly onChangeEmitter: Emitter<TextChangedEvent>;
   public readonly onChange: Event<TextChangedEvent>;
 
@@ -39,7 +29,10 @@
 
     this.onChangeEmitter = new Emitter<TextChangedEvent>();
     this.onChange = this.onChangeEmitter.event;
->>>>>>> 8a3a92ff
+  }
+
+  public dispose(): void {
+    this.onChangeEmitter.dispose();
   }
 
   public format(state: string | PlotState): string {
@@ -164,11 +157,7 @@
     // Format the text based on the display mode.
     const text = this.format(state);
     if (text) {
-<<<<<<< HEAD
-      store.dispatch(updateText(text));
-=======
       this.onChangeEmitter.fire({ value: text });
->>>>>>> 8a3a92ff
     }
   }
 
@@ -189,20 +178,7 @@
 
     const message = `Text mode is ${this.mode}`;
     this.notification.notify(message);
-<<<<<<< HEAD
 
     return this.mode !== TextMode.OFF;
   }
-
-  public mute(): void {
-    store.dispatch(setTextAnnouncement(false));
-  }
-
-  public unmute(): void {
-    store.dispatch(setTextAnnouncement(true));
-=======
-
-    return this.mode !== TextMode.OFF;
->>>>>>> 8a3a92ff
-  }
 }