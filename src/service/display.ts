import type { ContextService } from '@service/context';
import type { Disposable } from '@type/disposable';
import type { Scope } from '@type/event';
import type { Root } from 'react-dom/client';
import { MaidrApp } from '@ui/App';
import { Constant } from '@util/constant';
import { Stack } from '@util/stack';
import { createRoot } from 'react-dom/client';

export class DisplayService implements Disposable {
  private readonly context: ContextService;
  private readonly focusStack: Stack<Scope>;

  private readonly maidrRoot: HTMLElement;
  public readonly plot: HTMLElement;

  private readonly reactDiv?: HTMLElement;
  private reactRoot: Root | null;

<<<<<<< HEAD
=======
  public readonly notificationDiv: HTMLElement;
>>>>>>> 8a3a92ff
  public readonly brailleDiv: HTMLElement;
  public readonly brailleTextArea: HTMLTextAreaElement;

  public readonly reviewDiv: HTMLElement;
  public readonly reviewInput: HTMLInputElement;

  public constructor(context: ContextService, maidrRoot: HTMLElement, plot: HTMLElement) {
    this.context = context;
    this.focusStack = new Stack<Scope>();
    this.focusStack.push(this.context.scope);

    const maidrId = this.context.id;
    this.maidrRoot = maidrRoot;
    this.plot = plot;

    const brailleId = `${Constant.BRAILLE_CONTAINER}-${maidrId}`;
    const brailleTextAreaId = `${Constant.BRAILLE_TEXT_AREA}-${maidrId}`;
    this.brailleDiv = document.getElementById(brailleId) ?? this.createBrailleContainer(brailleId);
    this.brailleTextArea
      = (document.getElementById(brailleTextAreaId) as HTMLTextAreaElement)
        ?? this.createBrailleTextArea(brailleTextAreaId);

    const reviewId = `${Constant.REVIEW_CONTAINER}-${maidrId}`;
    const reviewInputId = `${Constant.REVIEW_INPUT}-${maidrId}`;
    this.reviewDiv
      = (document.getElementById(reviewId) as HTMLElement)
        ?? this.createReviewContainer(reviewId);
    this.reviewInput
      = (document.getElementById(reviewInputId) as HTMLInputElement)
        ?? this.createReviewInput(reviewInputId);

    const reactId = `${Constant.REACT_CONTAINER}-${maidrId}`;
    this.reactDiv = document.getElementById(reactId) ?? this.createReactContainer(reactId);
    this.reactRoot = createRoot(this.reactDiv);
    this.reactRoot.render(MaidrApp);

    this.removeInstruction();
  }

  public dispose(): void {
    this.addInstruction();

    this.brailleTextArea.remove();
    this.brailleDiv.remove();

    this.reviewInput.remove();
    this.reviewDiv.remove();

<<<<<<< HEAD
=======
    this.notificationDiv.innerHTML = Constant.EMPTY;

>>>>>>> 8a3a92ff
    this.reactRoot?.unmount();
    this.reactRoot = null;
    this.reactDiv?.remove();
  }

  public shouldDestroy(event: FocusEvent): boolean {
    const target = event.relatedTarget as HTMLElement;
    return !this.maidrRoot?.contains(target);
  }

  public addInstruction(): void {
    const maidrInstruction = this.context.getInstruction(true);
    this.plot.setAttribute(Constant.ARIA_LABEL, maidrInstruction);
    this.plot.setAttribute(Constant.TITLE, maidrInstruction);
    this.plot.setAttribute(Constant.ROLE, Constant.IMAGE);
    this.plot.tabIndex = 0;
  }

  private removeInstruction(): void {
    this.plot.removeAttribute(Constant.ARIA_LABEL);
    this.plot.removeAttribute(Constant.TITLE);
    this.plot.setAttribute(Constant.ROLE, Constant.APPLICATION);
    this.plot.tabIndex = -1;
  }

  private createBrailleContainer(brailleId: string): HTMLElement {
    const brailleDiv = document.createElement(Constant.DIV);
    brailleDiv.id = brailleId;
    brailleDiv.classList.add(Constant.HIDDEN);

    this.maidrRoot.appendChild(brailleDiv);
    return brailleDiv;
  }

  private createBrailleTextArea(brailleAndReviewTextAreaId: string): HTMLTextAreaElement {
    const brailleTextArea = document.createElement(Constant.TEXT_AREA);
    brailleTextArea.id = brailleAndReviewTextAreaId;
    brailleTextArea.classList.add(Constant.BRAILLE_CLASS);

    this.brailleDiv.appendChild(brailleTextArea);
    return brailleTextArea;
  }

  private createReviewContainer(reviewId: string): HTMLElement {
    const reviewDiv = document.createElement(Constant.DIV);
    reviewDiv.id = reviewId;
    reviewDiv.classList.add(Constant.HIDDEN);

    this.maidrRoot.appendChild(reviewDiv);
    return reviewDiv;
  }

  private createReviewInput(reviewInputId: string): HTMLInputElement {
    const reviewInput = document.createElement(Constant.INPUT);
    reviewInput.id = reviewInputId;
    reviewInput.type = Constant.TEXT;
    reviewInput.autocomplete = Constant.OFF;
    reviewInput.size = 50;

    this.reviewDiv.appendChild(reviewInput);
    return reviewInput;
  }

  private createReactContainer(reactId: string): HTMLElement {
    const reactDiv = document.createElement(Constant.DIV);
    reactDiv.id = reactId;

    this.maidrRoot.appendChild(reactDiv);
    return reactDiv;
  }

  public toggleFocus(scope: Scope): void {
    if (!this.focusStack.removeLast(scope)) {
      this.focusStack.push(scope);
    }
    this.updateFocus(this.focusStack.peek()!);
    this.context.toggleScope(scope);
  }

  private updateFocus(newScope: Scope): void {
    let activeDiv: HTMLElement | undefined;
    if ((document.activeElement as HTMLInputElement) === this.reviewInput) {
      activeDiv = this.reviewDiv;
    } else if (
      (document.activeElement as HTMLTextAreaElement) === this.brailleTextArea
    ) {
      activeDiv = this.brailleDiv;
    } else {
      activeDiv = undefined;
    }

    switch (newScope) {
      case 'BRAILLE':
        activeDiv?.classList.add(Constant.HIDDEN);
        this.brailleDiv?.classList.remove(Constant.HIDDEN);
        this.brailleTextArea?.focus();
        break;

      case 'REVIEW':
        activeDiv?.classList.add(Constant.HIDDEN);
        this.reviewDiv?.classList.remove(Constant.HIDDEN);
        this.reviewInput?.focus();
        break;

      case 'CHAT':
      case 'HELP':
      case 'SETTINGS':
        this.reactDiv?.focus();
        activeDiv?.classList.add(Constant.HIDDEN);
        break;

      default:
        this.plot.focus();
        activeDiv?.classList.add(Constant.HIDDEN);
        break;
    }
  }
}<|MERGE_RESOLUTION|>--- conflicted
+++ resolved
@@ -17,10 +17,6 @@
   private readonly reactDiv?: HTMLElement;
   private reactRoot: Root | null;
 
-<<<<<<< HEAD
-=======
-  public readonly notificationDiv: HTMLElement;
->>>>>>> 8a3a92ff
   public readonly brailleDiv: HTMLElement;
   public readonly brailleTextArea: HTMLTextAreaElement;
 
@@ -69,11 +65,6 @@
     this.reviewInput.remove();
     this.reviewDiv.remove();
 
-<<<<<<< HEAD
-=======
-    this.notificationDiv.innerHTML = Constant.EMPTY;
-
->>>>>>> 8a3a92ff
     this.reactRoot?.unmount();
     this.reactRoot = null;
     this.reactDiv?.remove();
