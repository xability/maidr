--- conflicted
+++ resolved
@@ -35,11 +35,8 @@
   private hasEnteredInteractive: boolean = false;
   private readonly textService: TextService;
   private isReturningFromModeToggle: boolean = false;
-<<<<<<< HEAD
-=======
   private textChangeDisposer: Disposable | null = null;
   private hasClearedOnFirstNav: boolean = false;
->>>>>>> 806bb1d6
 
   public constructor(context: Context, plot: HTMLElement, textService: TextService) {
     this.context = context;
@@ -107,10 +104,6 @@
   }
 
   public toggleFocus(focus: Focus): void {
-<<<<<<< HEAD
-    // Check if this is a mode toggle (braille/review) vs a modal return
-    this.isReturningFromModeToggle = focus === 'BRAILLE' || focus === 'REVIEW';
-=======
     // Treat modal scopes as mode toggles so we suppress instruction re-announce on return
     this.isReturningFromModeToggle
       = focus === 'BRAILLE'
@@ -122,7 +115,6 @@
     if (this.isReturningFromModeToggle) {
       this.plot.removeAttribute(Constant.ARIA_LABEL);
     }
->>>>>>> 806bb1d6
 
     if (!this.focusStack.removeLast(focus)) {
       this.focusStack.push(focus);
@@ -137,25 +129,13 @@
     if (newScope === 'TRACE' || newScope === 'SUBPLOT') {
       this.plot.tabIndex = 0;
       setTimeout((): void => {
-<<<<<<< HEAD
-        // Only show trace text if NOT returning from a mode toggle
-=======
         // Only run first-entry init when NOT returning from a modal
->>>>>>> 806bb1d6
         if (!this.isReturningFromModeToggle) {
           // Ensure the active trace is initialized exactly once
           const active = this.context.active;
           if (active && hasEnsureInitialized(active)) {
             active.ensureInitialized();
           }
-<<<<<<< HEAD
-          const label = this.getTraceAriaLabel();
-          this.plot.setAttribute(Constant.ARIA_LABEL, label);
-        } else {
-          // Reset the flag and show empty label to avoid announcing initial instruction
-          this.isReturningFromModeToggle = false;
-          this.plot.setAttribute(Constant.ARIA_LABEL, '');
-=======
           // Clear initial instruction label on first entry into interactive
           if (!this.hasEnteredInteractive) {
             this.plot.removeAttribute(Constant.ARIA_LABEL);
@@ -164,7 +144,6 @@
           // On return from modal, skip setting any aria-label and ensure it's cleared
           this.isReturningFromModeToggle = false;
           this.plot.removeAttribute(Constant.ARIA_LABEL);
->>>>>>> 806bb1d6
         }
 
         this.plot.setAttribute(Constant.ROLE, Constant.APPLICATION);
