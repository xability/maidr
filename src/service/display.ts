--- conflicted
+++ resolved
@@ -36,21 +36,6 @@
       = (document.getElementById(brailleTextAreaId) as HTMLTextAreaElement)
         ?? this.createBrailleTextArea(brailleTextAreaId);
 
-<<<<<<< HEAD
-    const notificationId = `${Constant.NOTIFICATION_CONTAINER}-${maidrId}`;
-    this.notificationDiv = document.getElementById(notificationId)
-      ?? this.createNotificationContainer(notificationId);
-=======
-    const reviewId = `${Constant.REVIEW_CONTAINER}-${maidrId}`;
-    const reviewInputId = `${Constant.REVIEW_INPUT}-${maidrId}`;
-    this.reviewDiv
-      = (document.getElementById(reviewId) as HTMLElement)
-        ?? this.createReviewContainer(reviewId);
-    this.reviewInput
-      = (document.getElementById(reviewInputId) as HTMLInputElement)
-        ?? this.createReviewInput(reviewInputId);
->>>>>>> c1ba8a7f
-
     const reactId = `${Constant.REACT_CONTAINER}-${maidrId}`;
     this.reactDiv = document.getElementById(reactId) ?? this.createReactContainer(reactId);
     this.reactRoot = createRoot(this.reactDiv);
@@ -64,13 +49,6 @@
 
     this.brailleTextArea.remove();
     this.brailleDiv.remove();
-
-<<<<<<< HEAD
-    this.notificationDiv.innerHTML = Constant.EMPTY;
-=======
-    this.reviewInput.remove();
-    this.reviewDiv.remove();
->>>>>>> c1ba8a7f
 
     this.reactRoot?.unmount();
     this.reactRoot = null;
@@ -113,38 +91,6 @@
 
     this.brailleDiv.appendChild(brailleTextArea);
     return brailleTextArea;
-  }
-
-<<<<<<< HEAD
-  private createNotificationContainer(notificationId: string): HTMLElement {
-    const notificationDiv = document.createElement(Constant.DIV);
-    notificationDiv.id = notificationId;
-    notificationDiv.classList.add(Constant.MB_3);
-    notificationDiv.setAttribute(Constant.ARIA_LIVE, Constant.ASSERTIVE);
-    notificationDiv.setAttribute(Constant.ARIA_ATOMIC, Constant.TRUE);
-
-    this.maidrRoot.appendChild(notificationDiv);
-    return notificationDiv;
-=======
-  private createReviewContainer(reviewId: string): HTMLElement {
-    const reviewDiv = document.createElement(Constant.DIV);
-    reviewDiv.id = reviewId;
-    reviewDiv.classList.add(Constant.HIDDEN);
-
-    this.maidrRoot.appendChild(reviewDiv);
-    return reviewDiv;
-  }
-
-  private createReviewInput(reviewInputId: string): HTMLInputElement {
-    const reviewInput = document.createElement(Constant.INPUT);
-    reviewInput.id = reviewInputId;
-    reviewInput.type = Constant.TEXT;
-    reviewInput.autocomplete = Constant.OFF;
-    reviewInput.size = 50;
-
-    this.reviewDiv.appendChild(reviewInput);
-    return reviewInput;
->>>>>>> c1ba8a7f
   }
 
   private createReactContainer(reactId: string): HTMLElement {
