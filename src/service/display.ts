--- conflicted
+++ resolved
@@ -5,8 +5,6 @@
 import { Emitter } from '@type/event';
 import { Constant } from '@util/constant';
 import { Stack } from '@util/stack';
-<<<<<<< HEAD
-=======
 
 // Type for traces that support ensureInitialized method
 interface TraceWithEnsureInitialized {
@@ -20,7 +18,6 @@
     && 'ensureInitialized' in trace
     && typeof (trace as any).ensureInitialized === 'function';
 }
->>>>>>> a1769963
 
 interface FocusChangedEvent {
   value: Focus;
@@ -35,9 +32,6 @@
   private readonly onChangeEmitter: Emitter<FocusChangedEvent>;
   public readonly onChange: Event<FocusChangedEvent>;
 
-<<<<<<< HEAD
-  public constructor(context: Context, plot: HTMLElement) {
-=======
   private hasEnteredInteractive: boolean = false;
   private readonly textService: TextService;
   private isReturningFromModeToggle: boolean = false;
@@ -45,16 +39,12 @@
   private hasClearedOnFirstNav: boolean = false;
 
   public constructor(context: Context, plot: HTMLElement, textService: TextService) {
->>>>>>> a1769963
     this.context = context;
     this.focusStack = new Stack<Focus>();
     this.focusStack.push(this.context.scope as Focus);
 
     this.plot = plot;
-<<<<<<< HEAD
-=======
     this.textService = textService;
->>>>>>> a1769963
 
     this.onChangeEmitter = new Emitter<FocusChangedEvent>();
     this.onChange = this.onChangeEmitter.event;
