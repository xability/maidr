--- conflicted
+++ resolved
@@ -576,11 +576,7 @@
    * @param values Array of Y values [prev, curr, next]
    * @param min Minimum Y value for normalization
    * @param max Maximum Y value for normalization
-<<<<<<< HEAD
-   * @param freqRange Frequency range {min, max}
-=======
    * @param freqRange Frequency range object
->>>>>>> 5d458b71
    * @param freqRange.min Minimum frequency value
    * @param freqRange.max Maximum frequency value
    * @param slope Calculated slope value
