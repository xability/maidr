--- conflicted
+++ resolved
@@ -30,13 +30,7 @@
   public readonly chat: ChatService;
   private readonly keybinding: KeybindingService;
 
-<<<<<<< HEAD
   public constructor(display: DisplayService, maidr: Maidr) {
-=======
-  private readonly keybinding: KeybindingService;
-
-  public constructor(maidr: Maidr, display: DisplayService) {
->>>>>>> a24468c5
     this.plot = PlotFactory.create(maidr);
 
     this.display = display;
@@ -58,10 +52,7 @@
       this.plot,
     );
     this.help = new HelpService(this.display);
-<<<<<<< HEAD
     this.chat = new ChatService(this.display, maidr);
-=======
->>>>>>> a24468c5
 
     this.keybinding = new KeybindingService({
       plot: this.plot,
