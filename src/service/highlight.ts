--- conflicted
+++ resolved
@@ -1,31 +1,6 @@
 import type { SettingsService } from '@service/settings';
 import type { Disposable } from '@type/disposable';
 import type { Observer } from '@type/observable';
-<<<<<<< HEAD
-import type { PlotState, SubplotState, TraceState } from '@type/state';
-import type { SettingsService } from './settings';
-import { Color } from '@util/color';
-import { Constant } from '@util/constant';
-import { Svg } from '@util/svg';
-
-enum HighlightSettings {
-  COLOR = 'general.highlightColor',
-}
-
-export class HighlightService implements Observer<PlotState>, Disposable {
-  private readonly highlightedElements: Set<SVGElement>;
-  private highlightColor: string;
-
-  public constructor(settings: SettingsService) {
-    this.highlightedElements = new Set();
-
-    this.highlightColor = settings.get<string>(HighlightSettings.COLOR);
-    settings.onChange((event) => {
-      if (event.affectsSetting(HighlightSettings.COLOR)) {
-        this.updateHighlight(this.highlightColor, event.get<string>(HighlightSettings.COLOR));
-      }
-    });
-=======
 import type { Settings } from '@type/settings';
 import type {
   FigureState,
@@ -49,7 +24,6 @@
     this.highlightedSubplots = new Set();
     const initialSettings = settings.loadSettings();
     this.currentHighlightColor = initialSettings.general.highlightColor;
->>>>>>> a1769963
   }
 
   public dispose(): void {
@@ -73,9 +47,6 @@
     return clone;
   }
 
-<<<<<<< HEAD
-  public update(state: PlotState): void {
-=======
   private handleSettingsUpdate(settings: Settings): void {
     this.currentHighlightColor = settings.general.highlightColor;
   }
@@ -83,57 +54,10 @@
   private handleStateUpdate(
     state: SubplotState | TraceState | FigureState,
   ): void {
->>>>>>> a1769963
     if (state.empty) {
       return;
     }
 
-<<<<<<< HEAD
-    this.unhighlight();
-    let plot: SubplotState | TraceState | null = null;
-
-    switch (state.type) {
-      case 'figure':
-        plot = state.subplot;
-        break;
-
-      case 'subplot':
-        plot = state.trace;
-        break;
-
-      case 'trace':
-        plot = state;
-        break;
-    }
-    if (plot.empty || plot.highlight.empty) {
-      return;
-    }
-
-    const highlight = plot.highlight;
-    const elements = Array.isArray(highlight.elements) ? highlight.elements : [highlight.elements];
-    this.highlight(elements);
-  }
-
-  private updateHighlight(oldColor: string, newColor: string): void {
-    if (this.highlightedElements.size === 0) {
-      return;
-    }
-
-    const currentColor = Svg.getColor(this.highlightedElements.values().next().value!);
-    if (!Color.isEqual(oldColor, currentColor)) {
-      return;
-    }
-
-    this.highlightColor = newColor;
-    this.highlightedElements.forEach(element => Svg.setColor(element, this.highlightColor));
-  }
-
-  private highlight(elements: SVGElement[]): void {
-    for (const element of elements) {
-      const clone = Svg.createHighlightElement(element, this.highlightColor);
-      clone.id = `${Constant.MAIDR_HIGHLIGHT}-${Date.now()}-${Math.random()}`;
-      this.highlightedElements.add(clone);
-=======
     this.unhighlightTraceElements();
 
     if (state.type === 'figure') {
@@ -263,7 +187,6 @@
       } catch (error) {
         console.error('Failed to unhighlight element:', error);
       }
->>>>>>> a1769963
     }
   }
 
