import type { SettingsService } from '@service/settings';
import type { Disposable } from '@type/disposable';
import type { Observer } from '@type/observable';
<<<<<<< HEAD
import type { Settings } from '@type/settings';
import type { SubplotState, TraceState } from '@type/state';
import { Constant } from '@util/constant';
import { Svg } from '@util/svg';

type HighlightState = SubplotState | TraceState | Settings;

export class HighlightService implements Observer<HighlightState>, Disposable {
  private readonly highlightedElements: Map<SVGElement, SVGElement>;
  private currentHighlightColor: string;

  public constructor(settings: SettingsService) {
    this.highlightedElements = new Map();
    const initialSettings = settings.loadSettings();
    this.currentHighlightColor = initialSettings.general.highlightColor;
  }

  public dispose(): void {
    this.clear();
  }

  private isSettings(state: HighlightState): state is Settings {
    return 'general' in state;
  }

  private createHighlightElement(element: SVGElement): SVGElement {
    if (!(element instanceof SVGElement)) {
      throw new TypeError('Invalid element provided for highlight creation');
    }

    const clone = Svg.createHighlightElement(element, this.currentHighlightColor);
    clone.id = `${Constant.MAIDR_HIGHLIGHT}-${Date.now()}-${Math.random()}`;
    return clone;
  }

  private handleSettingsUpdate(settings: Settings): void {
    this.currentHighlightColor = settings.general.highlightColor;
  }

  private handleStateUpdate(state: SubplotState | TraceState): void {
=======
import type { FigureState, HighlightState, SubplotState, TraceState } from '@type/state';
import { Constant } from '@util/constant';
import { Svg } from '@util/svg';

export class HighlightService implements Observer<SubplotState | TraceState | FigureState>, Disposable {
  private readonly highlightedElements: Set<SVGElement>;
  private readonly highlightedSubplots: Set<SVGElement>;

  public constructor() {
    this.highlightedElements = new Set();
    this.highlightedSubplots = new Set();
  }

  public dispose(): void {
    this.unhighlightAll();
  }

  public update(state: SubplotState | TraceState | FigureState): void {
>>>>>>> 0812d403
    if (state.empty) {
      return;
    }

<<<<<<< HEAD
    this.clear();
    const trace = state.type === Constant.MAIDR_SUBPLOT ? state.trace : state;
    if (trace.empty || trace.highlight.empty) {
      return;
    }

    const elements = Array.isArray(trace.highlight.elements)
      ? trace.highlight.elements
      : [trace.highlight.elements];

    elements.forEach((element) => {
      try {
        const highlightElement = this.createHighlightElement(element);
        this.highlightedElements.set(element, highlightElement);
      } catch (error) {
        console.error('Failed to highlight element:', error);
      }
    });
  }

  public update(state: HighlightState): void {
    try {
      if (this.isSettings(state)) {
        this.handleSettingsUpdate(state);
      } else {
        this.handleStateUpdate(state);
      }
    } catch (error) {
      console.error('Failed to update highlight service:', error);
    }
  }

  public highlight(element: SVGElement): void {
    if (!(element instanceof SVGElement)) {
      console.warn('Invalid element provided to highlight method');
      return;
    }

    try {
      this.unhighlight(element);
      const highlightElement = this.createHighlightElement(element);
      this.highlightedElements.set(element, highlightElement);
    } catch (error) {
      console.error('Failed to highlight element:', error);
    }
  }

  public unhighlight(element: SVGElement): void {
    if (!(element instanceof SVGElement)) {
      return;
    }

    const highlightElement = this.highlightedElements.get(element);
    if (highlightElement) {
      try {
        highlightElement.remove();
        this.highlightedElements.delete(element);
      } catch (error) {
        console.error('Failed to unhighlight element:', error);
      }
    }
  }

  public clear(): void {
    try {
      this.highlightedElements.forEach((highlightElement) => {
        highlightElement.remove();
      });
      this.highlightedElements.clear();
    } catch (error) {
      console.error('Failed to clear highlights:', error);
    }
=======
    this.unhighlightTraceElements(); // Clear previous trace highlights

    if (state.type === 'figure') {
      this.handleFigureState(state); // Handle Figure-level subplot highlighting
    } else if (state.type === 'subplot') {
      this.handleSubplotState(state); // Handle Subplot-level highlighting
    } else {
      this.handleTraceState(state); // Handle Trace-level data point highlighting
    }
  }

  private handleFigureState(state: FigureState): void {
    if (!state.empty) {
      this.processHighlighting(state.highlight); // Process Figure's subplot highlighting
    }
  }

  private handleSubplotState(state: SubplotState): void {
    if (!state.empty) {
      this.processHighlighting(state.highlight); // Process Subplot's highlighting
    }
  }

  private handleTraceState(state: TraceState): void {
    if (state.empty || state.highlight.empty) {
      return;
    }

    const elements = this.getElementsFromHighlight(state.highlight);
    this.highlightTraceElements(elements); // Create clones for trace highlighting
  }

  private processHighlighting(highlight: HighlightState): void {
    if (highlight.empty) {
      return;
    }

    const elements = this.getElementsFromHighlight(highlight);
    const isMultiPlot = this.isMultiPlotScenario();

    if (isMultiPlot) {
      this.highlightSubplotElements(elements); // Apply CSS class for subplot highlighting
    } else {
      this.unhighlightSubplotElements(); // Remove highlighting for single plots
    }
  }

  private getElementsFromHighlight(highlight: HighlightState): SVGElement[] {
    if (highlight.empty) {
      return [];
    }
    return Array.isArray(highlight.elements) ? highlight.elements : [highlight.elements]; // Handle single or multiple elements
  }

  private isMultiPlotScenario(): boolean {
    const totalSubplots = document.querySelectorAll('g[id^="axes_"]').length;
    return totalSubplots > 1; // Only highlight subplots in multi-plot scenarios
  }

  private highlightTraceElements(elements: SVGElement[]): void {
    for (const element of elements) {
      const clone = this.createHighlightClone(element); // Create visual overlay for data points
      this.highlightedElements.add(clone);
    }
  }

  private createHighlightClone(element: SVGElement): SVGElement {
    const clone = Svg.createHighlightElement(element, Constant.MAIDR_HIGHLIGHT_COLOR);
    clone.id = `${Constant.MAIDR_HIGHLIGHT}-${Date.now()}-${Math.random()}`; // Unique ID for each clone
    return clone;
  }

  private highlightSubplotElements(elements: SVGElement[]): void {
    this.unhighlightSubplotElements();
    const figure = document.querySelector('g[id^="maidr-"] > path[style*="fill"]')?.parentElement as SVGElement | null;
    const figureBgElement = (figure?.querySelector('path[style*="fill"]') as SVGElement) || undefined;
    for (const element of elements) {
      Svg.setSubplotHighlightSvgWithAdaptiveColor(element, Constant.MAIDR_HIGHLIGHT_COLOR, figureBgElement);
      this.highlightedSubplots.add(element);
    }
  }

  private unhighlightTraceElements(): void {
    this.highlightedElements.forEach(element => element.remove()); // Remove clone elements from DOM
    this.highlightedElements.clear();
>>>>>>> 0812d403
  }

  private unhighlightSubplotElements(): void {
    this.highlightedSubplots.forEach((element) => {
      Svg.removeSubplotHighlightSvg(element);
    });
    this.highlightedSubplots.clear();
  }

  private unhighlightAll(): void {
    this.unhighlightTraceElements();
    this.unhighlightSubplotElements();
  }
}<|MERGE_RESOLUTION|>--- conflicted
+++ resolved
@@ -1,29 +1,30 @@
 import type { SettingsService } from '@service/settings';
 import type { Disposable } from '@type/disposable';
 import type { Observer } from '@type/observable';
-<<<<<<< HEAD
 import type { Settings } from '@type/settings';
-import type { SubplotState, TraceState } from '@type/state';
+import type { FigureState, HighlightState, SubplotState, TraceState } from '@type/state';
 import { Constant } from '@util/constant';
 import { Svg } from '@util/svg';
 
-type HighlightState = SubplotState | TraceState | Settings;
-
-export class HighlightService implements Observer<HighlightState>, Disposable {
+type HighlightStateUnion = SubplotState | TraceState | FigureState | Settings;
+
+export class HighlightService implements Observer<HighlightStateUnion>, Disposable {
   private readonly highlightedElements: Map<SVGElement, SVGElement>;
+  private readonly highlightedSubplots: Set<SVGElement>;
   private currentHighlightColor: string;
 
   public constructor(settings: SettingsService) {
     this.highlightedElements = new Map();
+    this.highlightedSubplots = new Set();
     const initialSettings = settings.loadSettings();
     this.currentHighlightColor = initialSettings.general.highlightColor;
   }
 
   public dispose(): void {
-    this.clear();
-  }
-
-  private isSettings(state: HighlightState): state is Settings {
+    this.unhighlightAll();
+  }
+
+  private isSettings(state: HighlightStateUnion): state is Settings {
     return 'general' in state;
   }
 
@@ -41,53 +42,92 @@
     this.currentHighlightColor = settings.general.highlightColor;
   }
 
-  private handleStateUpdate(state: SubplotState | TraceState): void {
-=======
-import type { FigureState, HighlightState, SubplotState, TraceState } from '@type/state';
-import { Constant } from '@util/constant';
-import { Svg } from '@util/svg';
-
-export class HighlightService implements Observer<SubplotState | TraceState | FigureState>, Disposable {
-  private readonly highlightedElements: Set<SVGElement>;
-  private readonly highlightedSubplots: Set<SVGElement>;
-
-  public constructor() {
-    this.highlightedElements = new Set();
-    this.highlightedSubplots = new Set();
-  }
-
-  public dispose(): void {
-    this.unhighlightAll();
-  }
-
-  public update(state: SubplotState | TraceState | FigureState): void {
->>>>>>> 0812d403
+  private handleStateUpdate(state: SubplotState | TraceState | FigureState): void {
     if (state.empty) {
       return;
     }
 
-<<<<<<< HEAD
-    this.clear();
-    const trace = state.type === Constant.MAIDR_SUBPLOT ? state.trace : state;
-    if (trace.empty || trace.highlight.empty) {
-      return;
-    }
-
-    const elements = Array.isArray(trace.highlight.elements)
-      ? trace.highlight.elements
-      : [trace.highlight.elements];
-
-    elements.forEach((element) => {
+    this.unhighlightTraceElements();
+
+    if (state.type === 'figure') {
+      this.handleFigureState(state);
+    } else if (state.type === 'subplot') {
+      this.handleSubplotState(state);
+    } else {
+      this.handleTraceState(state);
+    }
+  }
+
+  private handleFigureState(state: FigureState): void {
+    if (!state.empty) {
+      this.processHighlighting(state.highlight);
+    }
+  }
+
+  private handleSubplotState(state: SubplotState): void {
+    if (!state.empty) {
+      this.processHighlighting(state.highlight);
+    }
+  }
+
+  private handleTraceState(state: TraceState): void {
+    if (state.empty || state.highlight.empty) {
+      return;
+    }
+
+    const elements = this.getElementsFromHighlight(state.highlight);
+    this.highlightTraceElements(elements);
+  }
+
+  private processHighlighting(highlight: HighlightState): void {
+    if (highlight.empty) {
+      return;
+    }
+
+    const elements = this.getElementsFromHighlight(highlight);
+    const isMultiPlot = this.isMultiPlotScenario();
+
+    if (isMultiPlot) {
+      this.highlightSubplotElements(elements);
+    } else {
+      this.unhighlightSubplotElements();
+    }
+  }
+
+  private getElementsFromHighlight(highlight: HighlightState): SVGElement[] {
+    if (highlight.empty) {
+      return [];
+    }
+    return Array.isArray(highlight.elements) ? highlight.elements : [highlight.elements];
+  }
+
+  private isMultiPlotScenario(): boolean {
+    const totalSubplots = document.querySelectorAll('g[id^="axes_"]').length;
+    return totalSubplots > 1;
+  }
+
+  private highlightTraceElements(elements: SVGElement[]): void {
+    for (const element of elements) {
       try {
         const highlightElement = this.createHighlightElement(element);
         this.highlightedElements.set(element, highlightElement);
       } catch (error) {
         console.error('Failed to highlight element:', error);
       }
-    });
-  }
-
-  public update(state: HighlightState): void {
+    }
+  }
+
+  private highlightSubplotElements(elements: SVGElement[]): void {
+    this.unhighlightSubplotElements();
+    const figure = document.querySelector('g[id^="maidr-"] > path[style*="fill"]')?.parentElement as SVGElement | null;
+    const figureBgElement = (figure?.querySelector('path[style*="fill"]') as SVGElement) || undefined;
+    for (const element of elements) {
+      Svg.setSubplotHighlightSvgWithAdaptiveColor(element, this.currentHighlightColor, figureBgElement);
+      this.highlightedSubplots.add(element);
+    }
+  }
+
+  public update(state: HighlightStateUnion): void {
     try {
       if (this.isSettings(state)) {
         this.handleSettingsUpdate(state);
@@ -139,93 +179,13 @@
     } catch (error) {
       console.error('Failed to clear highlights:', error);
     }
-=======
-    this.unhighlightTraceElements(); // Clear previous trace highlights
-
-    if (state.type === 'figure') {
-      this.handleFigureState(state); // Handle Figure-level subplot highlighting
-    } else if (state.type === 'subplot') {
-      this.handleSubplotState(state); // Handle Subplot-level highlighting
-    } else {
-      this.handleTraceState(state); // Handle Trace-level data point highlighting
-    }
-  }
-
-  private handleFigureState(state: FigureState): void {
-    if (!state.empty) {
-      this.processHighlighting(state.highlight); // Process Figure's subplot highlighting
-    }
-  }
-
-  private handleSubplotState(state: SubplotState): void {
-    if (!state.empty) {
-      this.processHighlighting(state.highlight); // Process Subplot's highlighting
-    }
-  }
-
-  private handleTraceState(state: TraceState): void {
-    if (state.empty || state.highlight.empty) {
-      return;
-    }
-
-    const elements = this.getElementsFromHighlight(state.highlight);
-    this.highlightTraceElements(elements); // Create clones for trace highlighting
-  }
-
-  private processHighlighting(highlight: HighlightState): void {
-    if (highlight.empty) {
-      return;
-    }
-
-    const elements = this.getElementsFromHighlight(highlight);
-    const isMultiPlot = this.isMultiPlotScenario();
-
-    if (isMultiPlot) {
-      this.highlightSubplotElements(elements); // Apply CSS class for subplot highlighting
-    } else {
-      this.unhighlightSubplotElements(); // Remove highlighting for single plots
-    }
-  }
-
-  private getElementsFromHighlight(highlight: HighlightState): SVGElement[] {
-    if (highlight.empty) {
-      return [];
-    }
-    return Array.isArray(highlight.elements) ? highlight.elements : [highlight.elements]; // Handle single or multiple elements
-  }
-
-  private isMultiPlotScenario(): boolean {
-    const totalSubplots = document.querySelectorAll('g[id^="axes_"]').length;
-    return totalSubplots > 1; // Only highlight subplots in multi-plot scenarios
-  }
-
-  private highlightTraceElements(elements: SVGElement[]): void {
-    for (const element of elements) {
-      const clone = this.createHighlightClone(element); // Create visual overlay for data points
-      this.highlightedElements.add(clone);
-    }
-  }
-
-  private createHighlightClone(element: SVGElement): SVGElement {
-    const clone = Svg.createHighlightElement(element, Constant.MAIDR_HIGHLIGHT_COLOR);
-    clone.id = `${Constant.MAIDR_HIGHLIGHT}-${Date.now()}-${Math.random()}`; // Unique ID for each clone
-    return clone;
-  }
-
-  private highlightSubplotElements(elements: SVGElement[]): void {
-    this.unhighlightSubplotElements();
-    const figure = document.querySelector('g[id^="maidr-"] > path[style*="fill"]')?.parentElement as SVGElement | null;
-    const figureBgElement = (figure?.querySelector('path[style*="fill"]') as SVGElement) || undefined;
-    for (const element of elements) {
-      Svg.setSubplotHighlightSvgWithAdaptiveColor(element, Constant.MAIDR_HIGHLIGHT_COLOR, figureBgElement);
-      this.highlightedSubplots.add(element);
-    }
   }
 
   private unhighlightTraceElements(): void {
-    this.highlightedElements.forEach(element => element.remove()); // Remove clone elements from DOM
+    this.highlightedElements.forEach((highlightElement) => {
+      highlightElement.remove();
+    });
     this.highlightedElements.clear();
->>>>>>> 0812d403
   }
 
   private unhighlightSubplotElements(): void {
