--- conflicted
+++ resolved
@@ -1,11 +1,7 @@
 import type { DisplayService } from '@service/display';
 import type { Maidr } from '@type/grammar';
-<<<<<<< HEAD
 import type { ClaudeVersion, GeminiVersion, GptVersion, Llm, LlmRequest, LlmResponse } from '@type/llm';
-=======
-import type { Llm, LlmRequest, LlmResponse } from '@type/llm';
 import type { PromptContext } from './prompts';
->>>>>>> 4c52a833
 import { Scope } from '@type/event';
 import { Api } from '@util/api';
 import { Svg } from '@util/svg';
