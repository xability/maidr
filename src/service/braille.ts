import type { Context } from '@model/context';
import type { Disposable } from '@type/disposable';
import type { Event } from '@type/event';
import type { Observer } from '@type/observable';
import type {
  BarBrailleState,
  BoxBrailleState,
  CandlestickBrailleState,
  HeatmapBrailleState,
  LineBrailleState,
  SubplotState,
  TraceState,
} from '@type/state';
import type { DisplayService } from './display';
import type { NotificationService } from './notification';
import { Emitter, Scope } from '@type/event';
import { TraceType } from '@type/grammar';
import { Constant } from '@util/constant';

const DEFAULT_BRAILLE_SIZE = 32;

interface Cell {
  row: number;
  col: number;
}

interface BrailleChangedEvent {
  value: string;
  index: number;
}

interface EncodedBraille {
  value: string;
  cellToIndex: number[][];
  indexToCell: Cell[];
}

interface TimeSeries {
  values: number[][];
}

interface BrailleEncoder<BrailleState> {
  encode: (state: BrailleState, size?: number) => EncodedBraille;
}

class BarBrailleEncoder implements BrailleEncoder<BarBrailleState> {
  public encode(state: BarBrailleState): EncodedBraille {
    const values = new Array<string>();
    const cellToIndex = new Array<Array<number>>();
    const indexToCell = new Array<Cell>();

    for (let row = 0; row < state.values.length; row++) {
      cellToIndex.push(new Array<number>());

      const range = (state.max[row] - state.min[row]) / 4;
      const low = state.min[row] + range;
      const medium = low + range;
      const high = medium + range;

      for (let col = 0; col < state.values[row].length; col++) {
        if (state.values[row][col] === 0) {
          values.push(' ');
        } else if (state.values[row][col] <= low) {
          values.push('⠤');
        } else if (state.values[row][col] <= medium) {
          values.push('⠤');
        } else if (state.values[row][col] <= high) {
          values.push('⠒');
        } else {
          values.push('⠉');
        }

        cellToIndex[row].push(indexToCell.length);
        indexToCell.push({ row, col });
      }

      values.push(Constant.NEW_LINE);
      cellToIndex[row].push(indexToCell.length);
      indexToCell.push({ row, col: state.values[row].length });
    }

    return { value: values.join(Constant.EMPTY), cellToIndex, indexToCell };
  }
}

class BoxBrailleEncoder implements BrailleEncoder<BoxBrailleState> {
  private readonly GLOBAL_MIN = 'globalMin';
  private readonly GLOBAL_MAX = 'globalMax';
  private readonly BLANK = 'blank';

  private readonly LOWER_OUTLIER = 'lowerOutlier';
  private readonly UPPER_OUTLIER = 'upperOutlier';

  private readonly MIN = 'min';
  private readonly MAX = 'max';

  private readonly Q1 = 'q1';
  private readonly Q2 = 'q2';
  private readonly Q3 = 'q3';

  public encode(
    state: BoxBrailleState,
    size: number = DEFAULT_BRAILLE_SIZE,
  ): EncodedBraille {
    const values = new Array<string>();
    const indexToCell = new Array<Cell>();
    const cellToIndex = new Array<Array<number>>();

    for (let row = 0; row < state.values.length; row++) {
      const box = state.values[row];
      const boxValData = [
        { type: this.GLOBAL_MIN, value: state.min },
        ...box.lowerOutliers.map(v => ({
          type: this.LOWER_OUTLIER,
          value: v,
        })),
        { type: this.MIN, value: box.min },
        { type: this.Q1, value: box.q1 },
        { type: this.Q2, value: box.q2 },
        { type: this.Q3, value: box.q3 },
        { type: this.MAX, value: box.max },
        ...box.upperOutliers.map(v => ({
          type: this.UPPER_OUTLIER,
          value: v,
        })),
        { type: this.GLOBAL_MAX, value: state.max },
      ];

      const lenData = new Array<{
        type: string;
        length: number;
        numChars: number;
      }>();
      let isBeforeMid = true;
      for (let i = 0; i < boxValData.length - 1; i++) {
        const curr = boxValData[i];
        const next = boxValData[i + 1];
        const diff = isBeforeMid
          ? Math.abs(next.value - curr.value)
          : Math.abs(curr.value - boxValData[i - 1].value);

        if (
          curr.type === this.LOWER_OUTLIER
          || curr.type === this.UPPER_OUTLIER
        ) {
          lenData.push({ type: curr.type, length: 0, numChars: 1 });
          lenData.push({ type: this.BLANK, length: diff, numChars: 0 });
        } else if (curr.type === this.Q2) {
          isBeforeMid = false;
          lenData.push({ type: this.Q2, length: 0, numChars: 2 });
        } else if (
          curr.type === this.GLOBAL_MIN
          || curr.type === this.GLOBAL_MAX
        ) {
          lenData.push({ type: this.BLANK, length: diff, numChars: 0 });
        } else {
          lenData.push({ type: curr.type, length: diff, numChars: 1 });
        }
      }

      let preAllocated = lenData.reduce(
        (sum, l) => sum + (l.numChars > 0 ? l.numChars : 0),
        0,
      );
      let [locMin, locMax, locQ1, locQ3] = [-1, -1, -1, -1];
      for (let i = 0; i < lenData.length; i++) {
        if (lenData[i].type === this.MIN && lenData[i].length > 0)
          locMin = i;
        if (lenData[i].type === this.MAX && lenData[i].length > 0)
          locMax = i;
        if (lenData[i].type === this.Q1)
          locQ1 = i;
        if (lenData[i].type === this.Q3)
          locQ3 = i;
      }
      if (
        locMin !== -1
        && locMax !== -1
        && lenData[locMin].length !== lenData[locMax].length
      ) {
        if (lenData[locMin].length > lenData[locMax].length) {
          lenData[locMin].numChars++;
          preAllocated++;
        } else {
          lenData[locMax].numChars++;
          preAllocated++;
        }
      }
      if (
        locQ1 !== -1
        && locQ3 !== -1
        && lenData[locQ1].length !== lenData[locQ3].length
      ) {
        if (lenData[locQ1].length > lenData[locQ3].length) {
          lenData[locQ1].numChars++;
          preAllocated++;
        } else {
          lenData[locQ3].numChars++;
          preAllocated++;
        }
      }

      const available = Math.max(0, size - preAllocated);
      const totalLength = lenData.reduce(
        (sum, l) => sum + (l.type !== this.Q2 && l.length > 0 ? l.length : 0),
        0,
      );
      for (const section of lenData) {
        if (section.type !== this.Q2 && section.length > 0) {
          const allocated = Math.round(
            (section.length / totalLength) * available,
          );
          section.numChars += allocated;
        }
      }

      const totalChars = lenData.reduce((sum, l) => sum + l.numChars, 0);
      let diff = size - totalChars;
      let adjustIndex = 0;
      while (diff !== 0) {
        const section = lenData[adjustIndex % lenData.length];
        if (
          section.type !== this.BLANK
          && section.type !== this.Q2
          && section.length > 0
        ) {
          section.numChars += diff > 0 ? 1 : -1;
          diff += diff > 0 ? -1 : 1;
        }
        adjustIndex++;
      }

      let col = -1;
      const sections = [
        this.LOWER_OUTLIER,
        this.MIN,
        this.Q1,
        this.Q2,
        this.Q3,
        this.MAX,
        this.UPPER_OUTLIER,
      ];
      cellToIndex.push(
        Array.from({ length: sections.length }).fill(-1) as number[],
      );
      for (const section of lenData) {
        if (
          section.type !== this.BLANK
          && section.type !== this.GLOBAL_MIN
          && section.type !== this.GLOBAL_MAX
        ) {
          col = sections.indexOf(section.type);
          cellToIndex[row][col] = values.length;
        }

        for (let j = 0; j < section.numChars; j++) {
          let brailleChar = '⠀';

          if (section.type === this.MIN || section.type === this.MAX) {
            brailleChar = '⠒';
          } else if (section.type === this.Q1 || section.type === this.Q3) {
            brailleChar = '⠿';
          } else if (section.type === this.Q2) {
            brailleChar = j === 0 ? '⠸' : '⠇';
          } else if (
            section.type === this.LOWER_OUTLIER
            || section.type === this.UPPER_OUTLIER
          ) {
            brailleChar = '⠂';
          } else if (section.type === this.BLANK) {
            brailleChar = '⠀';
          }

          values.push(brailleChar);
          indexToCell.push({ row, col });
        }
      }
      for (let s = 0; s < 3; s++) {
        if (cellToIndex[row][s] === -1) {
          for (let t = s + 1; t <= 3; t++) {
            if (cellToIndex[row][t] !== -1) {
              cellToIndex[row][s] = cellToIndex[row][t];
              break;
            }
          }
        }
      }
      for (let s = 6; s > 3; s--) {
        if (cellToIndex[row][s] === -1) {
          for (let t = s - 1; t >= 3; t--) {
            if (cellToIndex[row][t] !== -1) {
              cellToIndex[row][s] = cellToIndex[row][t];
              break;
            }
          }
        }
      }

      values.push(Constant.NEW_LINE);
      indexToCell.push({ row, col });
    }

    return { value: values.join(Constant.EMPTY), cellToIndex, indexToCell };
  }
}

class HeatmapBrailleEncoder implements BrailleEncoder<HeatmapBrailleState> {
  public encode(state: HeatmapBrailleState): EncodedBraille {
    const values = new Array<string>();
    const cellToIndex = new Array<Array<number>>();
    const indexToCell = new Array<Cell>();

    const range = (state.max - state.min) / 3;
    const low = state.min + range;
    const medium = low + range;

    for (let row = 0; row < state.values.length; row++) {
      cellToIndex.push(new Array<number>());

      for (let col = 0; col < state.values[row].length; col++) {
        if (state.values[row][col] === 0) {
          values.push(' ');
        } else if (state.values[row][col] <= low) {
          values.push('⠤');
        } else if (state.values[row][col] <= medium) {
          values.push('⠒');
        } else {
          values.push('⠉');
        }

        cellToIndex[row].push(indexToCell.length);
        indexToCell.push({ row, col });
      }

      values.push(Constant.NEW_LINE);
      cellToIndex[row].push(indexToCell.length);
      indexToCell.push({ row, col: state.values[row].length });
    }

    return { value: values.join(Constant.EMPTY), cellToIndex, indexToCell };
  }
}

abstract class AbstractTimeSeriesEncoder<T extends TimeSeries>
implements BrailleEncoder<T> {
  public encode(state: T): EncodedBraille {
    const values = new Array<string>();
    const cellToIndex = new Array<Array<number>>();
    const indexToCell = new Array<Cell>();

    for (let row = 0; row < state.values.length; row++) {
      cellToIndex.push(new Array<number>());
      const { low, medium, mediumHigh, high } = this.getThresholds(row, state);

      for (let col = 0; col < state.values[row].length; col++) {
        const currentValue = state.values[row][col];
        const prevValue = col > 0 ? state.values[row][col - 1] : null;

        const brailleChar = this.getBrailleChar(
          currentValue,
          prevValue,
          low,
          medium,
          high,
          mediumHigh,
        );
        values.push(brailleChar);

        cellToIndex[row].push(indexToCell.length);
        indexToCell.push({ row, col });
      }

      values.push(Constant.NEW_LINE);
      cellToIndex[row].push(indexToCell.length);
      indexToCell.push({ row, col: state.values[row].length });
    }

    return { value: values.join(Constant.EMPTY), cellToIndex, indexToCell };
  }

  protected abstract getThresholds(
    row: number,
    state: T,
  ): {
    low: number;
    medium: number;
    mediumHigh?: number;
    high: number;
  };

  public getBrailleChar(
    current: number,
    prev: number | null,
    low: number,
    medium: number,
    high: number,
    mediumHigh?: number,
  ): string {
    if (mediumHigh === undefined) {
      mediumHigh = high;
    }
    if (current <= low && prev !== null && prev > low) {
      if (prev <= medium)
        return '⢄';
      else if (prev <= mediumHigh)
        return '⢆';
      else return '⢇';
    } else if (current <= low) {
      return '⣀';
    } else if (prev !== null && prev <= low) {
      if (current <= medium)
        return '⡠';
      else if (current <= mediumHigh)
        return '⡰';
      else return '⡸';
    } else if (current <= medium && prev !== null && prev > medium) {
      if (prev <= mediumHigh)
        return '⠢';
      else return '⠣';
    } else if (current <= medium) {
      return '⠤';
    } else if (prev !== null && prev <= medium) {
      if (current <= mediumHigh)
        return '⠔';
      else return '⠜';
    } else if (current <= mediumHigh && prev !== null && prev > mediumHigh) {
      return '⠑';
    } else if (current <= mediumHigh) {
      return '⠒';
    } else if (prev !== null && prev <= mediumHigh) {
      return '⠊';
    } else if (current <= high) {
      return '⠉';
    }
    return '';
  }

  public getBraille6Char(
    current: number,
    prev: number | null,
    low: number,
    medium: number,
    high: number,
  ): string {
    const level = (val: number): 'low' | 'medium' | 'high' => {
      if (val <= low)
        return 'low';
      if (val <= medium)
        return 'medium';
      if (val <= high)
        return 'high';
      return 'high';
    };

    const currLevel = level(current);
    const prevLevel = prev !== null ? level(prev) : null;

    const brailleMap: Record<string, string> = {
      'low,medium': '⠢', // down from med
      'low,high': '⠣', // down from high
      'low,null': '⠤', // steady low
      'low,low': '⠤', // steady low (same level)
      'medium,low': '⠔', // up from low
      'medium,high': '⠑', // down from high
      'medium,null': '⠒', // steady medium
      'medium,medium': '⠒', // steady medium (same level)
      'high,low': '⠜', // up from low
      'high,medium': '⠊', // up from med
      'high,null': '⠉', // steady high
      'high,high': '⠉', // steady high (same level)
    };

    const key = `${currLevel},${prevLevel}`;
    return brailleMap[key] || '';
  }

  public addDot8(char: string): string {
    if (!char || char.length === 0) {
      // If no base character, return just dot 8 (⣀)
      return String.fromCharCode(0x2800 + 0x80);
    }
    const code = char.charCodeAt(0);
    const dotPattern = code - 0x2800;
    const withDot8 = dotPattern | 0x80;
    return String.fromCharCode(0x2800 + withDot8);
  }
}

class CandlestickBrailleEncoder extends AbstractTimeSeriesEncoder<CandlestickBrailleState> {
  protected getThresholds(
    row: number,
    state: CandlestickBrailleState,
  ): {
    low: number;
    medium: number;
    high: number;
  } {
<<<<<<< HEAD
    const range = (state.max - state.min) / 3;
    const low = state.min + range;
=======
    // Defensive: support both array and single value for min/max
    const min = Array.isArray(state.min) ? state.min[row] : state.min;
    const max = Array.isArray(state.max) ? state.max[row] : state.max;
    const range = (max - min) / 3;
    const low = min + range;
>>>>>>> 1c35f456
    const medium = low + range;
    const high = max;
    return { low, medium, high };
  }

  public encode(state: CandlestickBrailleState): EncodedBraille {
    const values = new Array<string>();
    const cellToIndex = new Array<Array<number>>();
    const indexToCell = new Array<Cell>();

    for (let row = 0; row < state.values.length; row++) {
      cellToIndex.push(new Array<number>());
      const { low, medium, high } = this.getThresholds(row, state);

      for (let col = 0; col < state.values[row].length; col++) {
        const currentValue = state.values[row][col];
        const prevValue = col > 0 ? state.values[row][col - 1] : null;

        // get the standard 6 dot braille character
        let brailleChar = this.getBraille6Char(
          currentValue,
          prevValue,
          low,
          medium,
          high,
        );

        // add Bear indicator
        if (state.custom?.[col] === 'Bear') {
          brailleChar = this.addDot8(brailleChar);
        }

        values.push(brailleChar);

        cellToIndex[row].push(indexToCell.length);
        indexToCell.push({ row, col });
      }

      values.push(Constant.NEW_LINE);
      cellToIndex[row].push(indexToCell.length);
      indexToCell.push({ row, col: state.values[row].length });
    }

    return { value: values.join(Constant.EMPTY), cellToIndex, indexToCell };
  }
}

class LineBrailleEncoder extends AbstractTimeSeriesEncoder<LineBrailleState> {
  protected getThresholds(
    row: number,
    state: LineBrailleState,
  ): {
    low: number;
    medium: number;
    mediumHigh: number;
    high: number;
  } {
    const range = (state.max[row] - state.min[row]) / 4;
    const low = state.min[row] + range;
    const medium = low + range;
    const mediumHigh = medium + range;
    const high = state.max[row];
    return { low, medium, mediumHigh, high };
  }
}

export class BrailleService
implements Observer<SubplotState | TraceState>, Disposable {
  private readonly context: Context;
  private readonly notification: NotificationService;
  private readonly display: DisplayService;

  private enabled: boolean;
  private cacheId: string;
  private cache: EncodedBraille | null;

  private readonly encoders: Map<TraceType, BrailleEncoder<any>>;
  private readonly onChangeEmitter: Emitter<BrailleChangedEvent>;
  public readonly onChange: Event<BrailleChangedEvent>;

  public constructor(
    context: Context,
    notification: NotificationService,
    display: DisplayService,
  ) {
    this.context = context;
    this.notification = notification;
    this.display = display;

    this.enabled = false;
    this.cacheId = Constant.EMPTY;
    this.cache = null;

    this.encoders = new Map<TraceType, BrailleEncoder<any>>([
      [TraceType.BAR, new BarBrailleEncoder()],
      [TraceType.BOX, new BoxBrailleEncoder()],
      [TraceType.CANDLESTICK, new CandlestickBrailleEncoder()],
      [TraceType.DODGED, new BarBrailleEncoder()],
      [TraceType.HEATMAP, new HeatmapBrailleEncoder()],
      [TraceType.HISTOGRAM, new BarBrailleEncoder()],
      [TraceType.LINE, new LineBrailleEncoder()],
      [TraceType.NORMALIZED, new BarBrailleEncoder()],
      [TraceType.STACKED, new BarBrailleEncoder()],
    ]);

    this.onChangeEmitter = new Emitter<BrailleChangedEvent>();
    this.onChange = this.onChangeEmitter.event;
  }

  public dispose(): void {
    this.onChangeEmitter.dispose();

    this.cache = null;
    this.encoders.clear();
  }

  public update(state: SubplotState | TraceState): void {
    if (!this.enabled || state.empty) {
      return;
    }

    const trace = state.type === 'subplot' ? state.trace : state;
    if (
      trace.empty
      || trace.braille.empty
      || !this.encoders.has(trace.traceType)
    ) {
      return;
    }

    const braille = trace.braille;
    if (this.cacheId !== braille.id || this.cache === null) {
      const encoder = this.encoders.get(trace.traceType)!;
      this.cache = encoder.encode(braille as any, DEFAULT_BRAILLE_SIZE);
      this.cacheId = braille.id;
    }

    this.onChangeEmitter.fire({
      value: this.cache.value.trim(),
      index: this.cache.cellToIndex[braille.row][braille.col],
    });
  }

  public moveToIndex(index: number): void {
    if (
      !this.enabled
      || this.cache === null
      || index < 0
      || index >= this.cache.indexToCell.length
    ) {
      return;
    }

    const { row, col } = this.cache.indexToCell[index];
    this.context.moveToIndex(row, col);
  }

  public toggle(state: TraceState): void {
    if (state.empty) {
      const noInfo = 'No info for braille';
      this.notification.notify(noInfo);
      return;
    }

    if (state.braille.empty) {
      const notSupported = `Braille is not supported for plot type: ${state.braille.traceType}`;
      this.notification.notify(notSupported);
      return;
    }

    this.enabled = !this.enabled;
    this.update(state);
    this.display.toggleFocus(Scope.BRAILLE);

    const message = `Braille is ${this.enabled ? 'on' : 'off'}`;
    this.notification.notify(message);
  }
}<|MERGE_RESOLUTION|>--- conflicted
+++ resolved
@@ -110,7 +110,7 @@
       const box = state.values[row];
       const boxValData = [
         { type: this.GLOBAL_MIN, value: state.min },
-        ...box.lowerOutliers.map(v => ({
+        ...box.lowerOutliers.map((v) => ({
           type: this.LOWER_OUTLIER,
           value: v,
         })),
@@ -119,7 +119,7 @@
         { type: this.Q2, value: box.q2 },
         { type: this.Q3, value: box.q3 },
         { type: this.MAX, value: box.max },
-        ...box.upperOutliers.map(v => ({
+        ...box.upperOutliers.map((v) => ({
           type: this.UPPER_OUTLIER,
           value: v,
         })),
@@ -140,8 +140,8 @@
           : Math.abs(curr.value - boxValData[i - 1].value);
 
         if (
-          curr.type === this.LOWER_OUTLIER
-          || curr.type === this.UPPER_OUTLIER
+          curr.type === this.LOWER_OUTLIER ||
+          curr.type === this.UPPER_OUTLIER
         ) {
           lenData.push({ type: curr.type, length: 0, numChars: 1 });
           lenData.push({ type: this.BLANK, length: diff, numChars: 0 });
@@ -149,8 +149,8 @@
           isBeforeMid = false;
           lenData.push({ type: this.Q2, length: 0, numChars: 2 });
         } else if (
-          curr.type === this.GLOBAL_MIN
-          || curr.type === this.GLOBAL_MAX
+          curr.type === this.GLOBAL_MIN ||
+          curr.type === this.GLOBAL_MAX
         ) {
           lenData.push({ type: this.BLANK, length: diff, numChars: 0 });
         } else {
@@ -164,19 +164,15 @@
       );
       let [locMin, locMax, locQ1, locQ3] = [-1, -1, -1, -1];
       for (let i = 0; i < lenData.length; i++) {
-        if (lenData[i].type === this.MIN && lenData[i].length > 0)
-          locMin = i;
-        if (lenData[i].type === this.MAX && lenData[i].length > 0)
-          locMax = i;
-        if (lenData[i].type === this.Q1)
-          locQ1 = i;
-        if (lenData[i].type === this.Q3)
-          locQ3 = i;
+        if (lenData[i].type === this.MIN && lenData[i].length > 0) locMin = i;
+        if (lenData[i].type === this.MAX && lenData[i].length > 0) locMax = i;
+        if (lenData[i].type === this.Q1) locQ1 = i;
+        if (lenData[i].type === this.Q3) locQ3 = i;
       }
       if (
-        locMin !== -1
-        && locMax !== -1
-        && lenData[locMin].length !== lenData[locMax].length
+        locMin !== -1 &&
+        locMax !== -1 &&
+        lenData[locMin].length !== lenData[locMax].length
       ) {
         if (lenData[locMin].length > lenData[locMax].length) {
           lenData[locMin].numChars++;
@@ -187,9 +183,9 @@
         }
       }
       if (
-        locQ1 !== -1
-        && locQ3 !== -1
-        && lenData[locQ1].length !== lenData[locQ3].length
+        locQ1 !== -1 &&
+        locQ3 !== -1 &&
+        lenData[locQ1].length !== lenData[locQ3].length
       ) {
         if (lenData[locQ1].length > lenData[locQ3].length) {
           lenData[locQ1].numChars++;
@@ -220,9 +216,9 @@
       while (diff !== 0) {
         const section = lenData[adjustIndex % lenData.length];
         if (
-          section.type !== this.BLANK
-          && section.type !== this.Q2
-          && section.length > 0
+          section.type !== this.BLANK &&
+          section.type !== this.Q2 &&
+          section.length > 0
         ) {
           section.numChars += diff > 0 ? 1 : -1;
           diff += diff > 0 ? -1 : 1;
@@ -245,9 +241,9 @@
       );
       for (const section of lenData) {
         if (
-          section.type !== this.BLANK
-          && section.type !== this.GLOBAL_MIN
-          && section.type !== this.GLOBAL_MAX
+          section.type !== this.BLANK &&
+          section.type !== this.GLOBAL_MIN &&
+          section.type !== this.GLOBAL_MAX
         ) {
           col = sections.indexOf(section.type);
           cellToIndex[row][col] = values.length;
@@ -263,8 +259,8 @@
           } else if (section.type === this.Q2) {
             brailleChar = j === 0 ? '⠸' : '⠇';
           } else if (
-            section.type === this.LOWER_OUTLIER
-            || section.type === this.UPPER_OUTLIER
+            section.type === this.LOWER_OUTLIER ||
+            section.type === this.UPPER_OUTLIER
           ) {
             brailleChar = '⠂';
           } else if (section.type === this.BLANK) {
@@ -342,7 +338,8 @@
 }
 
 abstract class AbstractTimeSeriesEncoder<T extends TimeSeries>
-implements BrailleEncoder<T> {
+  implements BrailleEncoder<T>
+{
   public encode(state: T): EncodedBraille {
     const values = new Array<string>();
     const cellToIndex = new Array<Array<number>>();
@@ -400,28 +397,22 @@
       mediumHigh = high;
     }
     if (current <= low && prev !== null && prev > low) {
-      if (prev <= medium)
-        return '⢄';
-      else if (prev <= mediumHigh)
-        return '⢆';
+      if (prev <= medium) return '⢄';
+      else if (prev <= mediumHigh) return '⢆';
       else return '⢇';
     } else if (current <= low) {
       return '⣀';
     } else if (prev !== null && prev <= low) {
-      if (current <= medium)
-        return '⡠';
-      else if (current <= mediumHigh)
-        return '⡰';
+      if (current <= medium) return '⡠';
+      else if (current <= mediumHigh) return '⡰';
       else return '⡸';
     } else if (current <= medium && prev !== null && prev > medium) {
-      if (prev <= mediumHigh)
-        return '⠢';
+      if (prev <= mediumHigh) return '⠢';
       else return '⠣';
     } else if (current <= medium) {
       return '⠤';
     } else if (prev !== null && prev <= medium) {
-      if (current <= mediumHigh)
-        return '⠔';
+      if (current <= mediumHigh) return '⠔';
       else return '⠜';
     } else if (current <= mediumHigh && prev !== null && prev > mediumHigh) {
       return '⠑';
@@ -443,12 +434,9 @@
     high: number,
   ): string {
     const level = (val: number): 'low' | 'medium' | 'high' => {
-      if (val <= low)
-        return 'low';
-      if (val <= medium)
-        return 'medium';
-      if (val <= high)
-        return 'high';
+      if (val <= low) return 'low';
+      if (val <= medium) return 'medium';
+      if (val <= high) return 'high';
       return 'high';
     };
 
@@ -495,16 +483,11 @@
     medium: number;
     high: number;
   } {
-<<<<<<< HEAD
-    const range = (state.max - state.min) / 3;
-    const low = state.min + range;
-=======
     // Defensive: support both array and single value for min/max
     const min = Array.isArray(state.min) ? state.min[row] : state.min;
     const max = Array.isArray(state.max) ? state.max[row] : state.max;
     const range = (max - min) / 3;
     const low = min + range;
->>>>>>> 1c35f456
     const medium = low + range;
     const high = max;
     return { low, medium, high };
@@ -572,7 +555,8 @@
 }
 
 export class BrailleService
-implements Observer<SubplotState | TraceState>, Disposable {
+  implements Observer<SubplotState | TraceState>, Disposable
+{
   private readonly context: Context;
   private readonly notification: NotificationService;
   private readonly display: DisplayService;
@@ -628,9 +612,9 @@
 
     const trace = state.type === 'subplot' ? state.trace : state;
     if (
-      trace.empty
-      || trace.braille.empty
-      || !this.encoders.has(trace.traceType)
+      trace.empty ||
+      trace.braille.empty ||
+      !this.encoders.has(trace.traceType)
     ) {
       return;
     }
@@ -650,10 +634,10 @@
 
   public moveToIndex(index: number): void {
     if (
-      !this.enabled
-      || this.cache === null
-      || index < 0
-      || index >= this.cache.indexToCell.length
+      !this.enabled ||
+      this.cache === null ||
+      index < 0 ||
+      index >= this.cache.indexToCell.length
     ) {
       return;
     }
