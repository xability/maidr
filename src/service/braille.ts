import type { Context } from '@model/context';
import type { Disposable } from '@type/disposable';
import type { Event } from '@type/event';
import type { Observer } from '@type/observable';
import type {
  BarBrailleState,
  BoxBrailleState,
  CandlestickBrailleState,
  HeatmapBrailleState,
  LineBrailleState,
  SubplotState,
  TraceState,
} from '@type/state';
import type { DisplayService } from './display';
import type { NotificationService } from './notification';
import { Emitter, Scope } from '@type/event';
import { TraceType } from '@type/grammar';
import { Constant } from '@util/constant';

const DEFAULT_BRAILLE_SIZE = 32;

interface Cell {
  row: number;
  col: number;
}

interface BrailleChangedEvent {
  value: string;
  index: number;
}

interface EncodedBraille {
  value: string;
  cellToIndex: number[][];
  indexToCell: Cell[];
}

interface TimeSeries {
  values: number[][];
}

interface BrailleEncoder<BrailleState> {
  encode: (state: BrailleState, size?: number) => EncodedBraille;
}

class BarBrailleEncoder implements BrailleEncoder<BarBrailleState> {
  public encode(state: BarBrailleState): EncodedBraille {
    const values = new Array<string>();
    const cellToIndex = new Array<Array<number>>();
    const indexToCell = new Array<Cell>();

    for (let row = 0; row < state.values.length; row++) {
      cellToIndex.push(new Array<number>());

      const range = (state.max[row] - state.min[row]) / 4;
      const low = state.min[row] + range;
      const medium = low + range;
      const high = medium + range;

      for (let col = 0; col < state.values[row].length; col++) {
        if (state.values[row][col] === 0) {
          values.push(' ');
        } else if (state.values[row][col] <= low) {
          values.push('⠤');
        } else if (state.values[row][col] <= medium) {
          values.push('⠤');
        } else if (state.values[row][col] <= high) {
          values.push('⠒');
        } else {
          values.push('⠉');
        }

        cellToIndex[row].push(indexToCell.length);
        indexToCell.push({ row, col });
      }

      values.push(Constant.NEW_LINE);
      cellToIndex[row].push(indexToCell.length);
      indexToCell.push({ row, col: state.values[row].length });
    }

    return { value: values.join(Constant.EMPTY), cellToIndex, indexToCell };
  }
}

class BoxBrailleEncoder implements BrailleEncoder<BoxBrailleState> {
  private readonly GLOBAL_MIN = 'globalMin';
  private readonly GLOBAL_MAX = 'globalMax';
  private readonly BLANK = 'blank';

  private readonly LOWER_OUTLIER = 'lowerOutlier';
  private readonly UPPER_OUTLIER = 'upperOutlier';

  private readonly MIN = 'min';
  private readonly MAX = 'max';

  private readonly Q1 = 'q1';
  private readonly Q2 = 'q2';
  private readonly Q3 = 'q3';

  public encode(
    state: BoxBrailleState,
    size: number = DEFAULT_BRAILLE_SIZE,
  ): EncodedBraille {
    const values = new Array<string>();
    const indexToCell = new Array<Cell>();
    const cellToIndex = new Array<Array<number>>();

    for (let row = 0; row < state.values.length; row++) {
      const box = state.values[row];
      const boxValData = [
        { type: this.GLOBAL_MIN, value: state.min },
        ...box.lowerOutliers.map(v => ({
          type: this.LOWER_OUTLIER,
          value: v,
        })),
        { type: this.MIN, value: box.min },
        { type: this.Q1, value: box.q1 },
        { type: this.Q2, value: box.q2 },
        { type: this.Q3, value: box.q3 },
        { type: this.MAX, value: box.max },
        ...box.upperOutliers.map(v => ({
          type: this.UPPER_OUTLIER,
          value: v,
        })),
        { type: this.GLOBAL_MAX, value: state.max },
      ];

      const lenData = new Array<{
        type: string;
        length: number;
        numChars: number;
      }>();
      let isBeforeMid = true;
      for (let i = 0; i < boxValData.length - 1; i++) {
        const curr = boxValData[i];
        const next = boxValData[i + 1];
        const diff = isBeforeMid
          ? Math.abs(next.value - curr.value)
          : Math.abs(curr.value - boxValData[i - 1].value);

        if (
          curr.type === this.LOWER_OUTLIER
          || curr.type === this.UPPER_OUTLIER
        ) {
          lenData.push({ type: curr.type, length: 0, numChars: 1 });
          lenData.push({ type: this.BLANK, length: diff, numChars: 0 });
        } else if (curr.type === this.Q2) {
          isBeforeMid = false;
          lenData.push({ type: this.Q2, length: 0, numChars: 2 });
        } else if (
          curr.type === this.GLOBAL_MIN
          || curr.type === this.GLOBAL_MAX
        ) {
          lenData.push({ type: this.BLANK, length: diff, numChars: 0 });
        } else {
          lenData.push({ type: curr.type, length: diff, numChars: 1 });
        }
      }

      let preAllocated = lenData.reduce(
        (sum, l) => sum + (l.numChars > 0 ? l.numChars : 0),
        0,
      );
      let [locMin, locMax, locQ1, locQ3] = [-1, -1, -1, -1];
      for (let i = 0; i < lenData.length; i++) {
        if (lenData[i].type === this.MIN && lenData[i].length > 0)
          locMin = i;
        if (lenData[i].type === this.MAX && lenData[i].length > 0)
          locMax = i;
        if (lenData[i].type === this.Q1)
          locQ1 = i;
        if (lenData[i].type === this.Q3)
          locQ3 = i;
      }
      if (
        locMin !== -1
        && locMax !== -1
        && lenData[locMin].length !== lenData[locMax].length
      ) {
        if (lenData[locMin].length > lenData[locMax].length) {
          lenData[locMin].numChars++;
          preAllocated++;
        } else {
          lenData[locMax].numChars++;
          preAllocated++;
        }
      }
      if (
        locQ1 !== -1
        && locQ3 !== -1
        && lenData[locQ1].length !== lenData[locQ3].length
      ) {
        if (lenData[locQ1].length > lenData[locQ3].length) {
          lenData[locQ1].numChars++;
          preAllocated++;
        } else {
          lenData[locQ3].numChars++;
          preAllocated++;
        }
      }

      const available = Math.max(0, size - preAllocated);
      const totalLength = lenData.reduce(
        (sum, l) => sum + (l.type !== this.Q2 && l.length > 0 ? l.length : 0),
        0,
      );
      for (const section of lenData) {
        if (section.type !== this.Q2 && section.length > 0) {
          const allocated = Math.round(
            (section.length / totalLength) * available,
          );
          section.numChars += allocated;
        }
      }

      const totalChars = lenData.reduce((sum, l) => sum + l.numChars, 0);
      let diff = size - totalChars;
      let adjustIndex = 0;
      while (diff !== 0) {
        const section = lenData[adjustIndex % lenData.length];
        if (
          section.type !== this.BLANK
          && section.type !== this.Q2
          && section.length > 0
        ) {
          section.numChars += diff > 0 ? 1 : -1;
          diff += diff > 0 ? -1 : 1;
        }
        adjustIndex++;
      }

      let col = -1;
      const sections = [
        this.LOWER_OUTLIER,
        this.MIN,
        this.Q1,
        this.Q2,
        this.Q3,
        this.MAX,
        this.UPPER_OUTLIER,
      ];
      cellToIndex.push(
        Array.from({ length: sections.length }).fill(-1) as number[],
      );
      for (const section of lenData) {
        if (
          section.type !== this.BLANK
          && section.type !== this.GLOBAL_MIN
          && section.type !== this.GLOBAL_MAX
        ) {
          col = sections.indexOf(section.type);
          cellToIndex[row][col] = values.length;
        }

        for (let j = 0; j < section.numChars; j++) {
          let brailleChar = '⠀';

          if (section.type === this.MIN || section.type === this.MAX) {
            brailleChar = '⠒';
          } else if (section.type === this.Q1 || section.type === this.Q3) {
            brailleChar = '⠿';
          } else if (section.type === this.Q2) {
            brailleChar = j === 0 ? '⠸' : '⠇';
          } else if (
            section.type === this.LOWER_OUTLIER
            || section.type === this.UPPER_OUTLIER
          ) {
            brailleChar = '⠂';
          } else if (section.type === this.BLANK) {
            brailleChar = '⠀';
          }

          values.push(brailleChar);
          indexToCell.push({ row, col });
        }
      }
      for (let s = 0; s < 3; s++) {
        if (cellToIndex[row][s] === -1) {
          for (let t = s + 1; t <= 3; t++) {
            if (cellToIndex[row][t] !== -1) {
              cellToIndex[row][s] = cellToIndex[row][t];
              break;
            }
          }
        }
      }
      for (let s = 6; s > 3; s--) {
        if (cellToIndex[row][s] === -1) {
          for (let t = s - 1; t >= 3; t--) {
            if (cellToIndex[row][t] !== -1) {
              cellToIndex[row][s] = cellToIndex[row][t];
              break;
            }
          }
        }
      }

      values.push(Constant.NEW_LINE);
      indexToCell.push({ row, col });
    }

    return { value: values.join(Constant.EMPTY), cellToIndex, indexToCell };
  }
}

class HeatmapBrailleEncoder implements BrailleEncoder<HeatmapBrailleState> {
  public encode(state: HeatmapBrailleState): EncodedBraille {
    const values = new Array<string>();
    const cellToIndex = new Array<Array<number>>();
    const indexToCell = new Array<Cell>();

    const range = (state.max - state.min) / 3;
    const low = state.min + range;
    const medium = low + range;

    for (let row = 0; row < state.values.length; row++) {
      cellToIndex.push(new Array<number>());

      for (let col = 0; col < state.values[row].length; col++) {
        if (state.values[row][col] === 0) {
          values.push(' ');
        } else if (state.values[row][col] <= low) {
          values.push('⠤');
        } else if (state.values[row][col] <= medium) {
          values.push('⠒');
        } else {
          values.push('⠉');
        }

        cellToIndex[row].push(indexToCell.length);
        indexToCell.push({ row, col });
      }

      values.push(Constant.NEW_LINE);
      cellToIndex[row].push(indexToCell.length);
      indexToCell.push({ row, col: state.values[row].length });
    }

    return { value: values.join(Constant.EMPTY), cellToIndex, indexToCell };
  }
}

abstract class AbstractTimeSeriesEncoder<T extends TimeSeries>
implements BrailleEncoder<T> {
  public encode(state: T): EncodedBraille {
    const values = new Array<string>();
    const cellToIndex = new Array<Array<number>>();
    const indexToCell = new Array<Cell>();

    for (let row = 0; row < state.values.length; row++) {
      cellToIndex.push(new Array<number>());
      const { low, medium, mediumHigh, high } = this.getThresholds(row, state);

      for (let col = 0; col < state.values[row].length; col++) {
        const currentValue = state.values[row][col];
        const prevValue = col > 0 ? state.values[row][col - 1] : null;

        const brailleChar = this.getBrailleChar(
          currentValue,
          prevValue,
          low,
          medium,
          high,
          mediumHigh,
        );
        values.push(brailleChar);

        cellToIndex[row].push(indexToCell.length);
        indexToCell.push({ row, col });
      }

      values.push(Constant.NEW_LINE);
      cellToIndex[row].push(indexToCell.length);
      indexToCell.push({ row, col: state.values[row].length });
    }

    return { value: values.join(Constant.EMPTY), cellToIndex, indexToCell };
  }

  protected abstract getThresholds(
    row: number,
    state: T,
  ): {
    low: number;
    medium: number;
    mediumHigh?: number;
    high: number;
  };

  public getBrailleChar(
    current: number,
    prev: number | null,
    low: number,
    medium: number,
    high: number,
    mediumHigh?: number,
  ): string {
    if (mediumHigh === undefined) {
      mediumHigh = high;
    }
    if (current <= low && prev !== null && prev > low) {
      if (prev <= medium)
        return '⢄';
      else if (prev <= mediumHigh)
        return '⢆';
      else return '⢇';
    } else if (current <= low) {
      return '⣀';
    } else if (prev !== null && prev <= low) {
      if (current <= medium)
        return '⡠';
      else if (current <= mediumHigh)
        return '⡰';
      else return '⡸';
    } else if (current <= medium && prev !== null && prev > medium) {
      if (prev <= mediumHigh)
        return '⠢';
      else return '⠣';
    } else if (current <= medium) {
      return '⠤';
    } else if (prev !== null && prev <= medium) {
      if (current <= mediumHigh)
        return '⠔';
      else return '⠜';
    } else if (current <= mediumHigh && prev !== null && prev > mediumHigh) {
      return '⠑';
    } else if (current <= mediumHigh) {
      return '⠒';
    } else if (prev !== null && prev <= mediumHigh) {
      return '⠊';
    } else if (current <= high) {
      return '⠉';
    }
    return '';
  }

  public getBraille6Char(
    current: number,
    prev: number | null,
    low: number,
    medium: number,
    high: number,
  ): string {
    const level = (val: number): 'low' | 'medium' | 'high' => {
      if (val <= low)
        return 'low';
      if (val <= medium)
        return 'medium';
      if (val <= high)
        return 'high';
      return 'high';
    };

    const currLevel = level(current);
    const prevLevel = prev !== null ? level(prev) : null;

    const brailleMap: Record<string, string> = {
      'low,medium': '⠢', // down from med
      'low,high': '⠣', // down from high
      'low,null': '⠤', // steady low
      'low,low': '⠤', // steady low (same level)
      'medium,low': '⠔', // up from low
      'medium,high': '⠑', // down from high
      'medium,null': '⠒', // steady medium
      'medium,medium': '⠒', // steady medium (same level)
      'high,low': '⠜', // up from low
      'high,medium': '⠊', // up from med
      'high,null': '⠉', // steady high
      'high,high': '⠉', // steady high (same level)
    };

    const key = `${currLevel},${prevLevel}`;
    return brailleMap[key] || '';
  }

  public addDot8(char: string): string {
    if (!char || char.length === 0) {
      // If no base character, return just dot 8 (⣀)
      return String.fromCharCode(0x2800 + 0x80);
    }
    const code = char.charCodeAt(0);
    const dotPattern = code - 0x2800;
    const withDot8 = dotPattern | 0x80;
    return String.fromCharCode(0x2800 + withDot8);
  }
}

class CandlestickBrailleEncoder extends AbstractTimeSeriesEncoder<CandlestickBrailleState> {
  protected getThresholds(
    row: number,
    state: CandlestickBrailleState,
  ): {
<<<<<<< HEAD
      low: number;
      medium: number;
      high: number;
    } {
=======
    low: number;
    medium: number;
    high: number;
  } {
>>>>>>> a483784b
    // Defensive: support both array and single value for min/max
    const min = Array.isArray(state.min) ? state.min[row] : state.min;
    const max = Array.isArray(state.max) ? state.max[row] : state.max;
    const range = (max - min) / 3;
    const low = min + range;
    const medium = low + range;
    const high = max;
    return { low, medium, high };
  }

  public encode(state: CandlestickBrailleState): EncodedBraille {
    const values = new Array<string>();
    const cellToIndex = new Array<Array<number>>();
    const indexToCell = new Array<Cell>();

    for (let row = 0; row < state.values.length; row++) {
      cellToIndex.push(new Array<number>());
      const { low, medium, high } = this.getThresholds(row, state);

      for (let col = 0; col < state.values[row].length; col++) {
        const currentValue = state.values[row][col];
        const prevValue = col > 0 ? state.values[row][col - 1] : null;

        // get the standard 6 dot braille character
        let brailleChar = this.getBraille6Char(
          currentValue,
          prevValue,
          low,
          medium,
          high,
        );

        // add Bear indicator
        if (state.custom?.[col] === 'Bear') {
          brailleChar = this.addDot8(brailleChar);
        }

        values.push(brailleChar);

        cellToIndex[row].push(indexToCell.length);
        indexToCell.push({ row, col });
      }

      values.push(Constant.NEW_LINE);
      cellToIndex[row].push(indexToCell.length);
      indexToCell.push({ row, col: state.values[row].length });
    }

    return { value: values.join(Constant.EMPTY), cellToIndex, indexToCell };
  }
}

class LineBrailleEncoder extends AbstractTimeSeriesEncoder<LineBrailleState> {
  protected getThresholds(
    row: number,
    state: LineBrailleState,
  ): {
    low: number;
    medium: number;
    mediumHigh: number;
    high: number;
  } {
    const range = (state.max[row] - state.min[row]) / 4;
    const low = state.min[row] + range;
    const medium = low + range;
    const mediumHigh = medium + range;
    const high = state.max[row];
    return { low, medium, mediumHigh, high };
  }
}

export class BrailleService
implements Observer<SubplotState | TraceState>, Disposable {
  private readonly context: Context;
  private readonly notification: NotificationService;
  private readonly display: DisplayService;

  private enabled: boolean;
  private cacheId: string;
  private cache: EncodedBraille | null;

  private readonly encoders: Map<TraceType, BrailleEncoder<any>>;
  private readonly onChangeEmitter: Emitter<BrailleChangedEvent>;
  public readonly onChange: Event<BrailleChangedEvent>;

  public constructor(
    context: Context,
    notification: NotificationService,
    display: DisplayService,
  ) {
    this.context = context;
    this.notification = notification;
    this.display = display;

    this.enabled = false;
    this.cacheId = Constant.EMPTY;
    this.cache = null;

    this.encoders = new Map<TraceType, BrailleEncoder<any>>([
      [TraceType.BAR, new BarBrailleEncoder()],
      [TraceType.BOX, new BoxBrailleEncoder()],
      [TraceType.CANDLESTICK, new CandlestickBrailleEncoder()],
      [TraceType.DODGED, new BarBrailleEncoder()],
      [TraceType.HEATMAP, new HeatmapBrailleEncoder()],
      [TraceType.HISTOGRAM, new BarBrailleEncoder()],
      [TraceType.LINE, new LineBrailleEncoder()],
      [TraceType.NORMALIZED, new BarBrailleEncoder()],
      [TraceType.STACKED, new BarBrailleEncoder()],
    ]);

    this.onChangeEmitter = new Emitter<BrailleChangedEvent>();
    this.onChange = this.onChangeEmitter.event;
  }

  public dispose(): void {
    this.onChangeEmitter.dispose();

    this.cache = null;
    this.encoders.clear();
  }

  public update(state: SubplotState | TraceState): void {
    if (!this.enabled || state.empty) {
      return;
    }

    const trace = state.type === 'subplot' ? state.trace : state;
    if (
      trace.empty
      || trace.braille.empty
      || !this.encoders.has(trace.traceType)
    ) {
      return;
    }

    const braille = trace.braille;
    if (this.cacheId !== braille.id || this.cache === null) {
      const encoder = this.encoders.get(trace.traceType)!;
      this.cache = encoder.encode(braille as any, DEFAULT_BRAILLE_SIZE);
      this.cacheId = braille.id;
    }

    this.onChangeEmitter.fire({
      value: this.cache.value.trim(),
      index: this.cache.cellToIndex[braille.row][braille.col],
    });
  }

  public moveToIndex(index: number): void {
    if (
      !this.enabled
      || this.cache === null
      || index < 0
      || index >= this.cache.indexToCell.length
    ) {
      return;
    }

    const { row, col } = this.cache.indexToCell[index];
    this.context.moveToIndex(row, col);
  }

  public toggle(state: TraceState): void {
    if (state.empty) {
      const noInfo = 'No info for braille';
      this.notification.notify(noInfo);
      return;
    }

    if (state.braille.empty) {
      const notSupported = `Braille is not supported for plot type: ${state.braille.traceType}`;
      this.notification.notify(notSupported);
      return;
    }

    this.enabled = !this.enabled;
    this.update(state);
    this.display.toggleFocus(Scope.BRAILLE);

    const message = `Braille is ${this.enabled ? 'on' : 'off'}`;
    this.notification.notify(message);
  }
}<|MERGE_RESOLUTION|>--- conflicted
+++ resolved
@@ -491,17 +491,11 @@
     row: number,
     state: CandlestickBrailleState,
   ): {
-<<<<<<< HEAD
-      low: number;
-      medium: number;
-      high: number;
-    } {
-=======
+  ): {
     low: number;
     medium: number;
     high: number;
   } {
->>>>>>> a483784b
     // Defensive: support both array and single value for min/max
     const min = Array.isArray(state.min) ? state.min[row] : state.min;
     const max = Array.isArray(state.max) ? state.max[row] : state.max;
