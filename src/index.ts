--- conflicted
+++ resolved
@@ -138,13 +138,10 @@
       }
     }, 0);
   };
-<<<<<<< HEAD
 
   /**
    * Handles page visibility changes to reinitialize the controller when the page becomes visible.
    */
-=======
->>>>>>> 490b87c4
   const onVisibilityChange = (): void => {
     if (document.visibilityState === 'visible') {
       if (controller) {
