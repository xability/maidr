--- conflicted
+++ resolved
@@ -1,9 +1,5 @@
 import Controller from './core/controller';
 import DisplayManager from './core/manager/display';
-<<<<<<< HEAD
-import Constant from './util/constant';
-=======
->>>>>>> a89a5c91
 
 export enum EventType {
   BLUR = 'blur',
@@ -20,40 +16,6 @@
     return;
   }
 
-<<<<<<< HEAD
-  const maidrId = window.maidr.id;
-  const maidrContainer = document.getElementById(maidrId);
-  if (!maidrContainer) {
-    return;
-  }
-
-  const onFocus = () => {
-    {
-      if (!controller) {
-        controller = new Controller(window.maidr, display);
-      }
-    }
-  };
-  const onBlur = (event: FocusEvent) => {
-    const relatedTarget = event.relatedTarget as HTMLElement;
-    if (figureElement?.contains(relatedTarget)) {
-      // Focus is moving within the figure, do not destroy.
-      return;
-    }
-
-    controller?.destroy();
-    controller = null;
-  };
-
-  const display = new DisplayManager(maidrId, onFocus, onBlur);
-  const figureElement = document.getElementById(
-    Constant.MAIDR_FIGURE + maidrId
-  );
-  let controller: Controller | null = null;
-
-  figureElement?.addEventListener(EventType.FOCUS, onFocus);
-  figureElement?.addEventListener(EventType.BLUR, onBlur);
-=======
   const maidr = window.maidr;
   const maidrId = maidr.id;
   const plot = document.getElementById(maidrId);
@@ -81,7 +43,6 @@
   plot?.addEventListener(EventType.FOCUS, onFocus);
   plot?.addEventListener(EventType.BLUR, onBlur);
   plot?.addEventListener(EventType.CLICK, onFocus);
->>>>>>> a89a5c91
 }
 
 // These methods have not been used as of now and hence commenting them out for clarity
