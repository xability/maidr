--- conflicted
+++ resolved
@@ -2,10 +2,7 @@
 import { AudioService } from "../service/audio";
 import { AutoplayService } from "../service/autoplay";
 import { BrailleService } from "../service/braille";
-<<<<<<< HEAD
-=======
 import FrontendService from "../service/frontend";
->>>>>>> 34719792
 import { Keys, Scope } from "../service/keymap";
 import { ReviewService } from "../service/review";
 import { TextService } from "../service/text";
@@ -28,10 +25,11 @@
   DescribeXCommand,
   DescribeYCommand,
 } from "./describe";
-<<<<<<< HEAD
-=======
-import { HelpMenuCommand } from "./frontend";
->>>>>>> 34719792
+import {
+  ConfigurationDialogCommand,
+  HelpMenuCommand,
+  LLMDialogCommand,
+} from "./frontend";
 import {
   MoveDownCommand,
   MoveLeftCommand,
@@ -49,15 +47,6 @@
   ToggleReviewCommand,
   ToggleTextCommand,
 } from "./toggle";
-<<<<<<< HEAD
-import {
-  ConfigurationDialogCommand,
-  HelpMenuCommand,
-  LLMDialogCommand,
-} from "./frontend";
-import FrontendManager from "../service/frontend";
-=======
->>>>>>> 34719792
 
 export class CommandFactory {
   private readonly plot: Plot;
@@ -66,19 +55,11 @@
   private readonly braille: BrailleService;
   private readonly text: TextService;
   private readonly review: ReviewService;
-<<<<<<< HEAD
-
-  private readonly autoplay: AutoplayService;
-
-  private readonly frontend: FrontendManager;
-
-=======
 
   private readonly autoplay: AutoplayService;
 
   private readonly frontend: FrontendService;
 
->>>>>>> 34719792
   public constructor(commandContext: CommandContext) {
     this.plot = commandContext.plot;
 
@@ -160,13 +141,10 @@
         return new ResetAutoplaySpeedCommand(this.autoplay);
       case "HELP_MENU":
         return new HelpMenuCommand(this.frontend);
-<<<<<<< HEAD
       case "LLM_DIALOG":
         return new LLMDialogCommand(this.frontend);
       case "CONFIGURATION_DIALOG":
         return new ConfigurationDialogCommand(this.frontend);
-=======
->>>>>>> 34719792
       default:
         throw new Error(`Invalid command name: ${command}`);
     }
