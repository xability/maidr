--- conflicted
+++ resolved
@@ -40,25 +40,23 @@
 
 export class CommandFactory {
   private readonly plot: Plot;
+
   private readonly audio: AudioManager;
   private readonly braille: BrailleManager;
   private readonly text: TextManager;
-<<<<<<< HEAD
   private readonly review: ReviewManager;
-=======
+
   private readonly autoplay: AutoplayManager;
->>>>>>> 3b77d0df
 
   constructor(commandContext: CommandContext) {
     this.plot = commandContext.plot;
+
     this.audio = commandContext.audio;
     this.braille = commandContext.braille;
     this.text = commandContext.text;
-<<<<<<< HEAD
     this.review = commandContext.review;
-=======
+
     this.autoplay = commandContext.autoplay;
->>>>>>> 3b77d0df
   }
 
   create(command: Keys): Command {
