--- conflicted
+++ resolved
@@ -23,13 +23,9 @@
     this.text = text;
   }
 
-<<<<<<< HEAD
+
   public execute(...args: unknown[]): void {
     this.move(args);
-=======
-  public execute(): void {
-    this.move();
->>>>>>> bee2b5a0
     this.audio.play(this.plot.state);
     this.text.show(this.plot.state);
     this.braille.show(this.plot.braille());
