import {Command} from './command';
import {Plot} from '../../plot/plot';

export class MoveUpCommand implements Command {
  private readonly plot: Plot;

  constructor(plot: Plot) {
    this.plot = plot;
  }

<<<<<<< HEAD
  public execute(...args: unknown[]): void {
    this.move(args);
    this.audio.play(this.plot.state);
    this.text.show(this.plot.state);
    this.braille.show(this.plot.braille());
  }

  protected abstract move(...args: unknown[]): void;
}

export class MoveUpCommand extends MoveCommand {
  constructor(
    plot: Plot,
    audio: AudioManager,
    braille: BrailleManager,
    text: TextManager
  ) {
    super(plot, audio, braille, text);
  }

  public move(): void {
=======
  public execute(): void {
>>>>>>> 06d808ef
    this.plot.moveUp();
  }
}

export class MoveDownCommand implements Command {
  private readonly plot: Plot;

  constructor(plot: Plot) {
    this.plot = plot;
  }

  public execute(): void {
    this.plot.moveDown();
  }
}

export class MoveLeftCommand implements Command {
  private readonly plot: Plot;

  constructor(plot: Plot) {
    this.plot = plot;
  }

  public execute(): void {
    this.plot.moveLeft();
  }
}

export class MoveRightCommand implements Command {
  private readonly plot: Plot;

  constructor(plot: Plot) {
    this.plot = plot;
  }

  public execute(): void {
    this.plot.moveRight();
  }
}

export class MoveToIndexCommand extends MoveCommand {
  constructor(
    plot: Plot,
    audio: AudioManager,
    braille: BrailleManager,
    text: TextManager
  ) {
    super(plot, audio, braille, text);
  }

  public move(index: number): void {
    this.plot.moveToIndex(index);
  }
}<|MERGE_RESOLUTION|>--- conflicted
+++ resolved
@@ -8,31 +8,7 @@
     this.plot = plot;
   }
 
-<<<<<<< HEAD
-  public execute(...args: unknown[]): void {
-    this.move(args);
-    this.audio.play(this.plot.state);
-    this.text.show(this.plot.state);
-    this.braille.show(this.plot.braille());
-  }
-
-  protected abstract move(...args: unknown[]): void;
-}
-
-export class MoveUpCommand extends MoveCommand {
-  constructor(
-    plot: Plot,
-    audio: AudioManager,
-    braille: BrailleManager,
-    text: TextManager
-  ) {
-    super(plot, audio, braille, text);
-  }
-
-  public move(): void {
-=======
   public execute(): void {
->>>>>>> 06d808ef
     this.plot.moveUp();
   }
 }
@@ -71,19 +47,4 @@
   public execute(): void {
     this.plot.moveRight();
   }
-}
-
-export class MoveToIndexCommand extends MoveCommand {
-  constructor(
-    plot: Plot,
-    audio: AudioManager,
-    braille: BrailleManager,
-    text: TextManager
-  ) {
-    super(plot, audio, braille, text);
-  }
-
-  public move(index: number): void {
-    this.plot.moveToIndex(index);
-  }
 }