--- conflicted
+++ resolved
@@ -2,11 +2,7 @@
 import { AudioService } from "../service/audio";
 import { AutoplayService } from "../service/autoplay";
 import { BrailleService } from "../service/braille";
-<<<<<<< HEAD
-import FrontendManager from "../service/frontend";
-=======
 import FrontendService from "../service/frontend";
->>>>>>> 34719792
 import { ReviewService } from "../service/review";
 import { TextService } from "../service/text";
 
@@ -22,10 +18,6 @@
   text: TextService;
   review: ReviewService;
 
-<<<<<<< HEAD
-  frontend: FrontendManager;
-=======
   frontend: FrontendService;
->>>>>>> 34719792
   autoplay: AutoplayService;
 };