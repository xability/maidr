import AudioManager from '../manager/audio';
import AutoplayManager from '../manager/autoplay';
import BrailleManager from '../manager/braille';
<<<<<<< HEAD
import ReviewManager from '../manager/review';
import {Plot} from '../../model/plot';
=======
import {Plot} from '../interface';
import TextManager from '../manager/text';
>>>>>>> 3b77d0df

export interface Command {
  execute(event?: Event): void;
}

export type CommandContext = {
  plot: Plot;
  audio: AudioManager;
  text: TextManager;
  braille: BrailleManager;
<<<<<<< HEAD
  plot: Plot;
  review: ReviewManager;
=======
  autoplay: AutoplayManager;
>>>>>>> 3b77d0df
};<|MERGE_RESOLUTION|>--- conflicted
+++ resolved
@@ -1,13 +1,9 @@
 import AudioManager from '../manager/audio';
 import AutoplayManager from '../manager/autoplay';
 import BrailleManager from '../manager/braille';
-<<<<<<< HEAD
+import {Plot} from '../interface';
 import ReviewManager from '../manager/review';
-import {Plot} from '../../model/plot';
-=======
-import {Plot} from '../interface';
 import TextManager from '../manager/text';
->>>>>>> 3b77d0df
 
 export interface Command {
   execute(event?: Event): void;
@@ -15,13 +11,11 @@
 
 export type CommandContext = {
   plot: Plot;
+
   audio: AudioManager;
+  braille: BrailleManager;
   text: TextManager;
-  braille: BrailleManager;
-<<<<<<< HEAD
-  plot: Plot;
   review: ReviewManager;
-=======
+
   autoplay: AutoplayManager;
->>>>>>> 3b77d0df
 };