--- conflicted
+++ resolved
@@ -16,11 +16,8 @@
   public readonly brailleDiv?: HTMLElement;
   public readonly brailleInput?: HTMLInputElement;
 
-<<<<<<< HEAD
   public readonly reviewDiv?: HTMLElement;
-
-=======
->>>>>>> cde46b15
+  
   constructor(
     maidrId: string,
     onFocus: () => void,
@@ -51,10 +48,8 @@
     const notificationId = Constant.NOTIFICATION_CONTAINER + maidrId;
     const brailleId = Constant.BRAILLE_CONTAINER + maidrId;
     const brailleInputId = Constant.BRAILLE_INPUT + maidrId;
-<<<<<<< HEAD
     const reviewId = Constant.REVIEW_CONTAINER + maidrId;
-=======
->>>>>>> cde46b15
+
     this.textDiv =
       document.getElementById(textId) ?? this.createTextContainer(textId);
     this.notificationDiv =
@@ -66,17 +61,12 @@
     this.brailleInput =
       (document.getElementById(brailleInputId) as HTMLInputElement) ??
       this.createBrailleInput(brailleInputId);
-<<<<<<< HEAD
     this.reviewDiv =
       (document.getElementById(reviewId) as HTMLElement) ??
       this.createReviewContainer(reviewId);
 
     this.brailleInput.addEventListener(EventType.BLUR, this.onBlur);
     this.reviewDiv.addEventListener(EventType.BLUR, this.onBlur);
-=======
-
-    this.brailleInput.addEventListener(EventType.BLUR, this.onBlur);
->>>>>>> cde46b15
   }
 
   public destroy(): void {
@@ -88,12 +78,9 @@
     }
     if (this.textDiv) {
       this.textDiv.innerHTML = Constant.EMPTY;
-<<<<<<< HEAD
     }
     if (this.reviewDiv) {
       this.reviewDiv.innerHTML = Constant.EMPTY;
-=======
->>>>>>> cde46b15
     }
   }
 
@@ -118,19 +105,9 @@
     plotFigureWrapper.id = figureId;
     plotFigureWrapper.role = Constant.APPLICATION;
     plotFigureWrapper.tabIndex = 0;
-<<<<<<< HEAD
-
     // Wrap the SVG within the figure.
     this.plot!.parentNode!.replaceChild(plotFigureWrapper, this.plot!);
     plotFigureWrapper.appendChild(this.plot!);
-
-=======
-
-    // Wrap the SVG within the figure.
-    this.plot!.parentNode!.replaceChild(plotFigureWrapper, this.plot!);
-    plotFigureWrapper.appendChild(this.plot!);
-
->>>>>>> cde46b15
     return plotFigureWrapper;
   }
 
@@ -212,7 +189,6 @@
       this.brailleInput?.focus();
     }
   }
-<<<<<<< HEAD
 
   private createReviewContainer(reviewId: string): HTMLElement {
     const reviewDiv = document.createElement(Constant.DIV);
@@ -235,6 +211,4 @@
       this.reviewDiv.addEventListener(EventType.BLUR, this.onBlur);
     }
   }
-=======
->>>>>>> cde46b15
 }