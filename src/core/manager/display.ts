import {EventType} from '../../index';
import {Maidr} from '../../model/grammar';
import {Constant} from '../../util/constant';
import {Stack} from '../../util/stack';

enum FocusMode {
  BRAILLE,
  PLOT,
  REVIEW,
}

export class DisplayManager {
  private readonly maidr: Maidr;
  private readonly plot?: HTMLElement;

  private readonly onFocus: () => void;
  private readonly onBlur: (event: FocusEvent) => void;
  private readonly focusStack: Stack<FocusMode>;

  private readonly articleElement?: HTMLElement;
  private readonly figureElement?: HTMLElement;
  private readonly br?: HTMLElement;

  public readonly textDiv?: HTMLElement;
  public readonly notificationDiv?: HTMLElement;

  public readonly brailleDiv?: HTMLElement;
  public readonly brailleTextArea?: HTMLTextAreaElement;

  public readonly reviewDiv?: HTMLElement;
  public readonly reviewInput?: HTMLInputElement;

  public constructor(
    maidr: Maidr,
    onFocus: () => void,
    onBlur: (event: FocusEvent) => void
  ) {
    this.maidr = maidr;
    const maidrId = this.maidr.id;

    this.onFocus = onFocus;
    this.onBlur = onBlur;

    this.focusStack = new Stack<FocusMode>();
    this.focusStack.push(FocusMode.PLOT);

    const plot = document.getElementById(maidrId);
    if (!plot || !plot.parentNode) {
      console.error('Plot container not found');
      return;
    }

    this.plot = plot;
    this.addInstruction();

    const figureId = Constant.MAIDR_FIGURE + maidrId;
    const articleId = Constant.MAIDR_ARTICLE + maidrId;
    const breakId = Constant.MAIDR_BR + maidrId;
    this.figureElement =
      document.getElementById(figureId) ?? this.createFigureElement(figureId);
    this.articleElement =
      document.getElementById(articleId) ??
      this.createArticleElement(articleId);
    this.br =
      document.getElementById(breakId) ?? this.createBreakElement(breakId);

    const textId = Constant.TEXT_CONTAINER + maidrId;
    const notificationId = Constant.NOTIFICATION_CONTAINER + maidrId;
    const brailleId = Constant.BRAILLE_CONTAINER + maidrId;
    const brailleTextAreaId = Constant.BRAILLE_TEXT_AREA + maidrId;
    const reviewId = Constant.REVIEW_CONTAINER + maidrId;
    const reviewInputId = Constant.REVIEW_INPUT + maidrId;
    this.textDiv =
      document.getElementById(textId) ?? this.createTextContainer(textId);
    this.notificationDiv =
      document.getElementById(notificationId) ??
      this.createNotificationContainer(notificationId);
    this.brailleDiv =
      document.getElementById(brailleId) ??
      this.createBrailleContainer(brailleId);
    this.brailleTextArea =
      (document.getElementById(brailleTextAreaId) as HTMLTextAreaElement) ??
      this.createBrailleTextArea(brailleTextAreaId);
    this.reviewDiv =
      (document.getElementById(reviewId) as HTMLElement) ??
      this.createReviewContainer(reviewId);
    this.reviewInput =
      (document.getElementById(reviewInputId) as HTMLInputElement) ??
      this.createReviewInput(reviewInputId);

    this.brailleTextArea.addEventListener(EventType.BLUR, this.onBlur);
  }

  public destroy(): void {
    if (this.brailleTextArea) {
      this.brailleTextArea.value = Constant.EMPTY;
    }
    if (this.brailleDiv) {
      this.brailleDiv.classList.add(Constant.HIDDEN);
    }
    if (this.notificationDiv) {
      this.notificationDiv.innerHTML = Constant.EMPTY;
    }
    if (this.reviewDiv) {
      this.reviewDiv.classList.add(Constant.HIDDEN);
    }
    if (this.reviewInput) {
      this.reviewInput.value = Constant.EMPTY;
    }
    if (this.textDiv) {
      this.textDiv.innerHTML = Constant.EMPTY;
    }
  }

  public shouldDestroy(event: FocusEvent): boolean {
    const target = event.relatedTarget as HTMLElement;
    return !this.figureElement?.contains(target);
  }

  public addInstruction(): void {
    if (this.plot) {
      const maidrInstruction = `This is a maidr plot of type ${this.maidr.type}: Click to activate.
        Use Arrows to navigate data points. Toggle B for Braille, T for Text, 
        S for Sonification, and R for Review mode. Use H for Help.`;
      this.plot.setAttribute(Constant.ARIA_LABEL, maidrInstruction);
      this.plot.setAttribute(Constant.TITLE, maidrInstruction);
      this.plot.setAttribute(Constant.ROLE, Constant.IMAGE);
      this.plot.tabIndex = 0;
    }
  }

  public removeInstruction(): void {
    if (this.plot) {
      this.plot.removeAttribute(Constant.ARIA_LABEL);
      this.plot.removeAttribute(Constant.TITLE);
      this.plot.setAttribute(Constant.ROLE, Constant.APPLICATION);
      this.plot.tabIndex = -1;
    }
  }

  private createArticleElement(articleId: string): HTMLElement {
    const articleElement = document.createElement(Constant.ARTICLE);
    articleElement.id = articleId;

    this.figureElement!.parentNode!.replaceChild(
      articleElement,
      this.figureElement!
    );
    articleElement.appendChild(this.figureElement!);

    return articleElement;
  }

  private createFigureElement(figureId: string): HTMLElement {
    const figureElement = document.createElement(Constant.FIGURE);
    figureElement.id = figureId;

    this.plot!.parentNode!.replaceChild(figureElement, this.plot!);
    figureElement.appendChild(this.plot!);

    return figureElement;
  }

  private createBreakElement(breakId: string): HTMLElement {
    const br = document.createElement(Constant.BR);
    br.id = breakId;

    this.figureElement!.insertAdjacentElement(Constant.AFTER_END, br);
    return br;
  }

  private createTextContainer(textId: string): HTMLElement {
    const textDiv = document.createElement(Constant.DIV);
    textDiv.id = textId;
    textDiv.setAttribute(Constant.ARIA_LIVE, Constant.ASSERTIVE);
    textDiv.setAttribute(Constant.ARIA_ATOMIC, Constant.TRUE);

    this.figureElement!.insertAdjacentElement(Constant.AFTER_END, textDiv);
    return textDiv;
  }

  private createNotificationContainer(notificationId: string): HTMLElement {
    const notificationDiv = document.createElement(Constant.DIV);
    notificationDiv.id = notificationId;
    notificationDiv.classList.add(Constant.MB_3);
    notificationDiv.setAttribute(Constant.ARIA_LIVE, Constant.ASSERTIVE);
    notificationDiv.setAttribute(Constant.ARIA_ATOMIC, Constant.TRUE);

    this.figureElement!.insertAdjacentElement(
      Constant.AFTER_END,
      notificationDiv
    );
    return notificationDiv;
  }

  private createBrailleContainer(brailleId: string): HTMLElement {
    const brailleDiv = document.createElement(Constant.DIV);
    brailleDiv.id = brailleId;
    brailleDiv.classList.add(Constant.HIDDEN);

    this.figureElement!.insertBefore(
      brailleDiv,
      this.figureElement!.firstChild
    );
    return brailleDiv;
  }

  private createBrailleTextArea(
    brailleAndReviewTextAreaId: string
  ): HTMLTextAreaElement {
    const brailleTextArea = document.createElement(Constant.TEXT_AREA);
    brailleTextArea.id = brailleAndReviewTextAreaId;
    brailleTextArea.classList.add(Constant.BRAILLE_AND_REVIEW_CLASS);

    this.brailleDiv!.appendChild(brailleTextArea);
    return brailleTextArea;
  }

  private createReviewContainer(reviewId: string): HTMLElement {
    const reviewDiv = document.createElement(Constant.DIV);
    reviewDiv.id = reviewId;
    reviewDiv.classList.add(Constant.HIDDEN);

    this.figureElement!.appendChild(reviewDiv);
    return reviewDiv;
  }

  private createReviewInput(reviewInputId: string): HTMLInputElement {
    const reviewInput = document.createElement(Constant.INPUT);
    reviewInput.id = reviewInputId;
    reviewInput.type = Constant.TEXT;
    reviewInput.autocomplete = Constant.OFF;
    reviewInput.size = 50;

    this.reviewDiv!.appendChild(reviewInput);
    return reviewInput;
  }

  public toggleReviewFocus(): void {
    if (!this.focusStack.remove(FocusMode.REVIEW)) {
      this.focusStack.push(FocusMode.REVIEW);
    }
    this.updateFocus(this.focusStack.peek());
  }

  public toggleBrailleFocus(): void {
    if (!this.focusStack.remove(FocusMode.BRAILLE)) {
      this.focusStack.push(FocusMode.BRAILLE);
    }
    this.updateFocus(this.focusStack.peek());
  }

  private updateFocus(newFocus: FocusMode = FocusMode.PLOT): void {
    let activeElement: HTMLInputElement | HTMLTextAreaElement | undefined;
    let activeDiv: HTMLElement | undefined;
    if ((document.activeElement as HTMLInputElement) === this.reviewInput) {
      activeElement = this.reviewInput;
      activeDiv = this.reviewDiv;
    } else if (
      (document.activeElement as HTMLTextAreaElement) === this.brailleTextArea
    ) {
<<<<<<< HEAD
      activeElement = this.brailleTextArea;
      activeDiv = this.brailleDiv;
    } else {
      activeElement = undefined;
      activeDiv = undefined;
    }

    switch (newFocus) {
      case FocusMode.BRAILLE:
        if (activeElement === this.reviewInput) {
          activeDiv?.classList.add(Constant.HIDDEN);
        }
        this.brailleDiv?.classList.remove(Constant.HIDDEN);
        this.brailleTextArea?.focus();
        break;

      case FocusMode.REVIEW:
        if (activeElement === this.brailleTextArea) {
          activeDiv?.classList.add(Constant.HIDDEN);
        }
        this.reviewDiv?.classList.remove(Constant.HIDDEN);
        this.reviewInput?.focus();
        break;

      case FocusMode.PLOT:
        if (activeElement) {
          activeElement.removeEventListener(
            EventType.BLUR,
            this.onBlur as EventListener
          );
        }
        this.plot?.focus();
        if (activeElement) {
          activeElement.addEventListener(
            EventType.BLUR,
            this.onBlur as EventListener
          );
        }
        activeDiv?.classList.add(Constant.HIDDEN);
        break;
=======
      this.brailleInput.removeEventListener(EventType.BLUR, this.onBlur);
      this.plot?.focus();
      this.brailleInput.addEventListener(EventType.BLUR, this.onBlur);
      this.brailleDiv?.classList.add(Constant.HIDDEN);
    } else if ((document.activeElement as HTMLElement) === this.plot) {
      this.brailleDiv?.classList.remove(Constant.HIDDEN);
      this.brailleInput?.focus();
>>>>>>> 71e09c48
    }
  }
}<|MERGE_RESOLUTION|>--- conflicted
+++ resolved
@@ -120,7 +120,7 @@
   public addInstruction(): void {
     if (this.plot) {
       const maidrInstruction = `This is a maidr plot of type ${this.maidr.type}: Click to activate.
-        Use Arrows to navigate data points. Toggle B for Braille, T for Text, 
+        Use Arrows to navigate data points. Toggle B for Braille, T for Text,
         S for Sonification, and R for Review mode. Use H for Help.`;
       this.plot.setAttribute(Constant.ARIA_LABEL, maidrInstruction);
       this.plot.setAttribute(Constant.TITLE, maidrInstruction);
@@ -259,7 +259,6 @@
     } else if (
       (document.activeElement as HTMLTextAreaElement) === this.brailleTextArea
     ) {
-<<<<<<< HEAD
       activeElement = this.brailleTextArea;
       activeDiv = this.brailleDiv;
     } else {
@@ -300,15 +299,6 @@
         }
         activeDiv?.classList.add(Constant.HIDDEN);
         break;
-=======
-      this.brailleInput.removeEventListener(EventType.BLUR, this.onBlur);
-      this.plot?.focus();
-      this.brailleInput.addEventListener(EventType.BLUR, this.onBlur);
-      this.brailleDiv?.classList.add(Constant.HIDDEN);
-    } else if ((document.activeElement as HTMLElement) === this.plot) {
-      this.brailleDiv?.classList.remove(Constant.HIDDEN);
-      this.brailleInput?.focus();
->>>>>>> 71e09c48
     }
   }
 }