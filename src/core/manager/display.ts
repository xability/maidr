--- conflicted
+++ resolved
@@ -1,9 +1,6 @@
 import Constant from '../../util/constant';
-<<<<<<< HEAD
+import {EventType} from '../../index';
 import menuHtml from '../../static/help_menu.html';
-=======
-import {EventType} from '../../index';
->>>>>>> cde46b15
 
 export default class DisplayManager {
   private readonly plot?: HTMLElement;
@@ -32,20 +29,6 @@
     }
 
     this.plot = plot;
-<<<<<<< HEAD
-
-    this.plotDiv = this.createPlotContainer();
-    this.mainDiv = this.createMainContainer();
-    this.br = this.createBreakElement();
-
-    this.textDiv = this.createTextContainer();
-    this.notificationDiv = this.createNotificationContainer();
-
-    this.brailleDiv = this.createBrailleContainer();
-    this.brailleInput = this.createBrailleInput();
-
-    this.createHelpMenu();
-=======
     this.onFocus = onFocus;
     this.onBlur = onBlur;
 
@@ -77,7 +60,6 @@
       this.createBrailleInput(brailleInputId);
 
     this.brailleInput.addEventListener(EventType.BLUR, this.onBlur);
->>>>>>> cde46b15
   }
 
   public destroy(): void {
@@ -186,7 +168,20 @@
     return brailleInput;
   }
 
-<<<<<<< HEAD
+  public toggleBrailleFocus(): void {
+    if (
+      (document.activeElement as HTMLInputElement) === this.brailleInput &&
+      this.onBlur
+    ) {
+      this.brailleInput.removeEventListener(EventType.BLUR, this.onBlur);
+      this.figureElement?.focus();
+      this.brailleInput.addEventListener(EventType.BLUR, this.onBlur);
+    }
+    if ((document.activeElement as HTMLElement) === this.figureElement) {
+      this.brailleInput?.focus();
+    }
+  }
+
   private createHelpMenu(): HTMLElement | null {
     if (!menuHtml) {
       return null;
@@ -200,19 +195,5 @@
       this.plotDiv.insertAdjacentElement(Constant.AFTER_END, helpMenuElement);
     }
     return helpMenuElement;
-=======
-  public toggleBrailleFocus(): void {
-    if (
-      (document.activeElement as HTMLInputElement) === this.brailleInput &&
-      this.onBlur
-    ) {
-      this.brailleInput.removeEventListener(EventType.BLUR, this.onBlur);
-      this.figureElement?.focus();
-      this.brailleInput.addEventListener(EventType.BLUR, this.onBlur);
-    }
-    if ((document.activeElement as HTMLElement) === this.figureElement) {
-      this.brailleInput?.focus();
-    }
->>>>>>> cde46b15
   }
 }