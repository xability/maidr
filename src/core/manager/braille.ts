--- conflicted
+++ resolved
@@ -1,11 +1,7 @@
 import Constant from '../../util/constant';
 import {EventType} from '../../index';
 import NotificationManager from './notification';
-<<<<<<< HEAD
 import {Observer} from '../interface';
-=======
-import {Observer} from '../observer';
->>>>>>> a89a5c91
 import {PlotState} from '../../model/state';
 
 export default class BrailleManager implements Observer {
