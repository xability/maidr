import Constant from '../../util/constant';
import {EventType} from '../../index';
import NotificationManager from './notification';
<<<<<<< HEAD
import {Observer} from '../interface';
=======
import {Observer} from '../observer';
>>>>>>> 45f6cb42
import {PlotState} from '../../model/state';

export default class BrailleManager implements Observer {
  private enabled: boolean;
  private readonly notification: NotificationManager;

  private readonly brailleDiv?: HTMLElement;
  private readonly brailleInput?: HTMLInputElement;

  private readonly selectionChangeHandler?: (event: Event) => void;
  private readonly toggleFocus?: () => void;

  constructor(
    notification: NotificationManager,
    state: PlotState,
    moveToIndex: (index: number) => void,
    toggleFocus: () => void,
    brailleDiv?: HTMLElement,
    brailleInput?: HTMLInputElement
  ) {
    this.enabled = false;
    this.notification = notification;

    if (!brailleDiv || !brailleInput) {
      return;
    }

    this.brailleDiv = brailleDiv;
    this.brailleInput = brailleInput;

    this.selectionChangeHandler = (event: Event) => {
      event.preventDefault();
      moveToIndex(this.brailleInput!.selectionStart || 0);
    };
    this.brailleInput.addEventListener(
      EventType.SELECTION_CHANGE,
      this.selectionChangeHandler
    );
    this.toggleFocus = toggleFocus;

    this.setBraille(state);
  }

  private setBraille(state: PlotState): void {
    if (state.empty) {
      return;
    }

    this.brailleInput!.value = state.braille.values.join(Constant.EMPTY);
    this.brailleInput!.setSelectionRange(
      state.braille.index,
      state.braille.index
    );
  }

  public update(state: PlotState): void {
    if (!this.enabled || state.empty) {
      return;
    }

    this.setBraille(state);
    // Scroll to the current caret position.
    // Focus will be lost when disabled.
    this.brailleInput!.focus();
  }

  public toggle(): void {
    this.enabled = !this.enabled;

    if (this.enabled) {
      // Show the Braille input and focus on it when enabled.
      this.brailleDiv?.classList.remove(Constant.HIDDEN);
    } else {
      // Remove the focus and then hide the Braille input.
      this.brailleDiv?.classList.add(Constant.HIDDEN);
    }
    if (this.toggleFocus) {
      this.toggleFocus();
    }

    const message = `Braille is ${this.enabled ? 'on' : 'off'}`;
    this.notification.notify(message);
  }

  public destroy(): void {
    if (this.brailleInput && this.selectionChangeHandler) {
      this.brailleInput.removeEventListener(
        EventType.SELECTION_CHANGE,
        this.selectionChangeHandler
      );
      this.brailleInput.value = Constant.EMPTY;
    }
    if (this.brailleDiv) {
      this.brailleDiv.classList.add(Constant.HIDDEN);
    }
  }
}<|MERGE_RESOLUTION|>--- conflicted
+++ resolved
@@ -1,11 +1,7 @@
 import Constant from '../../util/constant';
 import {EventType} from '../../index';
 import NotificationManager from './notification';
-<<<<<<< HEAD
 import {Observer} from '../interface';
-=======
-import {Observer} from '../observer';
->>>>>>> 45f6cb42
 import {PlotState} from '../../model/state';
 
 export default class BrailleManager implements Observer {
@@ -49,6 +45,15 @@
     this.setBraille(state);
   }
 
+  public destroy(): void {
+    if (this.brailleInput && this.selectionChangeHandler) {
+      this.brailleInput.removeEventListener(
+        EventType.SELECTION_CHANGE,
+        this.selectionChangeHandler
+      );
+    }
+  }
+
   private setBraille(state: PlotState): void {
     if (state.empty) {
       return;
@@ -89,17 +94,4 @@
     const message = `Braille is ${this.enabled ? 'on' : 'off'}`;
     this.notification.notify(message);
   }
-
-  public destroy(): void {
-    if (this.brailleInput && this.selectionChangeHandler) {
-      this.brailleInput.removeEventListener(
-        EventType.SELECTION_CHANGE,
-        this.selectionChangeHandler
-      );
-      this.brailleInput.value = Constant.EMPTY;
-    }
-    if (this.brailleDiv) {
-      this.brailleDiv.classList.add(Constant.HIDDEN);
-    }
-  }
 }