import hotkeys from 'hotkeys-js';
import Constant from '../../util/constant';
import {CommandFactory} from '../command/factory';
import {CommandContext} from '../command/command';

export enum DefaultKey {
  ACTIVATE_LABEL_SCOPE = 'l',

  // Autoplay
  AUTOPLAY_UPWARD = 'command+shift+up, ctrl+shift+up',
  AUTOPLAY_DOWNWARD = 'command+shift+down, ctrl+shift+down',
  AUTOPLAY_FORWARD = 'command+shift+right, ctrl+shift+right',
  AUTOPLAY_BACKWARD = 'command+shift+left, ctrl+shift+left',
  STOP_AUTOPLAY = 'command, ctrl',
  SPEED_UP_AUTOPLAY = '.',
  SPEED_DOWN_AUTOPLAY = ',',
  RESET_AUTOPLAY_SPEED = '/',

  // Navigation
  MOVE_UP = 'up',
  MOVE_DOWN = 'down',
  MOVE_RIGHT = 'right',
  MOVE_LEFT = 'left',

  // BTS
  TOGGLE_BRAILLE = 'b',
  TOGGLE_TEXT = 't',
  TOGGLE_AUDIO = 's',
<<<<<<< HEAD
  TOGGLE_REVIEW = 'r',
=======

  // Description
  DESCRIBE_POINT = 'space',
>>>>>>> 3b77d0df
}

export enum LabelKey {
  ACTIVATE_DEFAULT_SCOPE = 'esc',

  // Description
  DESCRIBE_X = 'x',
  DESCRIBE_Y = 'y',
  DESCRIBE_TITLE = 't',
  DESCRIBE_SUBTITLE = 's',
  DESCRIBE_CAPTION = 'c',
}

const scopedKeymap = {
  DEFAULT: DefaultKey,
  LABEL: LabelKey,
} as const;

export type Scope = keyof typeof scopedKeymap;
export type Keymap = {
  [K in Scope]: (typeof scopedKeymap)[K];
};
export type Keys = keyof Keymap[Scope];

export default class KeymapManager {
  private readonly commandFactory: CommandFactory;
  constructor(commandContext: CommandContext) {
    this.commandFactory = new CommandFactory(commandContext);
  }

  public register(): void {
    hotkeys.filter = (event: KeyboardEvent) => {
      const target = event.target as HTMLElement;
      // Allow keybindings only for MAIDR braille input.
      if (target.isContentEditable) {
        return target.id.startsWith(Constant.BRAILLE_INPUT);
      }

      // Allow keybindings for all other non-editable elements.
      return true;
    };

    // Register all bindings.
    for (const [scope, keymap] of Object.entries(scopedKeymap) as [
      Scope,
      Keymap[Scope],
    ][]) {
      for (const [commandName, key] of Object.entries(keymap) as [
        Keys,
        string,
      ][]) {
        const command = this.commandFactory.create(commandName);

        // https://github.com/jaywcjlove/hotkeys-js/issues/172
        // Need to remove once the issue is resolved.
        if (commandName === 'STOP_AUTOPLAY') {
          hotkeys('*', 'DEFAULT', (event: KeyboardEvent): void => {
            if (hotkeys.command || hotkeys.ctrl) {
              command.execute(event);
            }
          });
        }

        hotkeys(key, {scope: scope}, (event: KeyboardEvent): void => {
          event.preventDefault();
          command.execute(event);
        });
      }
    }

    // Set the initial scope.
    hotkeys.setScope('DEFAULT');
  }

  public unregister(): void {
    hotkeys.unbind();
  }
}<|MERGE_RESOLUTION|>--- conflicted
+++ resolved
@@ -26,13 +26,10 @@
   TOGGLE_BRAILLE = 'b',
   TOGGLE_TEXT = 't',
   TOGGLE_AUDIO = 's',
-<<<<<<< HEAD
   TOGGLE_REVIEW = 'r',
-=======
 
   // Description
   DESCRIBE_POINT = 'space',
->>>>>>> 3b77d0df
 }
 
 export enum LabelKey {
