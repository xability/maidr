import AudioManager from './manager/audio';
import AutoplayManager from './manager/autoplay';
import BrailleManager from './manager/braille';
import DisplayManager from './manager/display';
import KeymapManager from './manager/keymap';
import {Maidr} from '../model/grammar';
import NotificationManager from './manager/notification';
import {PlotFactory} from '../model/factory';
import {Plot} from './interface';
import ReviewManager from './manager/review';
import TextManager from './manager/text';

export default class Controller {
  private readonly plot: Plot;

  private readonly display: DisplayManager;
  private readonly notification: NotificationManager;

  private readonly audio: AudioManager;
  private readonly braille: BrailleManager;
  private readonly text: TextManager;
  private readonly review: ReviewManager;

  private readonly autoplay: AutoplayManager;
  private readonly keymap: KeymapManager;

  constructor(maidr: Maidr, display: DisplayManager) {
    this.plot = PlotFactory.create(maidr);

    this.display = display;
    this.notification = new NotificationManager(this.display.notificationDiv);

    this.audio = new AudioManager(this.notification);
    this.braille = new BrailleManager(
      this.notification,
      this.display,
      this.plot,
      this.plot.state
    );
    this.text = new TextManager(this.notification, this.display.textDiv);
<<<<<<< HEAD
    this.review = new ReviewManager(
      () => this.display.toggleReviewFocus(),
      () => this.display.textDiv?.innerHTML,
      this.display.reviewDiv,
      this.display.reviewInput
    );
=======
>>>>>>> da71ec12

    this.autoplay = new AutoplayManager(
      this.notification,
      this.text,
      this.plot
    );
    this.keymap = new KeymapManager({
      plot: this.plot,
      audio: this.audio,
      braille: this.braille,
      text: this.text,
<<<<<<< HEAD
      review: this.review,
=======
>>>>>>> da71ec12
      autoplay: this.autoplay,
    });
    this.keymap.register();

    this.plot.addObserver(this.audio);
    this.plot.addObserver(this.braille);
    this.plot.addObserver(this.text);
  }

  public destroy(): void {
    this.plot.removeObserver(this.text);
    this.plot.removeObserver(this.braille);
    this.plot.removeObserver(this.audio);

    this.keymap.unregister();
    this.autoplay.destroy();

    this.braille.destroy();
    this.audio.destroy();

    this.display.destroy();
  }
}<|MERGE_RESOLUTION|>--- conflicted
+++ resolved
@@ -38,30 +38,25 @@
       this.plot.state
     );
     this.text = new TextManager(this.notification, this.display.textDiv);
-<<<<<<< HEAD
     this.review = new ReviewManager(
       () => this.display.toggleReviewFocus(),
       () => this.display.textDiv?.innerHTML,
       this.display.reviewDiv,
       this.display.reviewInput
     );
-=======
->>>>>>> da71ec12
 
     this.autoplay = new AutoplayManager(
       this.notification,
       this.text,
       this.plot
     );
+
     this.keymap = new KeymapManager({
       plot: this.plot,
       audio: this.audio,
       braille: this.braille,
       text: this.text,
-<<<<<<< HEAD
       review: this.review,
-=======
->>>>>>> da71ec12
       autoplay: this.autoplay,
     });
     this.keymap.register();
