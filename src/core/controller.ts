--- conflicted
+++ resolved
@@ -5,11 +5,7 @@
 import { AutoplayService } from "./service/autoplay";
 import { BrailleService } from "./service/braille";
 import { DisplayService } from "./service/display";
-<<<<<<< HEAD
-import FrontendManager from "./service/frontend";
-=======
 import FrontendService from "./service/frontend";
->>>>>>> 34719792
 import { KeymapService } from "./service/keymap";
 import { NotificationService } from "./service/notification";
 import { ReviewService } from "./service/review";
@@ -26,11 +22,7 @@
   private readonly text: TextService;
   private readonly review: ReviewService;
 
-<<<<<<< HEAD
-  public readonly frontend: FrontendManager;
-=======
   public readonly frontend: FrontendService;
->>>>>>> 34719792
   private readonly autoplay: AutoplayService;
   private readonly keymap: KeymapService;
 
@@ -54,12 +46,8 @@
       this.text,
       this.plot,
     );
-<<<<<<< HEAD
-    this.frontend = new FrontendManager(maidr);
-=======
 
-    this.frontend = new FrontendService();
->>>>>>> 34719792
+    this.frontend = new FrontendService(maidr);
 
     this.keymap = new KeymapService({
       plot: this.plot,
