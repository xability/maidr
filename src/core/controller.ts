import AudioManager from './manager/audio';
import AutoplayManager from './manager/autoplay';
import BrailleManager from './manager/braille';
import DisplayManager from './manager/display';
import KeymapManager from './manager/keymap';
<<<<<<< HEAD
import ReviewManager from './manager/review';
import NotificationManager from './manager/notification';
import TextManager from './manager/text';
import {Plot} from '../model/plot';
=======
>>>>>>> 3b77d0df
import {Maidr} from '../model/grammar';
import NotificationManager from './manager/notification';
import {PlotFactory} from '../model/factory';
import {Plot} from './interface';
import TextManager from './manager/text';

export default class Controller {
  private readonly audio: AudioManager;
  private readonly braille: BrailleManager;
  private readonly text: TextManager;

  private readonly autoplay: AutoplayManager;
  private readonly display: DisplayManager;
  private readonly notification: NotificationManager;
  private readonly keymap: KeymapManager;
  private readonly review: ReviewManager;

  private readonly plot: Plot;

  constructor(maidr: Maidr, display: DisplayManager) {
    this.display = display;
    this.plot = PlotFactory.create(maidr);

    this.notification = new NotificationManager(this.display.notificationDiv);
    this.audio = new AudioManager(this.notification);
    this.braille = new BrailleManager(
      this.notification,
      this.plot.state,
      (index: number) => this.plot.moveToIndex(index),
      () => this.display.toggleBrailleFocus(),
      this.display.brailleDiv,
      this.display.brailleInput
    );
<<<<<<< HEAD
    this.review = new ReviewManager(
      () => {
        this.display.toggleReviewFocus();
      },
      this.display.reviewDiv,
      this.display.textDiv,
      this.display.reviewInput
    );
    const commandContext = {
      audio: this.audio,
      text: this.text,
      braille: this.braille,
      plot: this.plot,
      review: this.review,
    };
    this.keymap = new KeymapManager(commandContext);
=======
    this.text = new TextManager(this.notification, this.display.textDiv);
    this.autoplay = new AutoplayManager(
      this.notification,
      this.plot,
      this.plot.state
    );

    this.keymap = new KeymapManager({
      plot: this.plot,
      audio: this.audio,
      text: this.text,
      braille: this.braille,
      autoplay: this.autoplay,
    });
>>>>>>> 3b77d0df
    this.keymap.register();

    this.plot.addObserver(this.audio);
    this.plot.addObserver(this.braille);
    this.plot.addObserver(this.text);
  }

  public destroy(): void {
    this.plot.removeObserver(this.text);
    this.plot.removeObserver(this.braille);
    this.plot.removeObserver(this.audio);

    this.keymap.unregister();
    this.braille.destroy();
    this.audio.destroy();
    this.display.destroy();
  }
}<|MERGE_RESOLUTION|>--- conflicted
+++ resolved
@@ -3,37 +3,33 @@
 import BrailleManager from './manager/braille';
 import DisplayManager from './manager/display';
 import KeymapManager from './manager/keymap';
-<<<<<<< HEAD
-import ReviewManager from './manager/review';
-import NotificationManager from './manager/notification';
-import TextManager from './manager/text';
-import {Plot} from '../model/plot';
-=======
->>>>>>> 3b77d0df
 import {Maidr} from '../model/grammar';
 import NotificationManager from './manager/notification';
 import {PlotFactory} from '../model/factory';
 import {Plot} from './interface';
+import ReviewManager from './manager/review';
 import TextManager from './manager/text';
 
 export default class Controller {
+  private readonly plot: Plot;
+
+  private readonly display: DisplayManager;
+  private readonly notification: NotificationManager;
+
   private readonly audio: AudioManager;
   private readonly braille: BrailleManager;
   private readonly text: TextManager;
+  private readonly review: ReviewManager;
 
   private readonly autoplay: AutoplayManager;
-  private readonly display: DisplayManager;
-  private readonly notification: NotificationManager;
   private readonly keymap: KeymapManager;
-  private readonly review: ReviewManager;
-
-  private readonly plot: Plot;
 
   constructor(maidr: Maidr, display: DisplayManager) {
-    this.display = display;
     this.plot = PlotFactory.create(maidr);
 
+    this.display = display;
     this.notification = new NotificationManager(this.display.notificationDiv);
+
     this.audio = new AudioManager(this.notification);
     this.braille = new BrailleManager(
       this.notification,
@@ -43,7 +39,7 @@
       this.display.brailleDiv,
       this.display.brailleInput
     );
-<<<<<<< HEAD
+    this.text = new TextManager(this.notification, this.display.textDiv);
     this.review = new ReviewManager(
       () => {
         this.display.toggleReviewFocus();
@@ -52,30 +48,20 @@
       this.display.textDiv,
       this.display.reviewInput
     );
-    const commandContext = {
-      audio: this.audio,
-      text: this.text,
-      braille: this.braille,
-      plot: this.plot,
-      review: this.review,
-    };
-    this.keymap = new KeymapManager(commandContext);
-=======
-    this.text = new TextManager(this.notification, this.display.textDiv);
+
     this.autoplay = new AutoplayManager(
       this.notification,
       this.plot,
       this.plot.state
     );
-
     this.keymap = new KeymapManager({
       plot: this.plot,
       audio: this.audio,
+      braille: this.braille,
       text: this.text,
-      braille: this.braille,
+      review: this.review,
       autoplay: this.autoplay,
     });
->>>>>>> 3b77d0df
     this.keymap.register();
 
     this.plot.addObserver(this.audio);
@@ -89,8 +75,11 @@
     this.plot.removeObserver(this.audio);
 
     this.keymap.unregister();
+    this.autoplay.destroy();
+
     this.braille.destroy();
     this.audio.destroy();
+
     this.display.destroy();
   }
 }