import NotificationManager from './notification';
import {BrailleState} from '../plot/state';

export default class BrailleManager {
  private enabled: boolean;
  private readonly notification: NotificationManager;

  constructor(notification: NotificationManager) {
    this.enabled = false;
    this.notification = notification;
  }

  public destroy(): void {}
<<<<<<< HEAD

  private transform(coordinate: Coordinate): string[] {
    return [];
  }
=======
>>>>>>> 3ac519ad

  public show(state: BrailleState): void {
    if (!this.enabled) {
      return;
    }
  }

  public toggle(): void {
    this.enabled = !this.enabled;
  }
}<|MERGE_RESOLUTION|>--- conflicted
+++ resolved
@@ -11,13 +11,10 @@
   }
 
   public destroy(): void {}
-<<<<<<< HEAD
-
+  
   private transform(coordinate: Coordinate): string[] {
     return [];
   }
-=======
->>>>>>> 3ac519ad
 
   public show(state: BrailleState): void {
     if (!this.enabled) {
