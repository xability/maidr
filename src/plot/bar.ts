import {AbstractPlot, Orientation} from './plot';
import {AudioState, BrailleState, TextState} from './state';
import {BarData, Maidr} from './grammar';

export class BarPlot extends AbstractPlot {
  private readonly x: number[] | string[];
  private readonly y: number[] | string[];

  private readonly min: number;
  private readonly max: number;

  private index: number;
  private readonly values: number[];
  private readonly brailleValues: string[];

  constructor(maidr: Maidr) {
    super(maidr);

    const data = maidr.data as BarData;
    if (data.x.length !== data.y.length) {
      throw new Error(
        `len(x): ${data.x.length} and len(y): ${data.y.length} do not match`
      );
    }

    this.index = -1;

    this.x = data.x;
    this.y = data.y;

    if (this.orientation === Orientation.VERTICAL) {
      this.values = this.y.filter(e => typeof e === 'number');
    } else {
      this.values = this.x.filter(e => typeof e === 'number');
    }

    this.min = Math.min(...this.values);
    this.max = Math.max(...this.values);

    this.brailleValues = this.toBraille(this.values);
  }

  public empty(): boolean {
    return this.index < 0 || this.index >= this.values.length;
  }

  public audio(): AudioState {
    return {
      min: this.min,
      max: this.max,
      size: this.values.length,
      index: this.index,
      value: this.values[this.index],
    };
  }

  public braille(): BrailleState {
    return {
      values: this.brailleValues,
      index: this.index,
    };
  }

  public text(): TextState {
    if (this.orientation === Orientation.VERTICAL) {
      return {
        mainLabel: this.xAxis,
        mainValue: this.y[this.index],
        crossLabel: this.yAxis,
        crossValue: this.x[this.index],
      };
    } else {
      return {
        mainLabel: this.yAxis,
        mainValue: this.x[this.index],
        crossLabel: this.xAxis,
        crossValue: this.y[this.index],
      };
    }
  }

  // TODO: Implement 2D in bar plot to lock position and play null.
  protected up(): void {
    throw new Error(`Move up not supported for ${this.type}`);
  }

  // TODO: Implement 2D in bar plot to lock position and play null.
  protected down(): void {
    throw new Error(`Move down not supported for ${this.type}`);
  }

  protected left(): void {
    if (this.index > -1) {
      this.index -= 1;
    }
  }

  protected right(): void {
    if (this.index < this.values.length) {
      this.index += 1;
    }
  }

  private toBraille(data: number[]): string[] {
    const braille = [];

    const range = (this.max - this.min) / 4;
    const low = this.min + range;
    const medium = low + range;
    const high = medium + range;

    for (let i = 0; i < data.length; i++) {
      if (data[i] <= low) {
        braille.push('⣀');
      } else if (data[i] <= medium) {
        braille.push('⠤');
      } else if (data[i] <= high) {
        braille.push('⠒');
      } else {
        braille.push('⠉');
      }
    }

    return braille;
  }
<<<<<<< HEAD

  public moveLeft(): void {
    if (this.index > -1) {
      this.index -= 1;
    }
  }

  public moveRight(): void {
    if (this.index < this.values.length) {
      this.index += 1;
    }
  }

  public moveToIndex(index: number): void {
    this.index = index;
  }
=======
>>>>>>> 06d808ef
}<|MERGE_RESOLUTION|>--- conflicted
+++ resolved
@@ -101,6 +101,10 @@
     }
   }
 
+  public toIndex(index: number): void {
+    this.index = index;
+  }
+
   private toBraille(data: number[]): string[] {
     const braille = [];
 
@@ -123,23 +127,4 @@
 
     return braille;
   }
-<<<<<<< HEAD
-
-  public moveLeft(): void {
-    if (this.index > -1) {
-      this.index -= 1;
-    }
-  }
-
-  public moveRight(): void {
-    if (this.index < this.values.length) {
-      this.index += 1;
-    }
-  }
-
-  public moveToIndex(index: number): void {
-    this.index = index;
-  }
-=======
->>>>>>> 06d808ef
 }