--- conflicted
+++ resolved
@@ -69,18 +69,12 @@
     this.observers = this.observers.filter(obs => obs !== observer);
   }
 
-<<<<<<< HEAD
-  public abstract moveLeft(): void;
-  public abstract moveRight(): void;
-  public abstract moveToIndex(index: number): void;
-=======
   public notifyObservers(): void {
     const currentState = this.state;
     for (const observer of this.observers) {
       observer.update(currentState);
     }
   }
->>>>>>> 06d808ef
 
   public get state(): PlotState {
     return {
@@ -110,6 +104,11 @@
     this.notifyObservers();
   }
 
+  public moveToIndex(index: number): void {
+    this.toIndex(index);
+    this.notifyObservers();
+  }
+
   protected abstract empty(): boolean;
   protected abstract audio(): AudioState;
   protected abstract braille(): BrailleState;
@@ -119,4 +118,5 @@
   protected abstract down(): void;
   protected abstract left(): void;
   protected abstract right(): void;
+  protected abstract toIndex(index: number): void;
 }