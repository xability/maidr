import type { PayloadAction } from '@reduxjs/toolkit';
import type { SettingsService } from '@service/settings';
import type { Settings } from '@type/settings';
import type { AppStore } from '../store';
import { createSlice } from '@reduxjs/toolkit';
import { DEFAULT_SETTINGS } from '@type/settings';
import { AbstractViewModel } from './viewModel';

interface SettingsState extends Settings {}

<<<<<<< HEAD
const initialState = DEFAULT_SETTINGS;
=======
const initialState: SettingsState = {
  general: {
    volume: 50,
    highlightColor: '#03c809',
    brailleDisplaySize: 32,
    minFrequency: 200,
    maxFrequency: 1000,
    autoplayDuration: 4000,
    ariaMode: 'assertive',
    hoverMode: 'pointermove',
  },
  llm: {
    expertiseLevel: 'basic',
    customInstruction: '',
    models: {
      OPENAI: {
        enabled: false,
        apiKey: '',
        name: 'OPENAI',
        version: 'gpt-4o',
      },
      ANTHROPIC_CLAUDE: {
        enabled: false,
        apiKey: '',
        name: 'ANTHROPIC_CLAUDE',
        version: 'claude-3-7-sonnet-latest',
      },
      GOOGLE_GEMINI: {
        enabled: false,
        apiKey: '',
        name: 'Gemini',
        version: 'gemini-2.0-flash',
      },
    },
  },
};
>>>>>>> c43e728f

const settingsSlice = createSlice({
  name: 'settings',
  initialState,
  reducers: {
    update: (state, action: PayloadAction<Settings>): SettingsState => {
      return { ...state, ...action.payload };
    },
    reset: (): SettingsState => {
      return initialState;
    },
  },
});
const { update, reset } = settingsSlice.actions;

export class SettingsViewModel extends AbstractViewModel<SettingsState> {
  private readonly settingsService: SettingsService;

  public constructor(store: AppStore, settingsService: SettingsService) {
    super(store);
    this.settingsService = settingsService;
    this.load();
  }

  public dispose(): void {
    super.dispose();
    this.store.dispatch(reset());
  }

  public get state(): SettingsState {
    return this.store.getState().settings;
  }

  public load(): void {
    const settings = this.settingsService.loadSettings();
    this.store.dispatch(update(settings));
  }

  public saveAndClose(settings: Settings): void {
    this.settingsService.saveSettings(settings);
    this.store.dispatch(update(settings));
    this.toggle();
  }

  public saveSettings(settings: Settings): void {
    this.settingsService.saveSettings(settings);
    this.store.dispatch(update(settings));
  }

  public reset(): void {
    const settings = this.settingsService.resetSettings();
    this.store.dispatch(update(settings));
  }

  public toggle(): void {
    this.settingsService.toggle();
  }
}

export default settingsSlice.reducer;<|MERGE_RESOLUTION|>--- conflicted
+++ resolved
@@ -8,46 +8,7 @@
 
 interface SettingsState extends Settings {}
 
-<<<<<<< HEAD
 const initialState = DEFAULT_SETTINGS;
-=======
-const initialState: SettingsState = {
-  general: {
-    volume: 50,
-    highlightColor: '#03c809',
-    brailleDisplaySize: 32,
-    minFrequency: 200,
-    maxFrequency: 1000,
-    autoplayDuration: 4000,
-    ariaMode: 'assertive',
-    hoverMode: 'pointermove',
-  },
-  llm: {
-    expertiseLevel: 'basic',
-    customInstruction: '',
-    models: {
-      OPENAI: {
-        enabled: false,
-        apiKey: '',
-        name: 'OPENAI',
-        version: 'gpt-4o',
-      },
-      ANTHROPIC_CLAUDE: {
-        enabled: false,
-        apiKey: '',
-        name: 'ANTHROPIC_CLAUDE',
-        version: 'claude-3-7-sonnet-latest',
-      },
-      GOOGLE_GEMINI: {
-        enabled: false,
-        apiKey: '',
-        name: 'Gemini',
-        version: 'gemini-2.0-flash',
-      },
-    },
-  },
-};
->>>>>>> c43e728f
 
 const settingsSlice = createSlice({
   name: 'settings',
