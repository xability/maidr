import type { Context } from '@model/context';
import type { GoToExtremaService } from '@service/goToExtrema';
import type { AppStore } from '@state/store';
import type { ExtremaTarget } from '@type/extrema';
import type { TraceType } from '@type/grammar';
import type { XValue } from '@type/navigation';
import type { TraceState } from '@type/state';
import { createSlice } from '@reduxjs/toolkit';
import { AbstractViewModel } from '@state/viewModel/viewModel';

// Type for plots that support getAvailableXValues
interface PlotWithXValues {
  getAvailableXValues: () => XValue[];
}

interface GoToExtremaState {
  visible: boolean;
  targets: any[];
  selectedIndex: number;
  description: string; // Add description field
}

const initialState: GoToExtremaState = {
  visible: false,
  targets: [],
  selectedIndex: 0,
  description: '', // Initialize description
};

const goToExtremaSlice = createSlice({
  name: 'goToExtrema',
  initialState,
  reducers: {
    show(state, action): GoToExtremaState {
      return {
        visible: true,
        targets: action.payload.targets,
        selectedIndex: 0,
        description: action.payload.description, // Store description
      };
    },
    hide(): GoToExtremaState {
      const newState = {
        visible: false,
        targets: [],
        selectedIndex: 0,
        description: '',
      };
      return newState;
    },
    updateSelectedIndex(state, action): GoToExtremaState {
      return {
        ...state,
        selectedIndex: action.payload,
      };
    },
  },
});

const { show, hide, updateSelectedIndex } = goToExtremaSlice.actions;

export class GoToExtremaViewModel extends AbstractViewModel<GoToExtremaState> {
  private readonly goToExtremaService: GoToExtremaService;
  private readonly context: Context;

  public constructor(store: AppStore, goToExtremaService: GoToExtremaService, context: Context) {
    super(store);
    this.goToExtremaService = goToExtremaService;
    this.context = context;
  }

  public dispose(): void {
    super.dispose();
    this.store.dispatch(hide());
  }

  public get state(): GoToExtremaState {
    return this.store.getState().goToExtrema;
  }

  public toggle(state: TraceState): void {
    if (state.empty) {
      return;
    }

    // Get the active trace
    const activeTrace = this.context.active;

    // Check if the trace supports extrema navigation using the service
    if (activeTrace && this.goToExtremaService.isExtremaNavigable(activeTrace)) {
      // Get extrema targets from the plot class
      const extremaTargets = activeTrace.getExtremaTargets();
<<<<<<< HEAD

      // Generate description based on current trace type
      const description = this.generateDescription(state.traceType);

=======

      // Generate description based on current trace type
      const description = this.generateDescription(state.traceType);

>>>>>>> 84ae834c
      // Store the targets and description in the state
      this.store.dispatch(show({ targets: extremaTargets, description }));

      // Then change scope to show the modal
      this.goToExtremaService.toggle(state);
    }
  }

  public hide(): void {
    this.store.dispatch(hide());

    // Return scope to TRACE so plot navigation works again
    this.goToExtremaService.returnToTraceScope();
  }

  public get activeContext(): Context {
    return this.context;
  }

  public moveUp(): void {
    const currentState = this.state;

    if (currentState.targets.length > 0) {
      const prevIndex = currentState.selectedIndex || 0;
      const newIndex = Math.max(0, prevIndex - 1);
      this.store.dispatch(updateSelectedIndex(newIndex));
    }
  }

  public moveDown(): void {
    const currentState = this.state;

    if (currentState.targets.length > 0) {
      // Include search option at index = targets.length
      const maxIndex = currentState.targets.length;
      const prevIndex = currentState.selectedIndex || 0;
      const newIndex = Math.min(maxIndex, prevIndex + 1);
      this.store.dispatch(updateSelectedIndex(newIndex));
    }
  }

  public selectCurrent(): void {
    const currentState = this.state;

    if (currentState.targets.length > 0 && currentState.selectedIndex !== undefined) {
      const target = currentState.targets[currentState.selectedIndex];
      if (target) {
        this.handleTargetSelect(target as ExtremaTarget);
      }
    }
  }

  private handleTargetSelect(target: ExtremaTarget): void {
    // Get the active trace and navigate to the selected target
    const activeTrace = this.context.active;

    if (activeTrace && this.goToExtremaService.isExtremaNavigable(activeTrace)) {
      try {
<<<<<<< HEAD
        activeTrace.navigateToExtrema(target);
        // Return scope and close modal after navigation
        this.hide();
      } catch (error) {
        this.hide();
      }
    } else {
      this.hide();
    }
  }

  /**
   * Generate description based on trace type
   * @param traceType The type of the current trace
   * @returns A description appropriate for the plot type
   */
  private generateDescription(traceType: TraceType): string {
    // Simple string replacement, no case statements
    return `Navigate to statistical extremes within the current ${traceType}`;
  }

  /**
   * Get available X values from the active trace for search functionality
   * @returns Array of X values that can be searched/navigated to
   */
  public getAvailableXValues(): XValue[] {
    const activeTrace = this.context.active;
    if (activeTrace && this.supportsXValueNavigation(activeTrace)) {
      return (activeTrace as PlotWithXValues).getAvailableXValues();
    }
=======
        // First hide the modal to ensure proper scope change
        this.store.dispatch(hide());

        // Return to trace scope before navigation
        this.goToExtremaService.returnToTraceScope();

        // Then navigate to the target
        activeTrace.navigateToExtrema(target);
      } catch (error) {
        // If navigation fails, ensure we're back in trace scope
        this.goToExtremaService.returnToTraceScope();
      }
    } else {
      this.goToExtremaService.returnToTraceScope();
    }
  }

  /**
   * Generate description based on trace type
   * @param traceType The type of the current trace
   * @returns A description appropriate for the plot type
   */
  private generateDescription(traceType: TraceType): string {
    // Simple string replacement, no case statements
    return `Navigate to statistical extremes within the current ${traceType}`;
  }

  /**
   * Get available X values from the active trace for search functionality
   * @returns Array of X values that can be searched/navigated to
   */
  public getAvailableXValues(): XValue[] {
    const activeTrace = this.context.active;
    if (activeTrace && this.supportsXValueNavigation(activeTrace)) {
      return (activeTrace as PlotWithXValues).getAvailableXValues();
    }
>>>>>>> 84ae834c
    return [];
  }

  /**
   * Check if a trace supports extrema navigation
   * @param trace The trace to check
   * @returns True if the trace supports extrema navigation
   */
  public isExtremaNavigable(trace: unknown): boolean {
    return this.goToExtremaService.isExtremaNavigable(trace);
  }

  /**
   * Check if a plot supports X value navigation
   * @param plot The plot to check
   * @returns True if the plot supports getAvailableXValues
   */
  private supportsXValueNavigation(plot: unknown): plot is PlotWithXValues {
    return plot !== null
      && typeof plot === 'object'
      && 'getAvailableXValues' in plot
      && typeof (plot as any).getAvailableXValues === 'function';
  }
}

export default goToExtremaSlice.reducer;<|MERGE_RESOLUTION|>--- conflicted
+++ resolved
@@ -90,17 +90,10 @@
     if (activeTrace && this.goToExtremaService.isExtremaNavigable(activeTrace)) {
       // Get extrema targets from the plot class
       const extremaTargets = activeTrace.getExtremaTargets();
-<<<<<<< HEAD
 
       // Generate description based on current trace type
       const description = this.generateDescription(state.traceType);
 
-=======
-
-      // Generate description based on current trace type
-      const description = this.generateDescription(state.traceType);
-
->>>>>>> 84ae834c
       // Store the targets and description in the state
       this.store.dispatch(show({ targets: extremaTargets, description }));
 
@@ -159,38 +152,6 @@
 
     if (activeTrace && this.goToExtremaService.isExtremaNavigable(activeTrace)) {
       try {
-<<<<<<< HEAD
-        activeTrace.navigateToExtrema(target);
-        // Return scope and close modal after navigation
-        this.hide();
-      } catch (error) {
-        this.hide();
-      }
-    } else {
-      this.hide();
-    }
-  }
-
-  /**
-   * Generate description based on trace type
-   * @param traceType The type of the current trace
-   * @returns A description appropriate for the plot type
-   */
-  private generateDescription(traceType: TraceType): string {
-    // Simple string replacement, no case statements
-    return `Navigate to statistical extremes within the current ${traceType}`;
-  }
-
-  /**
-   * Get available X values from the active trace for search functionality
-   * @returns Array of X values that can be searched/navigated to
-   */
-  public getAvailableXValues(): XValue[] {
-    const activeTrace = this.context.active;
-    if (activeTrace && this.supportsXValueNavigation(activeTrace)) {
-      return (activeTrace as PlotWithXValues).getAvailableXValues();
-    }
-=======
         // First hide the modal to ensure proper scope change
         this.store.dispatch(hide());
 
@@ -227,7 +188,6 @@
     if (activeTrace && this.supportsXValueNavigation(activeTrace)) {
       return (activeTrace as PlotWithXValues).getAvailableXValues();
     }
->>>>>>> 84ae834c
     return [];
   }
 
