--- conflicted
+++ resolved
@@ -69,12 +69,8 @@
       });
   },
 });
-<<<<<<< HEAD
 
 const { toggle, reset } = chatSlice.actions;
-=======
-const { reset } = chatSlice.actions;
->>>>>>> a8a305a4
 
 export class ChatViewModel extends AbstractViewModel<ChatState> {
   private readonly chatService: ChatService;
