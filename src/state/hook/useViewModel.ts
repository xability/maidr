import type { TypedUseSelectorHook } from 'react-redux';
import type { RootState } from '../store';
import type { ViewModelMap } from '../viewModel/registry';
import { useSelector } from 'react-redux';
import { ViewModelRegistry } from '../viewModel/registry';

<<<<<<< HEAD
/**
 * Custom hook to retrieve a view model instance from the registry.
 * @template K - Key type from ViewModelMap
 * @param key - The view model key to retrieve
 * @returns The view model instance associated with the key
 */
=======
const useAppSelector: TypedUseSelectorHook<RootState> = useSelector;

>>>>>>> 490b87c4
export function useViewModel<K extends keyof ViewModelMap>(key: K): ViewModelMap[K] {
  return ViewModelRegistry.instance.get(key);
}

/**
 * Type representing view models that have Redux state, excluding commandExecutor.
 */
// Exclude commandExecutor from ViewModelsWithState since it's not in Redux state
type ViewModelsWithState = Exclude<keyof ViewModelMap, 'commandExecutor'>;

/**
 * Custom hook to retrieve view model state from Redux store.
 * @template K - Key type from ViewModelsWithState
 * @param key - The view model state key to retrieve
 * @returns The state associated with the view model key
 */
export function useViewModelState<K extends ViewModelsWithState>(key: K): any {
  return useAppSelector(state => state[key]);
}<|MERGE_RESOLUTION|>--- conflicted
+++ resolved
@@ -4,17 +4,13 @@
 import { useSelector } from 'react-redux';
 import { ViewModelRegistry } from '../viewModel/registry';
 
-<<<<<<< HEAD
+
 /**
  * Custom hook to retrieve a view model instance from the registry.
  * @template K - Key type from ViewModelMap
  * @param key - The view model key to retrieve
  * @returns The view model instance associated with the key
  */
-=======
-const useAppSelector: TypedUseSelectorHook<RootState> = useSelector;
-
->>>>>>> 490b87c4
 export function useViewModel<K extends keyof ViewModelMap>(key: K): ViewModelMap[K] {
   return ViewModelRegistry.instance.get(key);
 }
