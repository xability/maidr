import type { MaidrLayer } from '@type/grammar';
import { TraceType } from '@type/grammar';
import { SmoothTrace } from './smooth';
import { SmoothTraceSvgXY } from './smoothSvgXY';
import { ViolinKdeTrace } from './violinKde';

/**
 * Type guard to check if a point contains svg_x and svg_y numeric coordinates.
 * @param pt - The point object to check
 * @returns True if the point has valid svg_x and svg_y properties
 */
function isSmoothPoint(pt: any): pt is { svg_x: number; svg_y: number } {
  return typeof pt?.svg_x === 'number' && typeof pt?.svg_y === 'number';
}

/**
<<<<<<< HEAD
 * Factory function that creates the appropriate smooth trace instance based on data structure.
 * @param layer - The MAIDR layer containing smooth trace data
 * @returns SmoothTraceSvgXY if data contains svg_x/svg_y coordinates, otherwise SmoothTrace
 */
export function createSmoothTrace(layer: MaidrLayer): SmoothTrace | SmoothTraceSvgXY {
=======
 * Factory function to create the appropriate SmoothTrace instance based on layer data and context.
 *
 * Uses structural detection (performed upstream) to identify violin plot KDE layers:
 * if the subplot contains both BOX and SMOOTH layers, callers pass `isViolinPlot=true`
 * and this factory creates a ViolinKdeTrace for SMOOTH layers. Otherwise, it creates a
 * SmoothTrace or SmoothTraceSvgXY based on the data format.
 *
 * Note: Structural detection (BOX + SMOOTH in same subplot) is used to avoid plot-specific
 * metadata in the general MaidrLayer interface. This approach works well in practice because:
 * - Regular box plots only contain BOX layers
 * - Regular smooth plots (regression lines) only contain SMOOTH layers
 * - Violin plots are the only plot type that combines both in the same subplot
 *
 * Edge case: If a subplot intentionally combines an independent box plot and regression line,
 * this detection would incorrectly identify it as a violin plot. This is rare in practice.
 *
 * @param layer - The MAIDR layer data for the smooth trace
 * @param isViolinPlot - Optional hint that this subplot is a violin plot
 *                       (BOX + SMOOTH present in the same subplot).
 * @returns A SmoothTrace instance:
 *          - ViolinKdeTrace if this is a violin plot KDE layer (BOX + SMOOTH detected upstream)
 *          - SmoothTraceSvgXY if the data contains svg_x/svg_y coordinates
 *          - SmoothTrace otherwise (standard smooth/regression line)
 */
export function createSmoothTrace(
  layer: MaidrLayer,
  isViolinPlot: boolean = false,
): SmoothTrace | SmoothTraceSvgXY | ViolinKdeTrace {
  // Structural detection: BOX + SMOOTH in same subplot = violin plot.
  // The actual detection is performed by the caller; we only react to the hint.
  const isViolinKde = isViolinPlot && layer.type === TraceType.SMOOTH;

  if (isViolinKde) {
    return new ViolinKdeTrace(layer);
  }

>>>>>>> 490b87c4
  // If the data has svg_x/svg_y, use the special class
  const hasSvgXY = Array.isArray(layer.data)
    && layer.data.length > 0
    && Array.isArray(layer.data[0])
    && isSmoothPoint(layer.data[0][0]);

  if (hasSvgXY) {
    return new SmoothTraceSvgXY(layer);
  }
  return new SmoothTrace(layer);
}<|MERGE_RESOLUTION|>--- conflicted
+++ resolved
@@ -14,13 +14,6 @@
 }
 
 /**
-<<<<<<< HEAD
- * Factory function that creates the appropriate smooth trace instance based on data structure.
- * @param layer - The MAIDR layer containing smooth trace data
- * @returns SmoothTraceSvgXY if data contains svg_x/svg_y coordinates, otherwise SmoothTrace
- */
-export function createSmoothTrace(layer: MaidrLayer): SmoothTrace | SmoothTraceSvgXY {
-=======
  * Factory function to create the appropriate SmoothTrace instance based on layer data and context.
  *
  * Uses structural detection (performed upstream) to identify violin plot KDE layers:
@@ -57,7 +50,6 @@
     return new ViolinKdeTrace(layer);
   }
 
->>>>>>> 490b87c4
   // If the data has svg_x/svg_y, use the special class
   const hasSvgXY = Array.isArray(layer.data)
     && layer.data.length > 0
