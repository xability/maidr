import type { MaidrLayer, ScatterPoint } from '@type/grammar';
import type { MovableDirection } from '@type/movable';
import type { AudioState, BrailleState, HighlightState, TextState } from '@type/state';
import type { Dimension } from './abstract';
import { MathUtil } from '@util/math';
import { Svg } from '@util/svg';
import { AbstractTrace } from './abstract';
<<<<<<< HEAD

/**
 * Navigation mode for scatter plot traversal.
 */
enum NavMode {
  COL = 'column',
  ROW = 'row',
}
=======
import { MovablePlane } from './movable';
>>>>>>> 490b87c4

/**
 * Represents scatter points grouped by X coordinate.
 */
interface ScatterXPoint {
  x: number;
  y: number[];
}

/**
 * Represents scatter points grouped by Y coordinate.
 */
interface ScatterYPoint {
  x: number[];
  y: number;
}
enum NavMode {
  COL = 'column',
  ROW = 'row',
}

<<<<<<< HEAD
/**
 * Trace implementation for scatter plots with bidirectional navigation support.
 */
export class ScatterTrace extends AbstractTrace<number> {
  protected readonly supportsExtrema = false;

=======
export class ScatterTrace extends AbstractTrace {
>>>>>>> 490b87c4
  private mode: NavMode;
  protected readonly movable: MovablePlane;
  protected readonly supportsExtrema = false;

  private readonly xPoints: ScatterXPoint[];
  private readonly yPoints: ScatterYPoint[];

  private readonly xValues: number[];
  private readonly yValues: number[];

  private readonly highlightXValues: SVGElement[][] | null;
  private readonly highlightYValues: SVGElement[][] | null;
  protected highlightCenters:
    | { x: number; y: number; row: number; col: number; element: SVGElement }[]
    | null;

  private readonly minX: number;
  private readonly maxX: number;
  private readonly minY: number;
  private readonly maxY: number;

  /**
   * Creates a new scatter trace instance and organizes data by X and Y coordinates.
   * @param layer - The MAIDR layer containing scatter plot data
   */
  public constructor(layer: MaidrLayer) {
    super(layer);
    this.mode = NavMode.COL;

    const data = layer.data as ScatterPoint[];

    const sortedByX = [...data].sort((a, b) => a.x - b.x || a.y - b.y);
    this.xPoints = new Array<ScatterXPoint>();
    let currentX: ScatterXPoint | null = null;
    for (const point of sortedByX) {
      if (!currentX || currentX.x !== point.x) {
        currentX = { x: point.x, y: [] };
        this.xPoints.push(currentX);
      }
      currentX.y.push(point.y);
    }

    const sortedByY = [...data].sort((a, b) => a.y - b.y || a.x - b.x);
    this.yPoints = new Array<ScatterYPoint>();
    let currentY: ScatterYPoint | null = null;
    for (const point of sortedByY) {
      if (!currentY || currentY.y !== point.y) {
        currentY = { y: point.y, x: [] };
        this.yPoints.push(currentY);
      }
      currentY.x.push(point.x);
    }

    this.xValues = this.xPoints.map(p => p.x);
    this.yValues = this.yPoints.map(p => p.y);

    this.minX = MathUtil.safeMin(this.xValues);
    this.maxX = MathUtil.safeMax(this.xValues);
    this.minY = MathUtil.safeMin(this.yValues);
    this.maxY = MathUtil.safeMax(this.yValues);

    [this.highlightXValues, this.highlightYValues] = this.mapToSvgElements(
      layer.selectors as string,
    );
    this.highlightCenters = this.mapSvgElementsToCenters();
    this.movable = new MovablePlane(this.xPoints, this.yPoints);
  }

  /**
   * Cleans up resources and removes all highlight elements from the DOM.
   */
  public dispose(): void {
    this.movable.dispose();

    this.xPoints.length = 0;
    this.yPoints.length = 0;

    if (this.highlightXValues) {
      this.highlightXValues.forEach(row => row.forEach(el => el.remove()));
      this.highlightXValues.length = 0;
    }
    if (this.highlightYValues) {
      this.highlightYValues.forEach(row => row.forEach(el => el.remove()));
      this.highlightYValues.length = 0;
    }

    super.dispose();
  }

<<<<<<< HEAD
  /**
   * Returns a 2D array of X and Y values with mode-specific boundary checks.
   * @returns Array containing X values at index 0 and Y values at index 1
   */
  protected get values(): number[][] {
    // Always return a 2D array with both X and Y values
    // This ensures this.values[this.row] always exists
    // The navigation logic in moveOnce and isMovable handles the mode-specific behavior
    const result = [this.xValues, this.yValues];

    // Safety check: ensure row is within bounds for the current mode
    if (this.mode === NavMode.COL) {
      // In COL mode, row should be 0 since we navigate through xValues
      if (this.row !== 0) {
        this.row = 0;
      }
    } else {
      // In ROW mode, row should be within yPoints bounds
      if (this.row < 0 || this.row >= this.yPoints.length) {
        this.row = 0;
      }
    }

    return result;
  }

  /**
   * Returns the appropriate highlight elements based on current navigation mode.
   * @returns SVG elements for X-based or Y-based highlighting depending on mode
   */
=======
>>>>>>> 490b87c4
  protected get highlightValues(): SVGElement[][] | null {
    return this.movable.mode === 'col'
      ? this.highlightXValues
      : this.highlightYValues;
  }

  /**
   * Returns an empty object to avoid grouping scatter points by audio tone.
   * @returns Empty object without groupIndex to maintain consistent audio feedback
   */
  protected getAudioGroupIndex(): { groupIndex?: number } {
    // Rationale for returning empty object instead of groupIndex:
    //
    // Scatterplots fundamentally differ from other plot types in their grouping semantics:
    // - Bar/Line plots: groupIndex represents different series/categories with distinct audio tones
    // - Heatmaps: groupIndex can represent different data dimensions
    // - Scatterplots: Each point represents an individual observation, not a group
    //
    // Using groupIndex for scatterplots would cause different audio tones for what should be
    // conceptually similar data points, potentially confusing users who expect consistent
    // audio feedback when exploring point-by-point data.
    //
    // Future enhancement: When scatterplots support explicit multi-series data (e.g., different
    // colors/shapes for distinct categories), this method should be updated to return the
    // appropriate groupIndex for true categorical distinctions.
    return {};
  }

<<<<<<< HEAD
  /**
   * Generates audio state with min/max ranges and values based on navigation mode.
   * @returns Audio state configuration for current position
   */
  protected audio(): AudioState {
=======
  protected get values(): number[][] {
    // Always return a 2D array with both X and Y values
    // This ensures this.values[this.row] always exists
    // The navigation logic in moveOnce and isMovable handles the mode-specific behavior
    const result = [this.xValues, this.yValues];

    // Safety check: ensure row is within bounds for the current mode
>>>>>>> 490b87c4
    if (this.mode === NavMode.COL) {
      // In COL mode, row should be 0 since we navigate through xValues
      if (this.row !== 0) {
        this.row = 0;
      }
    } else {
      // In ROW mode, row should be within yPoints bounds
      if (this.row < 0 || this.row >= this.yPoints.length) {
        this.row = 0;
      }
    }

    return result;
  }

  protected get braille(): BrailleState {
    return {
      empty: false,
      id: this.id,
      values: this.values,
      min: 0,
      max: 0,
      row: this.row,
      col: this.col,
    };
  }

  protected get audio(): AudioState {
    if (this.movable.mode === 'col') {
      const current = this.xPoints[this.col];
      return {
        freq: {
          raw: current.y,
          min: this.minY,
          max: this.maxY,
        },
        panning: {
          y: this.row,
          x: this.col,
          rows: current.y.length,
          cols: this.xPoints.length,
        },
      };
    } else {
      const current = this.yPoints[this.row];
      return {
        freq: {
          raw: current.x,
          min: this.minX,
          max: this.maxX,
        },
        panning: {
          y: this.row,
          x: this.col,
          rows: this.yPoints.length,
          cols: current.x.length,
        },
      };
    }
  }

<<<<<<< HEAD
  /**
   * Returns empty braille state as scatter plots don't support braille display.
   * @returns Empty braille state configuration
   */
  protected braille(): BrailleState {
    return {
      empty: true,
      type: 'trace',
      traceType: this.type,
      audio: {
        index: 0,
        size: 0,
        groupIndex: 0,
      },
    };
  }

  /**
   * Generates text description with main and cross-axis labels based on navigation mode.
   * @returns Text state with axis labels and current values
   */
  protected text(): TextState {
    if (this.mode === NavMode.COL) {
=======
  protected get text(): TextState {
    if (this.movable.mode === 'col') {
>>>>>>> 490b87c4
      const current = this.xPoints[this.col];
      return {
        main: { label: this.xAxis, value: current.x },
        cross: { label: this.yAxis, value: current.y },
      };
    } else {
      const current = this.yPoints[this.row];
      return {
        main: { label: this.yAxis, value: current.y },
        cross: { label: this.xAxis, value: current.x },
      };
    }
  }

<<<<<<< HEAD
  /**
   * Returns autoplay counts for all navigation directions.
   * @returns Autoplay state with counts for each direction
   */
  public get autoplay(): AutoplayState {
=======
  protected get dimension(): Dimension {
>>>>>>> 490b87c4
    return {
      rows: this.yPoints.length,
      cols: this.xPoints.length,
    };
  }

<<<<<<< HEAD
  /**
   * Returns highlight state with SVG elements for the current position.
   * @returns Highlight state with elements or empty state if unavailable
   */
  protected highlight(): HighlightState {
=======
  protected get highlight(): HighlightState {
>>>>>>> 490b87c4
    if (this.highlightValues === null) {
      return this.outOfBoundsState as HighlightState;
    }

    const elements = this.movable.mode === 'col'
      ? this.col < this.highlightValues.length ? this.highlightValues![this.col] : null
      : this.row < this.highlightValues.length ? this.highlightValues![this.row] : null;
    if (!elements) {
      return this.outOfBoundsState as HighlightState;
    }

    return {
      empty: false,
      elements,
    };
  }

<<<<<<< HEAD
  /**
   * Indicates that scatter plots have multiple points at each coordinate.
   * @returns Always returns true for scatter plots
   */
  protected hasMultiPoints(): boolean {
=======
  protected get hasMultiPoints(): boolean {
>>>>>>> 490b87c4
    return true;
  }

  /**
   * Initializes scatter plot navigation at the origin in column mode.
   */
  protected handleInitialEntry(): void {
    this.isInitialEntry = false;
    // For scatter plots, start in COL mode with row=0, col=0
    this.row = 0;
    this.col = 0;
    this.mode = NavMode.COL;
  }

  /**
   * Toggles between COL and ROW navigation modes while maintaining logical position mapping.
   */
  private toggleNavigation(): void {
    if (this.mode === NavMode.COL) {
      // Switch from COL to ROW mode
      const currentXPoint = this.xPoints[this.col];
      const middleYValue
        = currentXPoint.y[Math.floor(currentXPoint.y.length / 2)];
      const targetRow = this.yValues.indexOf(middleYValue);

      // Safety check: ensure the calculated row is valid
      if (targetRow === -1 || targetRow >= this.yPoints.length) {
        this.row = 0; // Use 0 as fallback
      } else {
        this.row = targetRow; // Use the calculated row to maintain logical connection
      }

      this.mode = NavMode.ROW;
    } else {
      // Switch from ROW to COL mode
      const currentYPoint = this.yPoints[this.row];
      const middleXValue
        = currentYPoint.x[Math.floor(currentYPoint.x.length / 2)];
      const targetCol = this.xValues.indexOf(middleXValue);

      // Safety check: ensure the calculated col is valid
      if (targetCol === -1 || targetCol >= this.xPoints.length) {
        this.col = 0;
      } else {
        this.col = targetCol;
      }

      this.mode = NavMode.COL;
      this.row = 0; // Set to 0 for COL mode since values[0] = xValues
    }
  }

<<<<<<< HEAD
  /**
   * Moves one step in the specified direction or toggles navigation mode.
   * @param direction - The direction to move (FORWARD, BACKWARD, UPWARD, DOWNWARD)
   */
  public moveOnce(direction: MovableDirection): void {
=======
  public moveOnce(direction: MovableDirection): boolean {
>>>>>>> 490b87c4
    if (this.isInitialEntry) {
      this.handleInitialEntry();
      this.notifyStateUpdate();
      return true;
    }

    if (!this.isMovable(direction)) {
      this.notifyOutOfBounds();
      return false;
    }

    if (this.mode === NavMode.COL) {
      switch (direction) {
        case 'FORWARD':
          this.col++;
          break;
        case 'BACKWARD':
          this.col--;
          break;
        case 'UPWARD':
        case 'DOWNWARD': {
          this.toggleNavigation();
          break;
        }
      }
    } else {
      switch (direction) {
        case 'UPWARD':
          this.row++;
          break;
        case 'DOWNWARD':
          this.row--;
          break;
        case 'FORWARD':
        case 'BACKWARD': {
          this.toggleNavigation();
          break;
        }
      }
    }

    this.notifyStateUpdate();
    return true;
  }

<<<<<<< HEAD
  /**
   * Moves to the extreme position in the specified direction.
   * @param direction - The direction to move to the extreme
   */
  public moveToExtreme(direction: MovableDirection): void {
=======
  public moveToExtreme(direction: MovableDirection): boolean {
>>>>>>> 490b87c4
    if (this.isInitialEntry) {
      this.handleInitialEntry();
    }

    if (this.mode === NavMode.COL) {
      switch (direction) {
        case 'UPWARD':
          this.toggleNavigation();
          this.row = this.yPoints.length - 1; // Go to last Y coordinate
          break;
        case 'DOWNWARD':
          this.toggleNavigation();
          this.row = 0; // Go to first Y coordinate
          break;
        case 'FORWARD':
          this.col = this.xPoints.length - 1;
          break;
        case 'BACKWARD':
          this.col = 0;
          break;
      }
    } else {
      switch (direction) {
        case 'UPWARD':
          this.row = this.yPoints.length - 1; // Go to last Y coordinate
          break;
        case 'DOWNWARD':
          this.row = 0; // Go to first Y coordinate
          break;
        case 'FORWARD':
          this.toggleNavigation();
          this.col = this.xPoints.length - 1;
          break;
        case 'BACKWARD':
          this.toggleNavigation();
          this.col = 0;
          break;
      }
    }
    this.notifyStateUpdate();
    return true;
  }

<<<<<<< HEAD
  /**
   * Moves to a specific index based on the current navigation mode.
   * @param row - The row index (used as column index in COL mode)
   * @param col - The column index (used in ROW mode)
   */
  public moveToIndex(row: number, col: number): void {
=======
  public moveToIndex(row: number, col: number): boolean {
>>>>>>> 490b87c4
    if (this.mode === NavMode.COL) {
      if (row >= 0 && row < this.xPoints.length) {
        this.col = row;
        this.row = 0;
        this.notifyStateUpdate();
        return true;
      } else {
        this.notifyOutOfBounds();
        return false;
      }
    } else {
      if (col >= 0 && col < this.yPoints.length) {
        this.col = col;
        this.row = 0;
        this.notifyStateUpdate();
        return true;
      } else {
        this.notifyOutOfBounds();
        return false;
      }
    }
  }

  /**
   * Checks if movement in the specified direction is possible from current position.
   * @param target - Direction or coordinate to check
   * @returns True if movement is possible, false otherwise
   */
  public isMovable(target: [number, number] | MovableDirection): boolean {
    if (Array.isArray(target)) {
      return false;
    }

    if (this.mode === NavMode.COL) {
      switch (target) {
        case 'FORWARD': {
          const forwardResult = this.col < this.xPoints.length - 1;
          return forwardResult;
        }
        case 'BACKWARD': {
          const backwardResult = this.col > 0;
          return backwardResult;
        }
        case 'UPWARD':
        case 'DOWNWARD':
          return true;
      }
    } else {
      switch (target) {
        case 'UPWARD': {
          const upwardResult = this.row < this.yPoints.length - 1;
          return upwardResult;
        }
        case 'DOWNWARD': {
          const downwardResult = this.row > 0;
          return downwardResult;
        }
        case 'FORWARD':
        case 'BACKWARD':
          return true;
      }
    }
  }

  /**
   * Maps scatter points to SVG elements grouped by X and Y coordinates.
   * @param selector - CSS selector for SVG elements
   * @returns Tuple of SVG element arrays grouped by X and Y, or null arrays if unavailable
   */
  private mapToSvgElements(
    selector?: string,
  ): [SVGElement[][], SVGElement[][]] | [null, null] {
    if (!selector) {
      return [null, null];
    }

    const elements = Svg.selectAllElements(selector);
    if (elements.length === 0) {
      return [null, null];
    }

    const xGroups = new Map<number, SVGElement[]>();
    const yGroups = new Map<number, SVGElement[]>();
    elements.forEach((element) => {
      const x = Number.parseFloat(element.getAttribute('x') || '');
      const y = Number.parseFloat(element.getAttribute('y') || '');

      if (!Number.isNaN(x)) {
        if (!xGroups.has(x))
          xGroups.set(x, []);
        xGroups.get(x)!.push(element);
      }

      if (!Number.isNaN(y)) {
        if (!yGroups.has(y))
          yGroups.set(y, []);
        yGroups.get(y)!.push(element);
      }
    });

    const sortedXElements = Array.from(xGroups.entries())
      .sort(([x1], [x2]) => x1 - x2)
      .map(([_, elements]) => elements);
    const sortedYElements = Array.from(yGroups.entries())
      .sort(([y1], [y2]) => y2 - y1)
      .map(([_, elements]) => elements);

    return [sortedXElements, sortedYElements];
  }

  /**
   * Converts SVG elements to center coordinates for proximity-based navigation.
   * @returns Array of center points with coordinates and indices, or null if unavailable
   */
  protected mapSvgElementsToCenters():
    | { x: number; y: number; row: number; col: number; element: SVGElement }[]
    | null {
    const svgElements: (SVGElement | SVGElement[])[][] | null = this.highlightXValues;

    if (!svgElements) {
      return null;
    }

    const centers: {
      x: number;
      y: number;
      row: number;
      col: number;
      element: SVGElement;
    }[] = [];
    for (let row = 0; row < svgElements.length; row++) {
      for (let col = 0; col < svgElements[row].length; col++) {
        const element = svgElements[row][col];
        const targetElement = Array.isArray(element) ? element[0] : element;
        if (targetElement) {
          const bbox = targetElement.getBoundingClientRect();
          centers.push({
            x: bbox.x + bbox.width / 2,
            y: bbox.y + bbox.height / 2,
            row,
            col,
            element: targetElement,
          });
        }
      }
    }

    return centers;
  }

  /**
   * Finds the nearest scatter point to the given screen coordinates.
   * @param _x - The x-coordinate in screen space
   * @param _y - The y-coordinate in screen space
   * @returns The nearest point with its element and indices, or null if unavailable
   */
  public findNearestPoint(
    _x: number,
    _y: number,
  ): { element: SVGElement; row: number; col: number } | null {
    // loop through highlightCenters to find nearest point
    if (!this.highlightCenters) {
      return null;
    }

    let nearestDistance = Infinity;
    let nearestIndex = -1;

    for (let i = 0; i < this.highlightCenters.length; i++) {
      const center = this.highlightCenters[i];
      const distance = Math.hypot(center.x - _x, center.y - _y);
      if (distance < nearestDistance) {
        nearestDistance = distance;
        nearestIndex = i;
      }
    }

    if (nearestIndex === -1) {
      return null;
    }

    return {
      element: this.highlightCenters[nearestIndex].element,
      row: this.highlightCenters[nearestIndex].row,
      col: this.highlightCenters[nearestIndex].col,
    };
  }

  /**
   * Moves to the nearest scatter point at the specified screen coordinates.
   * @param x - The x-coordinate in screen space
   * @param y - The y-coordinate in screen space
   */
  public moveToPoint(x: number, y: number): void {
    // set to vertical mode
    this.mode = NavMode.COL;

    const nearest = this.findNearestPoint(x, y);
    if (nearest) {
      if (this.isPointInBounds(x, y, nearest)) {
        // don't move if we're already there
        if (this.row === nearest.row && this.col === nearest.col) {
          return;
        }
        this.moveToIndex(nearest.row, nearest.col);
      }
    }
  }
}<|MERGE_RESOLUTION|>--- conflicted
+++ resolved
@@ -5,18 +5,7 @@
 import { MathUtil } from '@util/math';
 import { Svg } from '@util/svg';
 import { AbstractTrace } from './abstract';
-<<<<<<< HEAD
-
-/**
- * Navigation mode for scatter plot traversal.
- */
-enum NavMode {
-  COL = 'column',
-  ROW = 'row',
-}
-=======
 import { MovablePlane } from './movable';
->>>>>>> 490b87c4
 
 /**
  * Represents scatter points grouped by X coordinate.
@@ -38,16 +27,7 @@
   ROW = 'row',
 }
 
-<<<<<<< HEAD
-/**
- * Trace implementation for scatter plots with bidirectional navigation support.
- */
-export class ScatterTrace extends AbstractTrace<number> {
-  protected readonly supportsExtrema = false;
-
-=======
 export class ScatterTrace extends AbstractTrace {
->>>>>>> 490b87c4
   private mode: NavMode;
   protected readonly movable: MovablePlane;
   protected readonly supportsExtrema = false;
@@ -137,39 +117,10 @@
     super.dispose();
   }
 
-<<<<<<< HEAD
-  /**
-   * Returns a 2D array of X and Y values with mode-specific boundary checks.
-   * @returns Array containing X values at index 0 and Y values at index 1
-   */
-  protected get values(): number[][] {
-    // Always return a 2D array with both X and Y values
-    // This ensures this.values[this.row] always exists
-    // The navigation logic in moveOnce and isMovable handles the mode-specific behavior
-    const result = [this.xValues, this.yValues];
-
-    // Safety check: ensure row is within bounds for the current mode
-    if (this.mode === NavMode.COL) {
-      // In COL mode, row should be 0 since we navigate through xValues
-      if (this.row !== 0) {
-        this.row = 0;
-      }
-    } else {
-      // In ROW mode, row should be within yPoints bounds
-      if (this.row < 0 || this.row >= this.yPoints.length) {
-        this.row = 0;
-      }
-    }
-
-    return result;
-  }
-
   /**
    * Returns the appropriate highlight elements based on current navigation mode.
    * @returns SVG elements for X-based or Y-based highlighting depending on mode
    */
-=======
->>>>>>> 490b87c4
   protected get highlightValues(): SVGElement[][] | null {
     return this.movable.mode === 'col'
       ? this.highlightXValues
@@ -198,13 +149,6 @@
     return {};
   }
 
-<<<<<<< HEAD
-  /**
-   * Generates audio state with min/max ranges and values based on navigation mode.
-   * @returns Audio state configuration for current position
-   */
-  protected audio(): AudioState {
-=======
   protected get values(): number[][] {
     // Always return a 2D array with both X and Y values
     // This ensures this.values[this.row] always exists
@@ -212,7 +156,6 @@
     const result = [this.xValues, this.yValues];
 
     // Safety check: ensure row is within bounds for the current mode
->>>>>>> 490b87c4
     if (this.mode === NavMode.COL) {
       // In COL mode, row should be 0 since we navigate through xValues
       if (this.row !== 0) {
@@ -274,34 +217,8 @@
     }
   }
 
-<<<<<<< HEAD
-  /**
-   * Returns empty braille state as scatter plots don't support braille display.
-   * @returns Empty braille state configuration
-   */
-  protected braille(): BrailleState {
-    return {
-      empty: true,
-      type: 'trace',
-      traceType: this.type,
-      audio: {
-        index: 0,
-        size: 0,
-        groupIndex: 0,
-      },
-    };
-  }
-
-  /**
-   * Generates text description with main and cross-axis labels based on navigation mode.
-   * @returns Text state with axis labels and current values
-   */
-  protected text(): TextState {
-    if (this.mode === NavMode.COL) {
-=======
   protected get text(): TextState {
     if (this.movable.mode === 'col') {
->>>>>>> 490b87c4
       const current = this.xPoints[this.col];
       return {
         main: { label: this.xAxis, value: current.x },
@@ -316,30 +233,14 @@
     }
   }
 
-<<<<<<< HEAD
-  /**
-   * Returns autoplay counts for all navigation directions.
-   * @returns Autoplay state with counts for each direction
-   */
-  public get autoplay(): AutoplayState {
-=======
   protected get dimension(): Dimension {
->>>>>>> 490b87c4
     return {
       rows: this.yPoints.length,
       cols: this.xPoints.length,
     };
   }
 
-<<<<<<< HEAD
-  /**
-   * Returns highlight state with SVG elements for the current position.
-   * @returns Highlight state with elements or empty state if unavailable
-   */
-  protected highlight(): HighlightState {
-=======
   protected get highlight(): HighlightState {
->>>>>>> 490b87c4
     if (this.highlightValues === null) {
       return this.outOfBoundsState as HighlightState;
     }
@@ -357,15 +258,7 @@
     };
   }
 
-<<<<<<< HEAD
-  /**
-   * Indicates that scatter plots have multiple points at each coordinate.
-   * @returns Always returns true for scatter plots
-   */
-  protected hasMultiPoints(): boolean {
-=======
   protected get hasMultiPoints(): boolean {
->>>>>>> 490b87c4
     return true;
   }
 
@@ -418,15 +311,7 @@
     }
   }
 
-<<<<<<< HEAD
-  /**
-   * Moves one step in the specified direction or toggles navigation mode.
-   * @param direction - The direction to move (FORWARD, BACKWARD, UPWARD, DOWNWARD)
-   */
-  public moveOnce(direction: MovableDirection): void {
-=======
   public moveOnce(direction: MovableDirection): boolean {
->>>>>>> 490b87c4
     if (this.isInitialEntry) {
       this.handleInitialEntry();
       this.notifyStateUpdate();
@@ -472,15 +357,7 @@
     return true;
   }
 
-<<<<<<< HEAD
-  /**
-   * Moves to the extreme position in the specified direction.
-   * @param direction - The direction to move to the extreme
-   */
-  public moveToExtreme(direction: MovableDirection): void {
-=======
   public moveToExtreme(direction: MovableDirection): boolean {
->>>>>>> 490b87c4
     if (this.isInitialEntry) {
       this.handleInitialEntry();
     }
@@ -524,16 +401,7 @@
     return true;
   }
 
-<<<<<<< HEAD
-  /**
-   * Moves to a specific index based on the current navigation mode.
-   * @param row - The row index (used as column index in COL mode)
-   * @param col - The column index (used in ROW mode)
-   */
-  public moveToIndex(row: number, col: number): void {
-=======
   public moveToIndex(row: number, col: number): boolean {
->>>>>>> 490b87c4
     if (this.mode === NavMode.COL) {
       if (row >= 0 && row < this.xPoints.length) {
         this.col = row;
