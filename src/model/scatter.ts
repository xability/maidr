import type { MaidrLayer, ScatterPoint } from '@type/grammar';
import type { AudioState, BrailleState, HighlightState, TextState } from '@type/state';
import type { Dimension } from './abstract';
import { MathUtil } from '@util/math';
import { Svg } from '@util/svg';
import { AbstractTrace } from './abstract';
import { MovablePlane } from './movable';

interface ScatterXPoint {
  x: number;
  y: number[];
}

interface ScatterYPoint {
  x: number[];
  y: number;
}
enum NavMode {
  COL = 'column',
  ROW = 'row',
}

export class ScatterTrace extends AbstractTrace {
  private mode: NavMode;
  protected readonly movable: MovablePlane;
  protected readonly supportsExtrema = false;

  private readonly xPoints: ScatterXPoint[];
  private readonly yPoints: ScatterYPoint[];

  private readonly xValues: number[];
  private readonly yValues: number[];

  private readonly highlightXValues: SVGElement[][] | null;
  private readonly highlightYValues: SVGElement[][] | null;
  protected highlightCenters:
    | { x: number; y: number; row: number; col: number; element: SVGElement }[]
    | null;

  private readonly minX: number;
  private readonly maxX: number;
  private readonly minY: number;
  private readonly maxY: number;

  public constructor(layer: MaidrLayer) {
    super(layer);
    this.mode = NavMode.COL;

    const data = layer.data as ScatterPoint[];

    const sortedByX = [...data].sort((a, b) => a.x - b.x || a.y - b.y);
    this.xPoints = new Array<ScatterXPoint>();
    let currentX: ScatterXPoint | null = null;
    for (const point of sortedByX) {
      if (!currentX || currentX.x !== point.x) {
        currentX = { x: point.x, y: [] };
        this.xPoints.push(currentX);
      }
      currentX.y.push(point.y);
    }

    const sortedByY = [...data].sort((a, b) => a.y - b.y || a.x - b.x);
    this.yPoints = new Array<ScatterYPoint>();
    let currentY: ScatterYPoint | null = null;
    for (const point of sortedByY) {
      if (!currentY || currentY.y !== point.y) {
        currentY = { y: point.y, x: [] };
        this.yPoints.push(currentY);
      }
      currentY.x.push(point.x);
    }

    this.xValues = this.xPoints.map(p => p.x);
    this.yValues = this.yPoints.map(p => p.y);

    this.minX = MathUtil.safeMin(this.xValues);
    this.maxX = MathUtil.safeMax(this.xValues);
    this.minY = MathUtil.safeMin(this.yValues);
    this.maxY = MathUtil.safeMax(this.yValues);

<<<<<<< HEAD
    [this.highlightXValues, this.highlightYValues] = this.mapToSvgElements(layer.selectors as string);
    this.movable = new MovablePlane(this.xPoints, this.yPoints);
=======
    [this.highlightXValues, this.highlightYValues] = this.mapToSvgElements(
      layer.selectors as string,
    );
    this.highlightCenters = this.mapSvgElementsToCenters();
>>>>>>> c43e728f
  }

  public dispose(): void {
    this.movable.dispose();

    this.xPoints.length = 0;
    this.yPoints.length = 0;

    if (this.highlightXValues) {
      this.highlightXValues.forEach(row => row.forEach(el => el.remove()));
      this.highlightXValues.length = 0;
    }
    if (this.highlightYValues) {
      this.highlightYValues.forEach(row => row.forEach(el => el.remove()));
      this.highlightYValues.length = 0;
    }

    super.dispose();
  }

  protected get highlightValues(): SVGElement[][] | null {
    return this.movable.mode === 'col'
      ? this.highlightXValues
      : this.highlightYValues;
  }

  protected getAudioGroupIndex(): { groupIndex?: number } {
    // Rationale for returning empty object instead of groupIndex:
    //
    // Scatterplots fundamentally differ from other plot types in their grouping semantics:
    // - Bar/Line plots: groupIndex represents different series/categories with distinct audio tones
    // - Heatmaps: groupIndex can represent different data dimensions
    // - Scatterplots: Each point represents an individual observation, not a group
    //
    // Using groupIndex for scatterplots would cause different audio tones for what should be
    // conceptually similar data points, potentially confusing users who expect consistent
    // audio feedback when exploring point-by-point data.
    //
    // Future enhancement: When scatterplots support explicit multi-series data (e.g., different
    // colors/shapes for distinct categories), this method should be updated to return the
    // appropriate groupIndex for true categorical distinctions.
    return {};
  }

  protected get values(): number[][] {
    // Always return a 2D array with both X and Y values
    // This ensures this.values[this.row] always exists
    // The navigation logic in moveOnce and isMovable handles the mode-specific behavior
    const result = [this.xValues, this.yValues];

    // Safety check: ensure row is within bounds for the current mode
    if (this.mode === NavMode.COL) {
      // In COL mode, row should be 0 since we navigate through xValues
      if (this.row !== 0) {
        this.row = 0;
      }
    } else {
      // In ROW mode, row should be within yPoints bounds
      if (this.row < 0 || this.row >= this.yPoints.length) {
        this.row = 0;
      }
    }

    return result;
  }

  protected get braille(): BrailleState {
    return {
      empty: false,
      id: this.id,
      values: this.values,
      min: 0,
      max: 0,
      row: this.row,
      col: this.col,
    };
  }

  protected get audio(): AudioState {
    if (this.movable.mode === 'col') {
      const current = this.xPoints[this.col];
      return {
        freq: {
          raw: current.y,
          min: this.minY,
          max: this.maxY,
        },
        panning: {
          y: this.row,
          x: this.col,
          rows: current.y.length,
          cols: this.xPoints.length,
        },
      };
    } else {
      const current = this.yPoints[this.row];
      return {
        freq: {
          raw: current.x,
          min: this.minX,
          max: this.maxX,
        },
        panning: {
          y: this.row,
          x: this.col,
          rows: this.yPoints.length,
          cols: current.x.length,
        },
      };
    }
  }

  protected get text(): TextState {
    if (this.movable.mode === 'col') {
      const current = this.xPoints[this.col];
      return {
        main: { label: this.xAxis, value: current.x },
        cross: { label: this.yAxis, value: current.y },
      };
    } else {
      const current = this.yPoints[this.row];
      return {
        main: { label: this.yAxis, value: current.y },
        cross: { label: this.xAxis, value: current.x },
      };
    }
  }

  protected get dimension(): Dimension {
    return {
      rows: this.yPoints.length,
      cols: this.xPoints.length,
    };
  }

  protected get highlight(): HighlightState {
    if (this.highlightValues === null) {
      return this.outOfBoundsState as HighlightState;
    }

    const elements = this.movable.mode === 'col'
      ? this.col < this.highlightValues.length ? this.highlightValues![this.col] : null
      : this.row < this.highlightValues.length ? this.highlightValues![this.row] : null;
    if (!elements) {
      return this.outOfBoundsState as HighlightState;
    }

    return {
      empty: false,
      elements,
    };
  }

  protected get hasMultiPoints(): boolean {
    return true;
  }

<<<<<<< HEAD
=======
  protected handleInitialEntry(): void {
    this.isInitialEntry = false;
    // For scatter plots, start in COL mode with row=0, col=0
    this.row = 0;
    this.col = 0;
    this.mode = NavMode.COL;
  }

  /**
   * Toggles between COL and ROW navigation modes while maintaining logical position mapping
   */
  private toggleNavigation(): void {
    if (this.mode === NavMode.COL) {
      // Switch from COL to ROW mode
      const currentXPoint = this.xPoints[this.col];
      const middleYValue
        = currentXPoint.y[Math.floor(currentXPoint.y.length / 2)];
      const targetRow = this.yValues.indexOf(middleYValue);

      // Safety check: ensure the calculated row is valid
      if (targetRow === -1 || targetRow >= this.yPoints.length) {
        this.row = 0; // Use 0 as fallback
      } else {
        this.row = targetRow; // Use the calculated row to maintain logical connection
      }

      this.mode = NavMode.ROW;
    } else {
      // Switch from ROW to COL mode
      const currentYPoint = this.yPoints[this.row];
      const middleXValue
        = currentYPoint.x[Math.floor(currentYPoint.x.length / 2)];
      const targetCol = this.xValues.indexOf(middleXValue);

      // Safety check: ensure the calculated col is valid
      if (targetCol === -1 || targetCol >= this.xPoints.length) {
        this.col = 0;
      } else {
        this.col = targetCol;
      }

      this.mode = NavMode.COL;
      this.row = 0; // Set to 0 for COL mode since values[0] = xValues
    }
  }

  public moveOnce(direction: MovableDirection): void {
    if (this.isInitialEntry) {
      this.handleInitialEntry();
      this.notifyStateUpdate();
      return;
    }

    if (!this.isMovable(direction)) {
      this.notifyOutOfBounds();
      return;
    }

    if (this.mode === NavMode.COL) {
      switch (direction) {
        case 'FORWARD':
          this.col++;
          break;
        case 'BACKWARD':
          this.col--;
          break;
        case 'UPWARD':
        case 'DOWNWARD': {
          this.toggleNavigation();
          break;
        }
      }
    } else {
      switch (direction) {
        case 'UPWARD':
          this.row++;
          break;
        case 'DOWNWARD':
          this.row--;
          break;
        case 'FORWARD':
        case 'BACKWARD': {
          this.toggleNavigation();
          break;
        }
      }
    }

    this.notifyStateUpdate();
  }

  public moveToExtreme(direction: MovableDirection): void {
    if (this.isInitialEntry) {
      this.handleInitialEntry();
    }

    if (this.mode === NavMode.COL) {
      switch (direction) {
        case 'UPWARD':
          this.toggleNavigation();
          this.row = this.yPoints.length - 1; // Go to last Y coordinate
          break;
        case 'DOWNWARD':
          this.toggleNavigation();
          this.row = 0; // Go to first Y coordinate
          break;
        case 'FORWARD':
          this.col = this.xPoints.length - 1;
          break;
        case 'BACKWARD':
          this.col = 0;
          break;
      }
    } else {
      switch (direction) {
        case 'UPWARD':
          this.row = this.yPoints.length - 1; // Go to last Y coordinate
          break;
        case 'DOWNWARD':
          this.row = 0; // Go to first Y coordinate
          break;
        case 'FORWARD':
          this.toggleNavigation();
          this.col = this.xPoints.length - 1;
          break;
        case 'BACKWARD':
          this.toggleNavigation();
          this.col = 0;
          break;
      }
    }
    this.notifyStateUpdate();
  }

  public moveToIndex(row: number, col: number): void {
    if (this.mode === NavMode.COL) {
      if (row >= 0 && row < this.xPoints.length) {
        this.col = row;
        this.row = 0;
        this.notifyStateUpdate();
      } else {
        this.notifyOutOfBounds();
      }
    } else {
      if (col >= 0 && col < this.yPoints.length) {
        this.col = col;
        this.row = 0;
        this.notifyStateUpdate();
      } else {
        this.notifyOutOfBounds();
      }
    }
  }

  public isMovable(target: [number, number] | MovableDirection): boolean {
    if (Array.isArray(target)) {
      return false;
    }

    if (this.mode === NavMode.COL) {
      switch (target) {
        case 'FORWARD': {
          const forwardResult = this.col < this.xPoints.length - 1;
          return forwardResult;
        }
        case 'BACKWARD': {
          const backwardResult = this.col > 0;
          return backwardResult;
        }
        case 'UPWARD':
        case 'DOWNWARD':
          return true;
      }
    } else {
      switch (target) {
        case 'UPWARD': {
          const upwardResult = this.row < this.yPoints.length - 1;
          return upwardResult;
        }
        case 'DOWNWARD': {
          const downwardResult = this.row > 0;
          return downwardResult;
        }
        case 'FORWARD':
        case 'BACKWARD':
          return true;
      }
    }
  }

>>>>>>> c43e728f
  private mapToSvgElements(
    selector?: string,
  ): [SVGElement[][], SVGElement[][]] | [null, null] {
    if (!selector) {
      return [null, null];
    }

    const elements = Svg.selectAllElements(selector);
    if (elements.length === 0) {
      return [null, null];
    }

    const xGroups = new Map<number, SVGElement[]>();
    const yGroups = new Map<number, SVGElement[]>();
    elements.forEach((element) => {
      const x = Number.parseFloat(element.getAttribute('x') || '');
      const y = Number.parseFloat(element.getAttribute('y') || '');

      if (!Number.isNaN(x)) {
        if (!xGroups.has(x))
          xGroups.set(x, []);
        xGroups.get(x)!.push(element);
      }

      if (!Number.isNaN(y)) {
        if (!yGroups.has(y))
          yGroups.set(y, []);
        yGroups.get(y)!.push(element);
      }
    });

    const sortedXElements = Array.from(xGroups.entries())
      .sort(([x1], [x2]) => x1 - x2)
      .map(([_, elements]) => elements);
    const sortedYElements = Array.from(yGroups.entries())
      .sort(([y1], [y2]) => y2 - y1)
      .map(([_, elements]) => elements);

    return [sortedXElements, sortedYElements];
  }

  protected mapSvgElementsToCenters():
    | { x: number; y: number; row: number; col: number; element: SVGElement }[]
    | null {
    const svgElements: (SVGElement | SVGElement[])[][] | null = this.highlightXValues;

    if (!svgElements) {
      return null;
    }

    const centers: {
      x: number;
      y: number;
      row: number;
      col: number;
      element: SVGElement;
    }[] = [];
    for (let row = 0; row < svgElements.length; row++) {
      for (let col = 0; col < svgElements[row].length; col++) {
        const element = svgElements[row][col];
        const targetElement = Array.isArray(element) ? element[0] : element;
        if (targetElement) {
          const bbox = targetElement.getBoundingClientRect();
          centers.push({
            x: bbox.x + bbox.width / 2,
            y: bbox.y + bbox.height / 2,
            row,
            col,
            element: targetElement,
          });
        }
      }
    }

    return centers;
  }

  public findNearestPoint(
    _x: number,
    _y: number,
  ): { element: SVGElement; row: number; col: number } | null {
    // loop through highlightCenters to find nearest point
    if (!this.highlightCenters) {
      return null;
    }

    let nearestDistance = Infinity;
    let nearestIndex = -1;

    for (let i = 0; i < this.highlightCenters.length; i++) {
      const center = this.highlightCenters[i];
      const distance = Math.hypot(center.x - _x, center.y - _y);
      if (distance < nearestDistance) {
        nearestDistance = distance;
        nearestIndex = i;
      }
    }

    if (nearestIndex === -1) {
      return null;
    }

    return {
      element: this.highlightCenters[nearestIndex].element,
      row: this.highlightCenters[nearestIndex].row,
      col: this.highlightCenters[nearestIndex].col,
    };
  }

  public moveToPoint(x: number, y: number): void {
    // set to vertical mode
    this.mode = NavMode.COL;

    const nearest = this.findNearestPoint(x, y);
    if (nearest) {
      if (this.isPointInBounds(x, y, nearest)) {
        // don't move if we're already there
        if (this.row === nearest.row && this.col === nearest.col) {
          return;
        }
        this.moveToIndex(nearest.row, nearest.col);
      }
    }
  }
}<|MERGE_RESOLUTION|>--- conflicted
+++ resolved
@@ -5,6 +5,7 @@
 import { Svg } from '@util/svg';
 import { AbstractTrace } from './abstract';
 import { MovablePlane } from './movable';
+import { MovableDirection } from '@type/movable';
 
 interface ScatterXPoint {
   x: number;
@@ -78,15 +79,11 @@
     this.minY = MathUtil.safeMin(this.yValues);
     this.maxY = MathUtil.safeMax(this.yValues);
 
-<<<<<<< HEAD
-    [this.highlightXValues, this.highlightYValues] = this.mapToSvgElements(layer.selectors as string);
-    this.movable = new MovablePlane(this.xPoints, this.yPoints);
-=======
     [this.highlightXValues, this.highlightYValues] = this.mapToSvgElements(
       layer.selectors as string,
     );
     this.highlightCenters = this.mapSvgElementsToCenters();
->>>>>>> c43e728f
+    this.movable = new MovablePlane(this.xPoints, this.yPoints);
   }
 
   public dispose(): void {
@@ -244,8 +241,6 @@
     return true;
   }
 
-<<<<<<< HEAD
-=======
   protected handleInitialEntry(): void {
     this.isInitialEntry = false;
     // For scatter plots, start in COL mode with row=0, col=0
@@ -292,16 +287,16 @@
     }
   }
 
-  public moveOnce(direction: MovableDirection): void {
+  public moveOnce(direction: MovableDirection): boolean {
     if (this.isInitialEntry) {
       this.handleInitialEntry();
       this.notifyStateUpdate();
-      return;
+      return true;
     }
 
     if (!this.isMovable(direction)) {
       this.notifyOutOfBounds();
-      return;
+      return false;
     }
 
     if (this.mode === NavMode.COL) {
@@ -335,9 +330,10 @@
     }
 
     this.notifyStateUpdate();
-  }
-
-  public moveToExtreme(direction: MovableDirection): void {
+    return true;
+  }
+
+  public moveToExtreme(direction: MovableDirection): boolean {
     if (this.isInitialEntry) {
       this.handleInitialEntry();
     }
@@ -378,24 +374,29 @@
       }
     }
     this.notifyStateUpdate();
-  }
-
-  public moveToIndex(row: number, col: number): void {
+    return true;
+  }
+
+  public moveToIndex(row: number, col: number): boolean {
     if (this.mode === NavMode.COL) {
       if (row >= 0 && row < this.xPoints.length) {
         this.col = row;
         this.row = 0;
         this.notifyStateUpdate();
+        return true;
       } else {
         this.notifyOutOfBounds();
+        return false;
       }
     } else {
       if (col >= 0 && col < this.yPoints.length) {
         this.col = col;
         this.row = 0;
         this.notifyStateUpdate();
+        return true;
       } else {
         this.notifyOutOfBounds();
+        return false;
       }
     }
   }
@@ -436,7 +437,6 @@
     }
   }
 
->>>>>>> c43e728f
   private mapToSvgElements(
     selector?: string,
   ): [SVGElement[][], SVGElement[][]] | [null, null] {
