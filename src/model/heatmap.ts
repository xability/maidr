import type { HeatmapData, MaidrLayer } from '@type/grammar';
import type { Movable } from '@type/movable';
import type { AudioState, BrailleState, TextState } from '@type/state';
<<<<<<< HEAD
import type { Dimension } from './abstract';
=======
import { MathUtil } from '@util/math';
>>>>>>> a1769963
import { Svg } from '@util/svg';
import { AbstractTrace } from './abstract';
import { MovableGrid } from './movable';

export class Heatmap extends AbstractTrace {
  protected readonly movable: Movable;

<<<<<<< HEAD
=======
export class Heatmap extends AbstractTrace<number> {
  protected readonly supportsExtrema = false;

>>>>>>> a1769963
  private readonly heatmapValues: number[][];
  protected readonly highlightValues: SVGElement[][] | null;
  protected highlightCenters:
    | { x: number; y: number; row: number; col: number; element: SVGElement }[]
    | null;

  private readonly x: string[];
  private readonly y: string[];

  private readonly min: number;
  private readonly max: number;

  public constructor(layer: MaidrLayer) {
    super(layer);

    const data = layer.data as HeatmapData;
    this.x = data.x;
    this.y = [...data.y].reverse();
    this.heatmapValues = [...data.points].reverse();

    const { min, max } = MathUtil.minMaxFrom2D(this.heatmapValues);
    this.min = min;
    this.max = max;

    this.highlightValues = this.mapToSvgElements(layer.selectors as string);
<<<<<<< HEAD
    this.movable = new MovableGrid<number>(this.heatmapValues);
=======
    this.highlightCenters = this.mapSvgElementsToCenters();
>>>>>>> a1769963
  }

  public dispose(): void {
    this.heatmapValues.length = 0;

    this.x.length = 0;
    this.y.length = 0;

    super.dispose();
  }

  protected get audio(): AudioState {
    return {
      freq: {
        min: this.min,
        max: this.max,
        raw: this.heatmapValues[this.row][this.col],
      },
      panning: {
        x: this.col,
        y: this.row,
        rows: this.heatmapValues.length,
        cols: this.heatmapValues[this.row].length,
      },
    };
  }

  protected get braille(): BrailleState {
    return {
      empty: false,
      id: this.id,
      values: this.heatmapValues,
      min: this.min,
      max: this.max,
      row: this.row,
      col: this.col,
    };
  }

  protected get text(): TextState {
    return {
      main: { label: this.xAxis, value: this.x[this.col] },
      cross: { label: this.yAxis, value: this.y[this.row] },
      fill: {
        label: this.fill,
        value: String(this.heatmapValues[this.row][this.col]),
      },
    };
  }

  protected get dimension(): Dimension {
    return {
      rows: this.heatmapValues.length,
      cols: this.heatmapValues[this.row].length,
    };
  }

  private mapToSvgElements(selector?: string): SVGElement[][] | null {
    if (!selector) {
      return null;
    }

    const numRows = this.heatmapValues.length;
    const numCols = this.heatmapValues[0].length;
    const domElements = Svg.selectAllElements(selector);
    if (domElements.length === 0 || domElements.length !== numRows * numCols) {
      return null;
    }

    const svgElements = new Array<Array<SVGElement>>();
    if (domElements[0] instanceof SVGPathElement) {
      for (let r = 0; r < numRows; r++) {
        const rowIndex = numRows - 1 - r;
        const row = new Array<SVGElement>();
        for (let c = 0; c < numCols; c++) {
          const flatIndex = rowIndex * numCols + c;
          row.push(domElements[flatIndex]);
        }
        svgElements.push(row);
      }
    } else if (domElements[0] instanceof SVGRectElement) {
      for (let r = 0; r < numRows; r++) {
        const row = new Array<SVGElement>();
        for (let c = 0; c < numCols; c++) {
          const flatIndex = c * numRows + r;
          row.push(domElements[flatIndex]);
        }
        svgElements.push(row);
      }
    }

    return svgElements;
  }

  /**
   * Update the visual position of the current point
   * This method should be called when navigation changes
   */
  protected updateVisualPointPosition(): void {
    // Ensure we're within bounds
    const { row: safeRow, col: safeCol } = this.getSafeIndices();
    this.row = safeRow;
    this.col = safeCol;
  }

  /**
   * Moves the current selection to the next value in the specified direction
   * that is either lower or higher than the current value, depending on the type.
   *
   * @param direction - The direction to move ('left', 'right', 'up', or 'down').
   * @param type - The comparison type ('lower' or 'higher').
   * @returns True if a suitable value was found and the selection was moved; otherwise, false.
   */
  public override moveToNextCompareValue(direction: 'left' | 'right' | 'up' | 'down', type: 'lower' | 'higher'): boolean {
    switch (direction) {
      case 'left':
      case 'right':
        return this.search_in_row(direction, type);
      case 'up':
      case 'down':
        return this.search_in_col(direction, type);
      default:
        return false;
    }
  }

  public search_in_row(direction: 'left' | 'right', type: 'lower' | 'higher'): boolean {
    const cols = this.y.length;
    const current_col = this.col;

    const step = direction === 'left' ? -1 : 1;
    let i = current_col + step;
    while (i >= 0 && i < cols) {
      if (this.compare(this.heatmapValues[this.row][i], this.heatmapValues[this.row][current_col], type)) {
        this.col = i;
        this.updateVisualPointPosition();
        this.notifyStateUpdate();
        return true;
      }
      i += step;
    }
    return false;
  }

  public search_in_col(direction: 'up' | 'down', type: 'lower' | 'higher'): boolean {
    const rows = this.x.length;
    const current_row = this.row;

    const step = direction === 'up' ? 1 : -1;
    let i = current_row + step;
    while (i >= 0 && i < rows) {
      if (this.compare(this.heatmapValues[i][this.col], this.heatmapValues[current_row][this.col], type)) {
        this.row = i;
        this.updateVisualPointPosition();
        this.notifyStateUpdate();
        return true;
      }
      i += step;
    }
    return false;
  }

  public override moveUpRotor(mode: 'lower' | 'higher'): boolean {
    return this.moveToNextCompareValue('up', mode);
  }

  public override moveDownRotor(mode: 'lower' | 'higher'): boolean {
    return this.moveToNextCompareValue('down', mode);
  }

  protected mapSvgElementsToCenters():
    | { x: number; y: number; row: number; col: number; element: SVGElement }[]
    | null {
    const svgElements: (SVGElement | SVGElement[])[][] | null = this.highlightValues;

    if (!svgElements) {
      return null;
    }

    const centers: {
      x: number;
      y: number;
      row: number;
      col: number;
      element: SVGElement;
    }[] = [];
    for (let row = 0; row < svgElements.length; row++) {
      for (let col = 0; col < svgElements[row].length; col++) {
        const element = svgElements[row][col];
        const targetElement = Array.isArray(element) ? element[0] : element;
        if (targetElement) {
          const bbox = targetElement.getBoundingClientRect();
          centers.push({
            x: bbox.x + bbox.width / 2,
            y: bbox.y + bbox.height / 2,
            row,
            col,
            element: targetElement,
          });
        }
      }
    }

    return centers;
  }

  public findNearestPoint(
    x: number,
    y: number,
  ): { element: SVGElement; row: number; col: number } | null {
    // loop through highlightCenters to find nearest point
    if (!this.highlightCenters) {
      return null;
    }

    let nearestDistance = Infinity;
    let nearestIndex = -1;

    for (let i = 0; i < this.highlightCenters.length; i++) {
      const center = this.highlightCenters[i];
      const distance = Math.hypot(center.x - x, center.y - y);
      if (distance < nearestDistance) {
        nearestDistance = distance;
        nearestIndex = i;
      }
    }

    if (nearestIndex === -1) {
      return null;
    }

    return {
      element: this.highlightCenters[nearestIndex].element,
      row: this.highlightCenters[nearestIndex].row,
      col: this.highlightCenters[nearestIndex].col,
    };
  }
}<|MERGE_RESOLUTION|>--- conflicted
+++ resolved
@@ -1,24 +1,13 @@
 import type { HeatmapData, MaidrLayer } from '@type/grammar';
 import type { Movable } from '@type/movable';
 import type { AudioState, BrailleState, TextState } from '@type/state';
-<<<<<<< HEAD
 import type { Dimension } from './abstract';
-=======
 import { MathUtil } from '@util/math';
->>>>>>> a1769963
 import { Svg } from '@util/svg';
 import { AbstractTrace } from './abstract';
 import { MovableGrid } from './movable';
 
 export class Heatmap extends AbstractTrace {
-  protected readonly movable: Movable;
-
-<<<<<<< HEAD
-=======
-export class Heatmap extends AbstractTrace<number> {
-  protected readonly supportsExtrema = false;
-
->>>>>>> a1769963
   private readonly heatmapValues: number[][];
   protected readonly highlightValues: SVGElement[][] | null;
   protected highlightCenters:
@@ -44,11 +33,8 @@
     this.max = max;
 
     this.highlightValues = this.mapToSvgElements(layer.selectors as string);
-<<<<<<< HEAD
+    this.highlightCenters = this.mapSvgElementsToCenters();
     this.movable = new MovableGrid<number>(this.heatmapValues);
-=======
-    this.highlightCenters = this.mapSvgElementsToCenters();
->>>>>>> a1769963
   }
 
   public dispose(): void {
