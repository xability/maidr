import type { HeatmapData, MaidrLayer } from '@type/grammar';
import type { Movable } from '@type/movable';
import type { AudioState, BrailleState, TextState } from '@type/state';
import type { Dimension } from './abstract';
import { MathUtil } from '@util/math';
import { Svg } from '@util/svg';
import { AbstractTrace } from './abstract';
import { MovableGrid } from './movable';

<<<<<<< HEAD
/**
 * Heatmap model for visualizing 2D data matrices with color-coded values
 */
export class Heatmap extends AbstractTrace<number> {
  protected readonly supportsExtrema = false;
=======
export class Heatmap extends AbstractTrace {
  protected get values(): number[][] {
    return this.heatmapValues;
  }
>>>>>>> 490b87c4

  protected readonly supportsExtrema = false;
  protected readonly movable: Movable;
  private readonly heatmapValues: number[][];
  protected readonly highlightValues: SVGElement[][] | null;
  protected highlightCenters:
    | { x: number; y: number; row: number; col: number; element: SVGElement }[]
    | null;

  private readonly x: string[];
  private readonly y: string[];

  private readonly min: number;
  private readonly max: number;

  /**
   * Creates a new Heatmap instance from a MAIDR layer
   * @param layer - The MAIDR layer containing heatmap data
   */
  public constructor(layer: MaidrLayer) {
    super(layer);

    const data = layer.data as HeatmapData;
    this.x = data.x;
    this.y = [...data.y].reverse();
    this.heatmapValues = [...data.points].reverse();

    const { min, max } = MathUtil.minMaxFrom2D(this.heatmapValues);
    this.min = min;
    this.max = max;

    this.highlightValues = this.mapToSvgElements(layer.selectors as string);
    this.highlightCenters = this.mapSvgElementsToCenters();
    this.movable = new MovableGrid<number>(this.heatmapValues);
  }

  /**
   * Cleans up resources and disposes of the heatmap instance
   */
  public dispose(): void {
    this.heatmapValues.length = 0;

    this.x.length = 0;
    this.y.length = 0;

    super.dispose();
  }

<<<<<<< HEAD
  /**
   * Gets the 2D array of heatmap values
   * @returns The heatmap data matrix
   */
  protected get values(): number[][] {
    return this.heatmapValues;
  }

  /**
   * Generates audio state for the current heatmap cell
   * @returns Audio state with current value information
   */
  protected audio(): AudioState {
=======
  protected get audio(): AudioState {
>>>>>>> 490b87c4
    return {
      freq: {
        min: this.min,
        max: this.max,
        raw: this.heatmapValues[this.row][this.col],
      },
      panning: {
        x: this.col,
        y: this.row,
        rows: this.heatmapValues.length,
        cols: this.heatmapValues[this.row].length,
      },
    };
  }

<<<<<<< HEAD
  /**
   * Generates braille state for the current heatmap cell
   * @returns Braille state with values and position information
   */
  protected braille(): BrailleState {
=======
  protected get braille(): BrailleState {
>>>>>>> 490b87c4
    return {
      empty: false,
      id: this.id,
      values: this.heatmapValues,
      min: this.min,
      max: this.max,
      row: this.row,
      col: this.col,
    };
  }

<<<<<<< HEAD
  /**
   * Generates text state for the current heatmap cell
   * @returns Text state with axis labels and cell value
   */
  protected text(): TextState {
=======
  protected get text(): TextState {
>>>>>>> 490b87c4
    return {
      main: { label: this.xAxis, value: this.x[this.col] },
      cross: { label: this.yAxis, value: this.y[this.row] },
      fill: {
        label: this.fill,
        value: String(this.heatmapValues[this.row][this.col]),
      },
    };
  }

<<<<<<< HEAD
  /**
   * Maps CSS selector to 2D array of SVG elements for heatmap cells
   * @param selector - CSS selector for heatmap cell elements
   * @returns 2D array of SVG elements or null
   */
=======
  protected get dimension(): Dimension {
    return {
      rows: this.heatmapValues.length,
      cols: this.heatmapValues[this.row].length,
    };
  }

>>>>>>> 490b87c4
  private mapToSvgElements(selector?: string): SVGElement[][] | null {
    if (!selector) {
      return null;
    }

    const numRows = this.heatmapValues.length;
    const numCols = this.heatmapValues[0].length;
    const domElements = Svg.selectAllElements(selector);
    if (domElements.length === 0 || domElements.length !== numRows * numCols) {
      return null;
    }

    const svgElements = new Array<Array<SVGElement>>();
    if (domElements[0] instanceof SVGPathElement) {
      for (let r = 0; r < numRows; r++) {
        const rowIndex = numRows - 1 - r;
        const row = new Array<SVGElement>();
        for (let c = 0; c < numCols; c++) {
          const flatIndex = rowIndex * numCols + c;
          row.push(domElements[flatIndex]);
        }
        svgElements.push(row);
      }
    } else if (domElements[0] instanceof SVGRectElement) {
      // If layer.domMapping?.order === 'row', use row-major mapping for rects.
      // Otherwise, preserve current default: column-major mapping.
      if (this.layer.domMapping?.order === 'row') {
        for (let r = 0; r < numRows; r++) {
          const row = new Array<SVGElement>();
          for (let c = 0; c < numCols; c++) {
            const flatIndex = r * numCols + c;
            row.push(domElements[flatIndex]);
          }
          svgElements.push(row);
        }
      } else {
        for (let r = 0; r < numRows; r++) {
          const row = new Array<SVGElement>();
          for (let c = 0; c < numCols; c++) {
            const flatIndex = c * numRows + r;
            row.push(domElements[flatIndex]);
          }
          svgElements.push(row);
        }
      }
    }

    return svgElements;
  }

  /**
   * Updates the visual position of the current point to safe bounds
   */
  protected updateVisualPointPosition(): void {
    // Ensure we're within bounds
    const { row: safeRow, col: safeCol } = this.getSafeIndices();
    this.row = safeRow;
    this.col = safeCol;
  }

  /**
   * Moves to the next cell matching the comparison criteria in the specified direction
   * @param direction - Direction to search (left, right, up, or down)
   * @param type - Comparison type (lower or higher than current value)
   * @returns True if a matching cell was found and moved to
   */
  public override moveToNextCompareValue(direction: 'left' | 'right' | 'up' | 'down', type: 'lower' | 'higher'): boolean {
    switch (direction) {
      case 'left':
      case 'right':
        return this.search_in_row(direction, type);
      case 'up':
      case 'down':
        return this.search_in_col(direction, type);
      default:
        return false;
    }
  }

  /**
   * Searches for a matching value in the current row
   * @param direction - Search direction (left or right)
   * @param type - Comparison type (lower or higher)
   * @returns True if a matching value was found
   */
  public search_in_row(direction: 'left' | 'right', type: 'lower' | 'higher'): boolean {
    const cols = this.y.length;
    const current_col = this.col;

    const step = direction === 'left' ? -1 : 1;
    let i = current_col + step;
    while (i >= 0 && i < cols) {
      if (this.compare(this.heatmapValues[this.row][i], this.heatmapValues[this.row][current_col], type)) {
        this.col = i;
        this.updateVisualPointPosition();
        this.notifyStateUpdate();
        return true;
      }
      i += step;
    }
    return false;
  }

  /**
   * Searches for a matching value in the current column
   * @param direction - Search direction (up or down)
   * @param type - Comparison type (lower or higher)
   * @returns True if a matching value was found
   */
  public search_in_col(direction: 'up' | 'down', type: 'lower' | 'higher'): boolean {
    const rows = this.x.length;
    const current_row = this.row;

    const step = direction === 'up' ? 1 : -1;
    let i = current_row + step;
    while (i >= 0 && i < rows) {
      if (this.compare(this.heatmapValues[i][this.col], this.heatmapValues[current_row][this.col], type)) {
        this.row = i;
        this.updateVisualPointPosition();
        this.notifyStateUpdate();
        return true;
      }
      i += step;
    }
    return false;
  }

  /**
   * Moves upward in rotor mode to find lower or higher values
   * @param mode - Comparison mode (lower or higher)
   * @returns True if movement was successful
   */
  public override moveUpRotor(mode: 'lower' | 'higher'): boolean {
    return this.moveToNextCompareValue('up', mode);
  }

  /**
   * Moves downward in rotor mode to find lower or higher values
   * @param mode - Comparison mode (lower or higher)
   * @returns True if movement was successful
   */
  public override moveDownRotor(mode: 'lower' | 'higher'): boolean {
    return this.moveToNextCompareValue('down', mode);
  }

  /**
   * Maps SVG elements to their center coordinates for click navigation
   * @returns Array of center coordinates with row/col indices or null
   */
  protected mapSvgElementsToCenters():
    | { x: number; y: number; row: number; col: number; element: SVGElement }[]
    | null {
    const svgElements: (SVGElement | SVGElement[])[][] | null = this.highlightValues;

    if (!svgElements) {
      return null;
    }

    const centers: {
      x: number;
      y: number;
      row: number;
      col: number;
      element: SVGElement;
    }[] = [];
    for (let row = 0; row < svgElements.length; row++) {
      for (let col = 0; col < svgElements[row].length; col++) {
        const element = svgElements[row][col];
        const targetElement = Array.isArray(element) ? element[0] : element;
        if (targetElement) {
          const bbox = targetElement.getBoundingClientRect();
          centers.push({
            x: bbox.x + bbox.width / 2,
            y: bbox.y + bbox.height / 2,
            row,
            col,
            element: targetElement,
          });
        }
      }
    }

    return centers;
  }

  /**
   * Finds the nearest heatmap cell to the given coordinates
   * @param x - X coordinate
   * @param y - Y coordinate
   * @returns Nearest cell information or null
   */
  public findNearestPoint(
    x: number,
    y: number,
  ): { element: SVGElement; row: number; col: number } | null {
    // loop through highlightCenters to find nearest point
    if (!this.highlightCenters) {
      return null;
    }

    let nearestDistance = Infinity;
    let nearestIndex = -1;

    for (let i = 0; i < this.highlightCenters.length; i++) {
      const center = this.highlightCenters[i];
      const distance = Math.hypot(center.x - x, center.y - y);
      if (distance < nearestDistance) {
        nearestDistance = distance;
        nearestIndex = i;
      }
    }

    if (nearestIndex === -1) {
      return null;
    }

    return {
      element: this.highlightCenters[nearestIndex].element,
      row: this.highlightCenters[nearestIndex].row,
      col: this.highlightCenters[nearestIndex].col,
    };
  }
}<|MERGE_RESOLUTION|>--- conflicted
+++ resolved
@@ -7,18 +7,10 @@
 import { AbstractTrace } from './abstract';
 import { MovableGrid } from './movable';
 
-<<<<<<< HEAD
-/**
- * Heatmap model for visualizing 2D data matrices with color-coded values
- */
-export class Heatmap extends AbstractTrace<number> {
-  protected readonly supportsExtrema = false;
-=======
 export class Heatmap extends AbstractTrace {
   protected get values(): number[][] {
     return this.heatmapValues;
   }
->>>>>>> 490b87c4
 
   protected readonly supportsExtrema = false;
   protected readonly movable: Movable;
@@ -67,23 +59,7 @@
     super.dispose();
   }
 
-<<<<<<< HEAD
-  /**
-   * Gets the 2D array of heatmap values
-   * @returns The heatmap data matrix
-   */
-  protected get values(): number[][] {
-    return this.heatmapValues;
-  }
-
-  /**
-   * Generates audio state for the current heatmap cell
-   * @returns Audio state with current value information
-   */
-  protected audio(): AudioState {
-=======
   protected get audio(): AudioState {
->>>>>>> 490b87c4
     return {
       freq: {
         min: this.min,
@@ -99,15 +75,7 @@
     };
   }
 
-<<<<<<< HEAD
-  /**
-   * Generates braille state for the current heatmap cell
-   * @returns Braille state with values and position information
-   */
-  protected braille(): BrailleState {
-=======
   protected get braille(): BrailleState {
->>>>>>> 490b87c4
     return {
       empty: false,
       id: this.id,
@@ -119,15 +87,7 @@
     };
   }
 
-<<<<<<< HEAD
-  /**
-   * Generates text state for the current heatmap cell
-   * @returns Text state with axis labels and cell value
-   */
-  protected text(): TextState {
-=======
   protected get text(): TextState {
->>>>>>> 490b87c4
     return {
       main: { label: this.xAxis, value: this.x[this.col] },
       cross: { label: this.yAxis, value: this.y[this.row] },
@@ -138,13 +98,6 @@
     };
   }
 
-<<<<<<< HEAD
-  /**
-   * Maps CSS selector to 2D array of SVG elements for heatmap cells
-   * @param selector - CSS selector for heatmap cell elements
-   * @returns 2D array of SVG elements or null
-   */
-=======
   protected get dimension(): Dimension {
     return {
       rows: this.heatmapValues.length,
@@ -152,7 +105,6 @@
     };
   }
 
->>>>>>> 490b87c4
   private mapToSvgElements(selector?: string): SVGElement[][] | null {
     if (!selector) {
       return null;
