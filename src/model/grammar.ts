--- conflicted
+++ resolved
@@ -11,11 +11,7 @@
     y?: string;
     fill?: string;
   };
-<<<<<<< HEAD
   data: BarData | LineData | ScatterData[][];
-=======
-  data: BarPoint[][] | LinePoint[][];
->>>>>>> 52dc91f9
 }
 
 export type BarPoint = {
@@ -24,13 +20,10 @@
   fill?: string;
 };
 
-<<<<<<< HEAD
-export type LineData = [
-  {
-    x: number;
-    y: number;
-  },
-];
+export type LinePoint = {
+  x: number;
+  y: number;
+};
 
 export type ScatterData = {
   x: number;
@@ -40,9 +33,4 @@
 export type ScatterDataRaw = {
   x: number[];
   y: number[];
-=======
-export type LinePoint = {
-  x: number;
-  y: number;
->>>>>>> 52dc91f9
 };