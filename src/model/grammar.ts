--- conflicted
+++ resolved
@@ -1,31 +1,3 @@
-<<<<<<< HEAD
-import type { Orientation } from './plot';
-
-export interface Maidr {
-  id: string;
-  type: string;
-  selector?: string;
-  title?: string;
-  subtitle?: string;
-  caption?: string;
-  orientation?: Orientation;
-  axes?: {
-    x?: string;
-    y?: string;
-    fill?: string;
-  };
-  data:
-    | BarPoint[]
-    | BoxPoint[]
-    | HeatmapData
-    | HistogramPoint[]
-    | LinePoint[][]
-    | ScatterSeries[]
-    | SegmentedPoint[][];
-}
-
-=======
->>>>>>> 89760d8c
 export interface BarPoint {
   x: string | number;
   y: number | string;
