--- conflicted
+++ resolved
@@ -15,11 +15,7 @@
 
   private readonly plotContext: Stack<Plot>;
   private readonly scopeContext: Stack<Scope>;
-<<<<<<< HEAD
-  private readonly scopeObservers: Set<(scope: Scope) => void>;
-=======
   private readonly figure: Figure;
->>>>>>> 0ed618b4
 
   public constructor(figure: Figure) {
     this.figure = figure;
@@ -27,7 +23,6 @@
 
     this.plotContext = new Stack<Plot>();
     this.scopeContext = new Stack<Scope>();
-    this.scopeObservers = new Set();
 
     // Set the context to figure level.
     const figureState = figure.state;
@@ -56,7 +51,6 @@
   public dispose(): void {
     this.plotContext.clear();
     this.scopeContext.clear();
-    this.scopeObservers.clear();
   }
 
   public get active(): Plot {
@@ -68,19 +62,11 @@
   }
 
   public toggleScope(scope: Scope): void {
-<<<<<<< HEAD
-    if (!this.scopeContext.removeLast(scope)) {
-      this.scopeContext.push(scope);
-    }
-    hotkeys.setScope(this.scope);
-    this.notifyScopeChange();
-=======
     // Clear the scope context and set the new scope
     this.scopeContext.clear();
     this.scopeContext.push(scope);
 
     hotkeys.setScope(scope);
->>>>>>> 0ed618b4
   }
 
   public get scope(): Scope {
@@ -88,28 +74,9 @@
     return currentScope;
   }
 
-<<<<<<< HEAD
-  public addScopeObserver(observer: (scope: Scope) => void): void {
-    this.scopeObservers.add(observer);
-  }
-
-  public removeScopeObserver(observer: (scope: Scope) => void): void {
-    this.scopeObservers.delete(observer);
-  }
-
-  private notifyScopeChange(): void {
-    const currentScope = this.scope;
-    this.scopeObservers.forEach(observer => observer(currentScope));
-  }
-
-  public isMovable(target: [number, number] | MovableDirection): boolean {
-    return this.active.isMovable(target);
-  };
-=======
   public isMovable(direction: MovableDirection): boolean {
     return this.active.isMovable(direction);
   }
->>>>>>> 0ed618b4
 
   public moveOnce(direction: MovableDirection): void {
     this.active.moveOnce(direction);
