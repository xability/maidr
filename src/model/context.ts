--- conflicted
+++ resolved
@@ -97,19 +97,13 @@
    * @remarks
    * This method assumes that `this.active` is a valid object with a `moveToPoint` method.
    * If `this.active` is `null` or does not implement `moveToPoint`, this method will do nothing.
-   * 
+   *
    * Limitations:
    * - If `this.active` is `null` or `undefined`, the method will not perform any action.
    * - If `this.active` does not implement `moveToPoint`, the method will not perform any action.
    */
   public moveToPoint(x: number, y: number): void {
-<<<<<<< HEAD
     this.active.moveToPoint(x, y);
-=======
-    if (this.active && typeof this.active.moveToPoint === 'function') {
-      this.active.moveToPoint(x, y);
-    }
->>>>>>> 0027076b
   }
 
   public stepTrace(direction: MovableDirection): void {
@@ -197,8 +191,8 @@
           effectivePlotType = 'single line';
         }
 
-        const groupCountText
-          = effectivePlotType === 'multiline' && state.groupCount
+        const groupCountText =
+          effectivePlotType === 'multiline' && state.groupCount
             ? ` with ${state.groupCount} groups`
             : '';
         return `This is a maidr plot of type: ${effectivePlotType}${groupCountText}. ${clickPrompt} Use Arrows to navigate data points. Toggle B for Braille, T for Text, S for Sonification, and R for Review mode.`;
