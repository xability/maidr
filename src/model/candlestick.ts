import type { ExtremaTarget } from '@type/extrema';
import type {
  CandlestickPoint,
  CandlestickSelector,
  CandlestickTrend,
  MaidrLayer,
} from '@type/grammar';
import type { MovableDirection } from '@type/movable';
import type { XValue } from '@type/navigation';
import type { AudioState, BrailleState, TextState } from '@type/state';
import { AbstractTrace } from '@model/abstract';
import { NavigationService } from '@service/navigation';
import { Orientation } from '@type/grammar';
import { MathUtil } from '@util/math';
import { Svg } from '@util/svg';

// Type alias for highlight elements - can be single elements or arrays of elements
type HighlightValue = SVGElement | SVGElement[];

const TREND = 'trend';
const VOLATILITY_PRECISION_MULTIPLIER = 100;

type CandlestickSegmentType = 'open' | 'high' | 'low' | 'close';
type CandlestickNavSegmentType = 'volatility' | CandlestickSegmentType;

export class Candlestick extends AbstractTrace<number> {
  protected readonly supportsExtrema = true;

  private readonly candles: CandlestickPoint[];
  private readonly candleValues: number[][];

  private readonly orientation: Orientation;
  private readonly sections = [
    'volatility',
    'open',
    'high',
    'low',
    'close',
  ] as const;

  // Track navigation state separately from visual highlighting state
  private currentSegmentType: CandlestickNavSegmentType | null = 'open';
  private currentPointIndex: number = 0;

  // Performance optimization: Pre-computed lookup tables
  private readonly sortedSegmentsByPoint: CandlestickNavSegmentType[][];
  private readonly segmentPositionMaps: Map<
    CandlestickNavSegmentType,
    number
  >[];

  private readonly min: number;
  private readonly max: number;

  protected readonly highlightValues: HighlightValue[][] | null;
  protected highlightCenters:
    | { x: number; y: number; row: number; col: number; element: SVGElement }[]
    | null;

  // Service dependency for navigation logic
  protected readonly navigationService: NavigationService;

  constructor(layer: MaidrLayer) {
    super(layer);

    // Initialize navigation service
    this.navigationService = new NavigationService();

    const data = layer.data as CandlestickPoint[];
    this.candles = data.map(candle => ({
      ...candle,
      volatility:
        Math.round(
          (candle.high - candle.low) * VOLATILITY_PRECISION_MULTIPLIER,
        ) / VOLATILITY_PRECISION_MULTIPLIER,
      trend:
        candle.close > candle.open
          ? 'Bull'
          : candle.close < candle.open
            ? 'Bear'
            : 'Neutral',
    }));

    this.orientation = layer.orientation ?? Orientation.VERTICAL;

    this.candleValues = this.sections.map(key =>
      this.candles.map(c => c[key]),
    );

    this.min = MathUtil.minFrom2D(this.candleValues);
    this.max = MathUtil.maxFrom2D(this.candleValues);

    // Pre-compute sorted segments and position maps for performance
    this.sortedSegmentsByPoint = this.precomputeSortedSegments();
    this.segmentPositionMaps = this.precomputePositionMaps();

    // Initialize navigation state
    this.currentPointIndex = 0;
    this.currentSegmentType = 'close';

    // Initialize visual positioning for highlighting (keep original structure)
    if (this.orientation === Orientation.HORIZONTAL) {
      this.col = 0; // Points to 'open' segment index in sections array
    } else {
      this.row = 0; // Points to 'open' segment index in sections array
    }

    this.highlightValues = this.mapToSvgElements(
      layer.selectors as string | string[] | CandlestickSelector | undefined,
    );
    this.highlightCenters = this.mapSvgElementsToCenters();
  }

  /**
   * Pre-compute sorted segments for all candlestick points for O(1) lookup
   */
  private precomputeSortedSegments(): CandlestickNavSegmentType[][] {
    return this.candles.map((candle) => {
      // Always put 'volatility' first, then sort OHLC by value ascending
      const ohlcSegments: CandlestickSegmentType[] = [
        'low',
        'open',
        'close',
        'high',
      ];
      const sortedOhlc = ohlcSegments
        .map(seg => [seg, candle[seg]] as [CandlestickSegmentType, number])
        .sort((a, b) => a[1] - b[1])
        .map(pair => pair[0]);
      return ['volatility', ...sortedOhlc];
    });
  }

  /**
   * Pre-compute position maps for O(1) lookup of segment positions
   */
  private precomputePositionMaps(): Map<CandlestickNavSegmentType, number>[] {
    return this.sortedSegmentsByPoint.map((sortedSegments) => {
      const positionMap = new Map<CandlestickNavSegmentType, number>();
      sortedSegments.forEach((segmentType, index) => {
        positionMap.set(segmentType, index);
      });
      return positionMap;
    });
  }

  /**
   * Get the position index of a segment type in the sorted segments for a point (O(1) lookup)
   */
  private getSegmentPositionInSortedOrder(
    pointIndex: number,
    segmentType: CandlestickNavSegmentType,
  ): number {
    return this.segmentPositionMaps[pointIndex].get(segmentType) ?? 0;
  }

  /**
   * Get the segment type at a specific position in the sorted order for a point (O(1) lookup)
   */
  private getSegmentTypeAtSortedPosition(
    pointIndex: number,
    position: number,
  ): CandlestickNavSegmentType {
    const sortedSegments = this.sortedSegmentsByPoint[pointIndex];
    return sortedSegments[position] ?? 'open';
  }

  /**
   * Update visual position for segment highlighting
   * Use the dynamic position based on value-sorted order, not fixed section index
   */
  private updateVisualSegmentPosition(): void {
    // Use the sorted navigation order (with volatility first)
    const navOrder = this.sortedSegmentsByPoint[this.currentPointIndex];
    const dynamicSegmentPosition = navOrder.indexOf(
      this.currentSegmentType ?? 'open',
    );
    if (this.orientation === Orientation.HORIZONTAL) {
      this.col = dynamicSegmentPosition;
    } else {
      this.row = dynamicSegmentPosition;
    }
  }

  /**
   * Update visual position for point highlighting
   */
  protected updateVisualPointPosition(): void {
    if (this.orientation === Orientation.HORIZONTAL) {
      this.row = this.currentPointIndex;
    } else {
      this.col = this.currentPointIndex;
    }

    // Also update segment position since candlestick needs both
    this.updateVisualSegmentPosition();
  }

  protected handleInitialEntry(): void {
    this.isInitialEntry = false;
    this.currentPointIndex = Math.max(
      0,
      Math.min(this.currentPointIndex, this.candles.length - 1),
    );
    // Always start at 'close' on initial entry
    this.currentSegmentType = 'close';
    this.updateVisualSegmentPosition();
  }

  /**
   * Override moveOnce to handle segment type preservation and value-based sorting
   */
  public moveOnce(direction: MovableDirection): void {
    if (this.isInitialEntry) {
      this.handleInitialEntry();
      this.notifyStateUpdate();
      return;
    }

    if (!this.isMovable(direction)) {
      this.notifyOutOfBounds();
      return;
    }

    switch (direction) {
      case 'UPWARD':
      case 'DOWNWARD': {
        // Vertical movement: navigate between segments within the same candlestick (value-sorted)
        const navOrder = this.sortedSegmentsByPoint[this.currentPointIndex];
        const currentSegmentPosition = navOrder.indexOf(
          this.currentSegmentType ?? 'open',
        );
        if (currentSegmentPosition === -1) {
          this.notifyOutOfBounds();
          return;
        }
        const newSegmentPosition
          = direction === 'UPWARD'
            ? currentSegmentPosition + 1
            : currentSegmentPosition - 1;
        if (newSegmentPosition >= 0 && newSegmentPosition < navOrder.length) {
          this.currentSegmentType = navOrder[newSegmentPosition];
          this.updateVisualSegmentPosition();
        } else {
          this.notifyOutOfBounds();
          return;
        }
        break;
      }

      case 'FORWARD':
      case 'BACKWARD': {
        // Horizontal movement: navigate between candlesticks while preserving segment type
        const newPointIndex
          = direction === 'FORWARD'
            ? this.currentPointIndex + 1
            : this.currentPointIndex - 1;

        if (newPointIndex >= 0 && newPointIndex < this.candles.length) {
          this.currentPointIndex = newPointIndex;
          this.updateVisualPointPosition();
          this.updateVisualSegmentPosition();
        } else {
          this.notifyOutOfBounds();
          return;
        }
        break;
      }
    }

    this.notifyStateUpdate();
  }

  public override moveToExtreme(direction: MovableDirection): void {
    if (this.isInitialEntry) {
      this.handleInitialEntry();
    }

    switch (direction) {
      case 'UPWARD': {
        // Move to the highest value segment in current candlestick
        const currentSorted
          = this.sortedSegmentsByPoint[this.currentPointIndex];
        this.currentSegmentType = currentSorted[currentSorted.length - 1];
        this.updateVisualSegmentPosition();
        break;
      }
      case 'DOWNWARD': {
        // Move to the lowest value segment in current candlestick
        const currentSortedDown
          = this.sortedSegmentsByPoint[this.currentPointIndex];
        this.currentSegmentType = currentSortedDown[0];
        this.updateVisualSegmentPosition();
        break;
      }
      case 'FORWARD': {
        // Move to the last candlestick (rightmost)
        this.currentPointIndex = this.candles.length - 1;
        this.updateVisualPointPosition();
        this.updateVisualSegmentPosition();
        break;
      }
      case 'BACKWARD': {
        // Move to the first candlestick (leftmost)
        this.currentPointIndex = 0;
        this.updateVisualPointPosition();
        this.updateVisualSegmentPosition();
        break;
      }
    }

    this.notifyStateUpdate();
  }

  public moveToIndex(row: number, col: number): void {
    // Delegate navigation logic to service and only handle data state updates
    if (this.isInitialEntry) {
      this.handleInitialEntry();
    }

    // Use navigation service to compute the mapping
    const { pointIndex, segmentType }
      = this.navigationService.computeIndexAndSegment(
        row,
        col,
        this.orientation,
        this.sections,
      );

    // Update Core Model state
    this.currentPointIndex = pointIndex;
    this.currentSegmentType = segmentType;
    this.row = row;
    this.col = col;

    this.updateVisualSegmentPosition();
    this.updateVisualPointPosition();
    this.notifyStateUpdate();
  }

  /**
   * Override isMovable to handle custom navigation boundaries for value-based sorting
   */
  public isMovable(target: [number, number] | MovableDirection): boolean {
    if (Array.isArray(target)) {
      // For direct position targeting, use parent logic
      return super.isMovable(target);
    }

    if (this.isInitialEntry) {
      return true;
    }

    switch (target) {
      case 'UPWARD':
      case 'DOWNWARD': {
        // Vertical movement: check if we can move between segments within the same candlestick
        const navOrder = this.sortedSegmentsByPoint[this.currentPointIndex];
        const currentSegmentPosition = navOrder.indexOf(
          this.currentSegmentType ?? 'open',
        );
        const newSegmentPosition
          = target === 'UPWARD'
            ? currentSegmentPosition + 1
            : currentSegmentPosition - 1;
        return newSegmentPosition >= 0 && newSegmentPosition < navOrder.length;
      }

      case 'FORWARD':
      case 'BACKWARD': {
        // Horizontal movement: check if we can move between candlesticks
        const newPointIndex
          = target === 'FORWARD'
            ? this.currentPointIndex + 1
            : this.currentPointIndex - 1;
        return newPointIndex >= 0 && newPointIndex < this.candles.length;
      }
    }
  }

  public dispose(): void {
    this.navigationService.dispose();
    this.candles.length = 0;
    super.dispose();
  }

  protected get values(): number[][] {
    return this.candleValues;
  }

  protected audio(): AudioState {
    let value: number;
    if (this.currentSegmentType === 'volatility') {
      value = this.candles[this.currentPointIndex].volatility;
    } else if (this.currentSegmentType) {
      value = this.candles[this.currentPointIndex][this.currentSegmentType];
    } else {
      value = this.candles[this.currentPointIndex].open;
    }

    return {
      min: this.min,
      max: this.max,
      size: this.candles.length,
      index: this.currentPointIndex,
      value,
      trend: this.candles[this.currentPointIndex].trend,
    };
  }

  protected braille(): BrailleState {
    // Return the braille state with the current candle values and segment type

    // get an array for bear or bull
    const bearOrBull = this.candles.map(candle => candle.trend);

    // Set row to the position in navigation order (volatility first, then value-sorted OHLC) for the current segment of the current candle
    const valueSortedRow = this.getSegmentPositionInSortedOrder(
      this.currentPointIndex,
      this.currentSegmentType ?? this.sections[0],
    );
    this.row = valueSortedRow;

    // Compute per-row min/max for all segments (including volatility)
    const perRowMin = this.candleValues.map(row => Math.min(...row));
    const perRowMax = this.candleValues.map(row => Math.max(...row));

    return {
      empty: false,
      id: this.id,
      values: this.candleValues, // includes volatility and OHLC
      min: perRowMin,
      max: perRowMax,
      row: this.row,
      col: this.col,
      custom: bearOrBull,
    };
  }

  private collectElements(selector?: string | string[]): SVGElement[] {
    if (!selector)
      return [];
    const selectorArray = Array.isArray(selector) ? selector : [selector];
    const elements: SVGElement[] = [];
    for (const sel of selectorArray) {
      elements.push(...Svg.selectAllElements(sel));
    }
    return elements;
  }

  private getElementAt(array: SVGElement[], index: number): SVGElement | null {
    return index < array.length ? array[index] : null;
  }

  protected mapToSvgElements(
    selectors: string | string[] | CandlestickSelector | undefined,
  ): HighlightValue[][] | null {
    if (!selectors) {
      return null;
    }

    // Legacy: a single selector for all elements
    if (typeof selectors === 'string' || Array.isArray(selectors)) {
      const selectorString = Array.isArray(selectors)
        ? selectors[0] || ''
        : selectors;
      const allElements = Svg.selectAllElements(selectorString);

      const segmentElements: HighlightValue[][] = [];
      for (let pos = 0; pos < this.sections.length; pos++) {
        segmentElements[pos] = [];
        for (
          let pointIndex = 0;
          pointIndex < this.candles.length;
          pointIndex++
        ) {
          const elementIndex = pointIndex < allElements.length ? pointIndex : 0;
          segmentElements[pos][pointIndex] = allElements[elementIndex];
        }
      }
      return segmentElements;
    }

    // Structured selectors
    const cs = selectors as CandlestickSelector;
    const N = this.candles.length;

    const bodies = this.collectElements(cs.body);
    let highs = this.collectElements(cs.wickHigh);
    let lows = this.collectElements(cs.wickLow);
    // Fallback to a single combined wick if provided
    if (highs.length === 0 || lows.length === 0) {
      const combined = this.collectElements(cs.wick);
      if (combined.length > 0) {
        if (highs.length === 0)
          highs = combined;
        if (lows.length === 0)
          lows = combined;
      }
    }
    const opens = this.collectElements(cs.open);
    const closes = this.collectElements(cs.close);
    // Volatility will be composed from [wickHigh, body, wickLow]; no direct selectors used

    const derivedOpen: SVGElement[] = Array.from({ length: N }, () =>
      Svg.createEmptyElement());
    const derivedClose: SVGElement[] = Array.from({ length: N }, () =>
      Svg.createEmptyElement());
    const derivedVolatility: SVGElement[] = Array.from({ length: N }, () =>
      Svg.createEmptyElement());

    for (let i = 0; i < N; i++) {
      // Open (explicit otherwise derive from body using data)
      let openEl = this.getElementAt(opens, i);
      if (!openEl) {
        const body = this.getElementAt(bodies, i);
        if (body) {
          const { open, close } = this.candles[i];
          const edge: 'top' | 'bottom'
            = close > open ? 'bottom' : close < open ? 'top' : 'bottom';
          openEl = Svg.createLineElement(body, edge);
        } else {
          openEl = Svg.createEmptyElement();
        }
      }
      derivedOpen[i] = openEl;

      // Close (explicit otherwise derive from body using data)
      let closeEl = this.getElementAt(closes, i);
      if (!closeEl) {
        const body = this.getElementAt(bodies, i);
        if (body) {
          const { open, close } = this.candles[i];
          const edge: 'top' | 'bottom'
            = close > open ? 'top' : close < open ? 'bottom' : 'top';
          closeEl = Svg.createLineElement(body, edge);
        } else {
          closeEl = Svg.createEmptyElement();
        }
      }
      derivedClose[i] = closeEl;

      // Volatility: composed later as [high, body, low]; no single element here
      derivedVolatility[i] = Svg.createEmptyElement();
    }

    // Build 2D array in value-sorted navigation order per point
    const segmentElements: HighlightValue[][] = Array.from(
      { length: this.sections.length },
      () => Array.from({ length: N }, () => Svg.createEmptyElement()),
    );

    for (let pointIndex = 0; pointIndex < N; pointIndex++) {
      const navOrder = this.sortedSegmentsByPoint[pointIndex]; // ['volatility', ...sorted OHLC]
      for (let pos = 0; pos < navOrder.length; pos++) {
        const seg = navOrder[pos];
        let el: HighlightValue;
        switch (seg) {
          case 'volatility':
            {
              const parts: SVGElement[] = [];
              const body = this.getElementAt(bodies, pointIndex);
              const hi = this.getElementAt(highs, pointIndex) ?? body;
              const lo = this.getElementAt(lows, pointIndex) ?? body;
              if (hi)
                parts.push(hi);
              if (body)
                parts.push(body);
              if (lo)
                parts.push(lo);
              const unique = Array.from(new Set(parts));
              el = unique.length > 0 ? unique : [Svg.createEmptyElement()];
            }
            break;
          case 'open':
            el = derivedOpen[pointIndex];
            break;
          case 'close':
            el = derivedClose[pointIndex];
            break;
          case 'high':
            el
              = this.getElementAt(highs, pointIndex)
                ?? this.getElementAt(bodies, pointIndex)
                ?? Svg.createEmptyElement();
            break;
          case 'low':
            el
              = this.getElementAt(lows, pointIndex)
                ?? this.getElementAt(bodies, pointIndex)
                ?? Svg.createEmptyElement();
            break;
          default:
            el = Svg.createEmptyElement();
        }
        segmentElements[pos][pointIndex] = el;
      }
    }

    return segmentElements;
  }

  protected text(): TextState {
    const point = this.candles[this.currentPointIndex];
    let crossValue: number;
    if (this.currentSegmentType === 'volatility') {
      crossValue = point.volatility;
    } else if (this.currentSegmentType) {
      crossValue = point[this.currentSegmentType];
    } else {
      crossValue = point.open;
    }

    return {
      main: {
        label:
          this.orientation === Orientation.HORIZONTAL ? this.yAxis : this.xAxis,
        value: point.value,
      },
      cross: {
        label:
          this.orientation === Orientation.HORIZONTAL ? this.xAxis : this.yAxis,
        value: crossValue,
      },
      section: this.currentSegmentType ?? 'open',
      fill: { label: TREND, value: point.trend },
    };
  }

  /**
   * Gets the current candlestick trend for audio palette selection.
   * This provides raw data that services can use for business logic.
   *
   * @returns The trend of the current candlestick point
   */
  public getCurrentTrend(): CandlestickTrend {
    return this.candles[this.currentPointIndex].trend;
  }

  /**
   * Get the current X value from the candlestick trace
   * @returns The current X value or null if not available
   */
  public getCurrentXValue(): XValue | null {
    if (
      this.currentPointIndex >= 0
      && this.currentPointIndex < this.candles.length
    ) {
      return this.candles[this.currentPointIndex].value;
    }
    return null;
  }

  /**
   * Move the candlestick to the position that matches the given X value
   * @param xValue The X value to move to
   * @returns true if the position was found and set, false otherwise
   */
  public moveToXValue(xValue: XValue): boolean {
    const targetIndex = this.candles.findIndex(
      candle => candle.value === xValue,
    );
    if (targetIndex !== -1) {
      this.currentPointIndex = targetIndex;
      this.currentSegmentType = 'close'; // Default to close segment
      this.updateVisualPointPosition();
      this.updateVisualSegmentPosition();
      this.notifyStateUpdate();
      return true;
    }
    return false;
  }

  /**
   * Get available X values for navigation
   * @returns Array of X values
   */
  public getAvailableXValues(): XValue[] {
    return this.candles.map(candle => candle.value);
  }

  /**
   * Get extrema targets for the current candlestick trace
   * Returns multiple extrema targets with better labels and descriptions
   * @returns Array of extrema targets for navigation
   */
  public getExtremaTargets(): ExtremaTarget[] {
    const targets: ExtremaTarget[] = [];
    const currentSegment = this.currentSegmentType ?? 'open';

    // Only add extrema for the current segment
    if (currentSegment === 'volatility') {
      // For volatility, find all max and min values (there could be multiple)
      const volatilityValues = this.candles.map((c, index) => ({
        value: c.volatility,
        index,
      }));
      // Find all maximum values (there could be multiple candles with the same max volatility)
      const maxVolatility = Math.max(...volatilityValues.map(v => v.value));
      const maxVolatilityIndices = volatilityValues
        .filter(v => v.value === maxVolatility)
        .map(v => v.index);

      // Find all minimum values
      const minVolatility = Math.min(...volatilityValues.map(v => v.value));
      const minVolatilityIndices = volatilityValues
        .filter(v => v.value === minVolatility)
        .map(v => v.index);

      // Add all max volatility targets
      maxVolatilityIndices.forEach((index, _count) => {
        const candle = this.candles[index];
        targets.push({
          label: `Max Volatility at ${candle.value}`,
          value: candle.volatility,
          pointIndex: index,
          segment: 'volatility',
          type: 'max',
          navigationType: 'point',
        });
      });

      // Add all min volatility targets
      minVolatilityIndices.forEach((index, _count) => {
        const candle = this.candles[index];
        targets.push({
          label: `Min Volatility at ${candle.value}`,
          value: candle.volatility,
          pointIndex: index,
          segment: 'volatility',
          type: 'min',
          navigationType: 'point',
        });
      });
    } else {
      // For OHLC segments, find all min and max values
      const segmentValues = this.candles.map((c, index) => ({
        value: c[currentSegment],
        index,
        xValue: c.value,
      }));
      // Find all maximum values
      const maxValue = Math.max(...segmentValues.map(v => v.value));
      const maxIndices = segmentValues
        .filter(v => v.value === maxValue)
        .map(v => v.index);

      // Find all minimum values
      const minValue = Math.min(...segmentValues.map(v => v.value));
      const minIndices = segmentValues
        .filter(v => v.value === minValue)
        .map(v => v.index);

      // Add all max targets
      maxIndices.forEach((index, _count) => {
        const candle = this.candles[index];
        const segmentLabel
          = currentSegment.charAt(0).toUpperCase() + currentSegment.slice(1);
        targets.push({
          label: `Max ${segmentLabel} at ${candle.value}`,
          value: candle[currentSegment],
          pointIndex: index,
          segment: currentSegment,
          type: 'max',
          navigationType: 'point',
        });
      });

      // Add all min targets
      minIndices.forEach((index, _count) => {
        const candle = this.candles[index];
        const segmentLabel
          = currentSegment.charAt(0).toUpperCase() + currentSegment.slice(1);
        targets.push({
          label: `Min ${segmentLabel} at ${candle.value}`,
          value: candle[currentSegment],
          pointIndex: index,
          segment: currentSegment,
          type: 'min',
          navigationType: 'point',
        });
      });
    }

    return targets;
  }

  /**
   * Navigate to a specific extrema target
   * @param target The extrema target to navigate to
   */
  public navigateToExtrema(target: ExtremaTarget): void {
    // Update the current point index
    this.currentPointIndex = target.pointIndex;

    // Update the current segment type
    this.currentSegmentType = target.segment as CandlestickNavSegmentType;

    // Use common finalization method
    this.finalizeExtremaNavigation();
  }

<<<<<<< HEAD
  public moveToNextCompareValue(direction: 'left' | 'right', type: 'lower' | 'higher'): boolean {
    const currentGroup = this.row;
    if (currentGroup < 0 || currentGroup >= this.candles.length) {
      return false;
    }
    const currentSegment = this.currentSegmentType ?? 'open';

    const segmentValues = this.candles.map((c, index) => ({
      value: c[currentSegment],
      index,
      xValue: c.value,
    }));

    const currentIndex = this.col;
    const step = direction === 'right' ? 1 : -1;
    let i = currentIndex + step;
    while (i >= 0 && i < segmentValues.length) {
      if (this.compare(segmentValues[i].value, segmentValues[currentIndex].value, type)) {
        this.col = i;
        this.currentPointIndex = i;
        this.updateVisualPointPosition();
        this.notifyStateUpdate();
        return true;
      }
      i += step;
    }

    return false;
  }

  /**
   * The behavior of upward and downward arrows is to move between the segments within a candle (within the scope of ROTOR trace)
   * @returns {boolean} True if the move was successful.
   */
  public moveUpRotor(): boolean {
    this.moveOnce('UPWARD');
    return true;
  }

  public moveDownRotor(): boolean {
    this.moveOnce('DOWNWARD');
    return true;
  }

=======
>>>>>>> f1305811
  protected mapSvgElementsToCenters():
    | { x: number; y: number; row: number; col: number; element: SVGElement }[]
    | null {
    const svgElements: (SVGElement | SVGElement[])[][] | null = this.highlightValues;

    if (!svgElements) {
      return null;
    }

    const centers: {
      x: number;
      y: number;
      row: number;
      col: number;
      element: SVGElement;
    }[] = [];
    for (let row = 0; row < svgElements.length; row++) {
      for (let col = 0; col < svgElements[row].length; col++) {
        const element = svgElements[row][col];
        const targetElement = Array.isArray(element) ? element[0] : element;
        if (targetElement) {
          const bbox = targetElement.getBoundingClientRect();
          centers.push({
            x: bbox.x + bbox.width / 2,
            y: bbox.y + bbox.height / 2,
            row,
            col,
            element: targetElement,
          });
        }
      }
    }

    return centers;
  }

  public findNearestPoint(
    x: number,
    y: number,
  ): { element: SVGElement; row: number; col: number } | null {
    // loop through highlightCenters to find nearest point
    if (!this.highlightCenters) {
      return null;
    }

    let nearestDistance = Infinity;
    let nearestIndex = -1;

    for (let i = 0; i < this.highlightCenters.length; i++) {
      const center = this.highlightCenters[i];
      const distance = Math.hypot(center.x - x, center.y - y);
      if (distance < nearestDistance) {
        nearestDistance = distance;
        nearestIndex = i;
      }
    }

    if (nearestIndex === -1) {
      return null;
    }

    return {
      element: this.highlightCenters[nearestIndex].element,
      row: this.highlightCenters[nearestIndex].row,
      col: this.highlightCenters[nearestIndex].col,
    };
  }
}<|MERGE_RESOLUTION|>--- conflicted
+++ resolved
@@ -581,14 +581,14 @@
           case 'high':
             el
               = this.getElementAt(highs, pointIndex)
-                ?? this.getElementAt(bodies, pointIndex)
-                ?? Svg.createEmptyElement();
+              ?? this.getElementAt(bodies, pointIndex)
+              ?? Svg.createEmptyElement();
             break;
           case 'low':
             el
               = this.getElementAt(lows, pointIndex)
-                ?? this.getElementAt(bodies, pointIndex)
-                ?? Svg.createEmptyElement();
+              ?? this.getElementAt(bodies, pointIndex)
+              ?? Svg.createEmptyElement();
             break;
           default:
             el = Svg.createEmptyElement();
@@ -800,7 +800,6 @@
     this.finalizeExtremaNavigation();
   }
 
-<<<<<<< HEAD
   public moveToNextCompareValue(direction: 'left' | 'right', type: 'lower' | 'higher'): boolean {
     const currentGroup = this.row;
     if (currentGroup < 0 || currentGroup >= this.candles.length) {
@@ -845,8 +844,6 @@
     return true;
   }
 
-=======
->>>>>>> f1305811
   protected mapSvgElementsToCenters():
     | { x: number; y: number; row: number; col: number; element: SVGElement }[]
     | null {
