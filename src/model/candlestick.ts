--- conflicted
+++ resolved
@@ -28,24 +28,11 @@
  * Segment types for candlestick data (open, high, low, close)
  */
 type CandlestickSegmentType = 'open' | 'high' | 'low' | 'close';
-<<<<<<< HEAD
-
-/**
- * Navigation segment types including volatility and OHLC segments
- */
+const SECTIONS = ['volatility', 'open', 'high', 'low', 'close'] as const;
+
 type CandlestickNavSegmentType = 'volatility' | CandlestickSegmentType;
 
-/**
- * Candlestick chart model supporting navigation through OHLC data points
- */
-export class Candlestick extends AbstractTrace<number> {
-=======
-const SECTIONS = ['volatility', 'open', 'high', 'low', 'close'] as const;
-
-type CandlestickNavSegmentType = 'volatility' | CandlestickSegmentType;
-
 export class Candlestick extends AbstractTrace {
->>>>>>> 490b87c4
   protected readonly supportsExtrema = true;
   protected readonly movable: Movable;
 
@@ -309,15 +296,7 @@
     return true;
   }
 
-<<<<<<< HEAD
-  /**
-   * Moves to extreme values in the specified direction (highest/lowest segment or first/last point)
-   * @param direction - Direction to move to extreme
-   */
-  public override moveToExtreme(direction: MovableDirection): void {
-=======
   public override moveToExtreme(direction: MovableDirection): boolean {
->>>>>>> 490b87c4
     if (this.isInitialEntry) {
       this.handleInitialEntry();
     }
@@ -359,16 +338,7 @@
     return true;
   }
 
-<<<<<<< HEAD
-  /**
-   * Moves to a specific row and column index in the candlestick chart
-   * @param row - Row index to move to
-   * @param col - Column index to move to
-   */
-  public moveToIndex(row: number, col: number): void {
-=======
   public moveToIndex(row: number, col: number): boolean {
->>>>>>> 490b87c4
     // Delegate navigation logic to service and only handle data state updates
     if (this.isInitialEntry) {
       this.handleInitialEntry();
@@ -454,15 +424,7 @@
     return this.candleValues;
   }
 
-<<<<<<< HEAD
-  /**
-   * Generates audio state for the current candlestick position
-   * @returns Audio state with current value and trend information
-   */
-  protected audio(): AudioState {
-=======
   protected get audio(): AudioState {
->>>>>>> 490b87c4
     let value: number;
     const isHorizontal = this.orientation === Orientation.HORIZONTAL;
     if (this.currentSegmentType === 'volatility') {
@@ -489,15 +451,7 @@
     };
   }
 
-<<<<<<< HEAD
-  /**
-   * Generates braille state for the current candlestick position
-   * @returns Braille state with values and position information
-   */
-  protected braille(): BrailleState {
-=======
   protected get braille(): BrailleState {
->>>>>>> 490b87c4
     // Return the braille state with the current candle values and segment type
 
     // get an array for bear or bull
@@ -705,15 +659,7 @@
     return segmentElements;
   }
 
-<<<<<<< HEAD
-  /**
-   * Generates text state for the current candlestick position
-   * @returns Text state with axis labels and values
-   */
-  protected text(): TextState {
-=======
   protected get text(): TextState {
->>>>>>> 490b87c4
     const point = this.candles[this.currentPointIndex];
     let crossValue: number;
     if (this.currentSegmentType === 'volatility') {
