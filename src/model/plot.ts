import type { Disposable } from '@type/disposable';
import type { ExtremaTarget } from '@type/extrema';
import type { Maidr, MaidrSubplot } from '@type/grammar';
import type { Movable, MovableDirection } from '@type/movable';
import type { Observable } from '@type/observable';
import type { FigureState, HighlightState, SubplotState, TraceState } from '@type/state';
import type { Dimension } from './abstract';
import { TraceType } from '@type/grammar';
import { Constant } from '@util/constant';
import { Svg } from '@util/svg';
import { AbstractPlot } from './abstract';
import { TraceFactory } from './factory';
import { MovableGrid } from './movable';

const DEFAULT_FIGURE_TITLE = 'MAIDR Plot';
const DEFAULT_SUBTITLE = 'unavailable';
const DEFAULT_CAPTION = 'unavailable';

/**
 * Represents a figure containing one or more subplots
 */
export class Figure extends AbstractPlot<FigureState> implements Movable, Observable<FigureState>, Disposable {
  protected get dimension(): Dimension {
    return {
      rows: this.subplots.length,
      cols: this.subplots[this.row].length,
    };
  }

  public readonly id: string;
  protected readonly movable: Movable;

  private readonly title: string;
  private readonly subtitle: string;
  private readonly caption: string;

  public readonly subplots: Subplot[][];
  private readonly size: number;

  /**
   * Creates a new Figure instance from MAIDR data
   * @param maidr - The MAIDR data containing figure information and subplots
   */
  public constructor(maidr: Maidr) {
    super();

    this.id = maidr.id;

    this.title = maidr.title ?? DEFAULT_FIGURE_TITLE;
    this.subtitle = maidr.subtitle ?? DEFAULT_SUBTITLE;
    this.caption = maidr.caption ?? DEFAULT_CAPTION;

    const subplots = maidr.subplots as MaidrSubplot[][];
    this.subplots = subplots.map(row =>
      row.map(subplot => new Subplot(subplot)),
    );
    this.size = this.subplots.reduce((sum, row) => sum + row.length, 0);

    this.movable = new MovableGrid<Subplot>(this.subplots, { row: this.subplots.length - 1 });
  }

  /**
   * Cleans up all subplots and releases resources
   */
  public dispose(): void {
    this.subplots.forEach(row => row.forEach(subplot => subplot.dispose()));
    this.subplots.length = 0;
    super.dispose();
  }

  /**
   * Gets the 2D array of subplots
   * @returns The subplots array
   */
  protected get values(): Subplot[][] {
    return this.subplots;
  }

  /**
   * Gets the currently active subplot based on row and column position
   * @returns The active subplot
   */
  public get activeSubplot(): Subplot {
    return this.subplots[this.row][this.col];
  }

  /**
   * Gets the current state of the figure including active subplot
   * @returns The complete figure state
   */
  public get state(): FigureState {
    if (this.isOutOfBounds) {
      return {
        empty: true,
        type: 'figure',
      };
    }

    const currentIndex
      = this.col
        + 1
        + this.subplots.slice(0, this.row).reduce((sum, r) => sum + r.length, 0);

    const activeSubplot = this.activeSubplot;

    return {
      empty: false,
      type: 'figure',
      title: this.title,
      subtitle: this.subtitle,
      caption: this.caption,
      size: this.size,
      index: currentIndex,
      subplot: activeSubplot.getStateWithFigurePosition(this.row, this.col),
      traceTypes: activeSubplot.traceTypes,
      highlight: this.highlight,
    };
  }

  protected get highlight(): HighlightState {
    const totalSubplots = document.querySelectorAll('g[id^="axes_"]').length;

    if (totalSubplots <= 1) {
      return {
        empty: true,
        type: 'trace',
        audio: {
          y: this.row,
          x: this.col,
          rows: this.subplots.length,
          cols: this.subplots[this.row].length,
        },
      };
    }

    try {
      const numCols = this.subplots[0]?.length || 1;
      const subplotIndex = this.row * numCols + this.col + 1;
      const subplotSelector = `g[id="axes_${subplotIndex}"]`;
      const subplotElement = document.querySelector(
        subplotSelector,
      ) as SVGElement;

      if (subplotElement) {
        return {
          empty: false,
          elements: subplotElement,
        };
      }

      const allSubplots = document.querySelectorAll('g[id^="axes_"]');
      if (allSubplots.length > 0 && subplotIndex - 1 < allSubplots.length) {
        return {
          empty: false,
          elements: allSubplots[subplotIndex - 1] as SVGElement,
        };
      }
    } catch (error) {
      return {
        empty: true,
        type: 'trace',
        audio: {
          y: this.row,
          x: this.col,
          rows: this.subplots.length,
          cols: this.subplots[this.row].length,
        },
      };
    }

    return {
      empty: true,
      type: 'trace',
      audio: {
        y: this.row,
        x: this.col,
        rows: this.subplots.length,
        cols: this.subplots[this.row].length,
      },
    };
  }

  /**
   * Moves to a specific point in the figure (implementation in subclasses)
   * @param _x - The x coordinate
   * @param _y - The y coordinate
   */
  public moveToPoint(_x: number, _y: number): void {
    // implement in plot classes
    this.notifyStateUpdate();
  }

  protected get outOfBoundsState(): FigureState {
    return {
      empty: true,
      type: 'figure',
    };
  }
}

export class Subplot extends AbstractPlot<SubplotState> implements Movable, Observable<SubplotState>, Disposable {
  protected get dimension(): Dimension {
    return {
      rows: this.values.length,
      cols: this.values[this.row].length,
    };
  }

  protected readonly movable: Movable;

  public readonly traces: Trace[][];
  public readonly traceTypes: string[];

  private readonly size: number;
  private readonly highlightValue: SVGElement | null;
  private readonly isViolinPlot: boolean;

  /**
   * Creates a new Subplot instance from MAIDR subplot data
   * @param subplot - The MAIDR subplot data containing layers
   */
  public constructor(subplot: MaidrSubplot) {
    super();

    const layers = subplot.layers;
    this.size = layers.length;

    // Structural detection for violin plots is done once at subplot level:
    // BOX + SMOOTH in the same subplot => violin plot.
    const layerTypes = layers.map(layer => layer.type);
    const hasBox = layerTypes.includes(TraceType.BOX);
    const hasSmooth = layerTypes.includes(TraceType.SMOOTH);
    const isViolinPlot = hasBox && hasSmooth;
    this.isViolinPlot = isViolinPlot;

    // Pass only a minimal hint into the factory; do not leak full layers array.
    this.traces = layers.map(layer => [
      TraceFactory.create(layer, { isViolinPlot }),
    ]);
    this.traceTypes = this.traces.flat().map((trace) => {
      const state = trace.state;
      return state.empty ? Constant.EMPTY : state.traceType;
    });

    this.highlightValue = this.mapToSvgElement(subplot.selector);
    this.movable = new MovableGrid<Trace>(this.traces);
  }

  public dispose(): void {
    this.traces.forEach(row => row.forEach(trace => trace.dispose()));
    this.traces.length = 0;
    super.dispose();
  }

  public getRow(): number {
    return this.row;
  }

  /**
   * Gets the number of traces in the subplot
   * @returns The size (number of traces)
   */
  public getSize(): number {
    return this.size;
  }

  /**
   * Gets the 2D array of traces
   * @returns The traces array
   */
  protected get values(): Trace[][] {
    return this.traces;
  }

  /**
   * Gets the currently active trace based on row and column position
   * @returns The active trace
   */
  public get activeTrace(): Trace {
    return this.traces[this.row][this.col];
  }

  /**
   * Override moveOnce to avoid "initial entry" no-op behavior for layer navigation.
   *
   * For violin subplots, the MovableGrid is only used to step between layers
   * (traces), not between data points. We don't want the first MOVE_UP/DOWN
   * to be eaten by handleInitialEntry; instead, the first PageUp/PageDown
   * should actually switch layers.
   *
   * For non-violin plots, we delegate directly to the base implementation to
   * preserve existing behavior.
   */
  public override moveOnce(direction: MovableDirection): boolean {
    // Only customize behavior for violin subplots
    if (!this.isViolinPlot) {
      return super.moveOnce(direction);
    }

    // For violin subplots, clear initial-entry state on first move so the
    // first PageUp/PageDown actually switches layers.
    if (this.isInitialEntry) {
      this.isInitialEntry = false;
    }
    return super.moveOnce(direction);
  }

  public get state(): SubplotState {
    return {
      empty: false,
      type: 'subplot',
      size: this.size,
      index: this.row + 1,
      trace: this.activeTrace.state,
      highlight: this.highlight,
    };
  }

  protected get outOfBoundsState(): SubplotState {
    return {
      empty: true,
      type: 'subplot',
    };
  }

  private get highlight(): HighlightState {
    if (this.highlightValue === null) {
      return {
        empty: true,
        type: 'trace',
        audio: {
          y: this.row,
          x: this.col,
          rows: this.values.length,
          cols: this.values[this.row].length,
        },
      };
    }

    return {
      empty: false,
      elements: this.highlightValue,
    };
  }

  public moveToPoint(_x: number, _y: number): void {
    // implement in plot classes
    this.notifyStateUpdate();
  }

  /**
   * Gets the subplot state with figure position context
   * @param _figureRow - The row position in the figure
   * @param _figureCol - The column position in the figure
   * @returns The subplot state
   */
  public getStateWithFigurePosition(
    _figureRow: number,
    _figureCol: number,
  ): SubplotState {
    return this.state;
  }

  private mapToSvgElement(selector?: string): SVGElement | null {
    return selector ? Svg.selectElement(selector) ?? null : null;
  }
}

/**
 * Interface representing a trace with navigation and observation capabilities
 */
export interface Trace extends Movable, Observable<TraceState>, Disposable {
  /**
   * Gets the unique identifier for the trace
   * @returns The trace ID
   */
  getId: () => string;

  /**
   * Gets the current X value from the trace
   * @returns The current X value or null if not available
   */
  getCurrentXValue: () => any;

  /**
   * Moves the trace to the position that matches the given X value
   * @param xValue - The X value to move to
   * @returns True if the position was found and set, false otherwise
   */
  moveToXValue: (xValue: any) => boolean;

  /**
   * Get the current Y value from the trace.
   * Optional method implemented by traces that support Y value preservation during layer switching.
   * @returns The current Y value or null if not available
   */
  getCurrentYValue?: () => number | null;

  /**
   * Move to a specific X value and find the closest position with the given Y value.
   * Optional method implemented by traces that support preserving both X and Y values during layer switching.
   * @param xValue The X value to move to
   * @param yValue The Y value to find the closest matching position for
   * @returns true if the move was successful, false otherwise
   */
  moveToXAndYValue?: (xValue: any, yValue: number) => boolean;

  /**
   * Notify observers that the trace is out of bounds
   */
  notifyOutOfBounds: () => void;

  /**
   * Resets the trace to initial entry state
   */
  resetToInitialEntry: () => void;

  /**
   * Notifies all observers with a specific state
   * @param state - The trace state to send to observers
   */
  notifyObserversWithState: (state: TraceState) => void;

  /**
   * Move the active point within this trace to the given (x, y) viewport
   * coordinates. Implemented by all concrete traces via AbstractPlot /
   * AbstractTrace, and used by Context for hover / click navigation.
   *
   * @param x - The x-coordinate in viewport pixels to move to.
   * @param y - The y-coordinate in viewport pixels to move to.
   *
   * Behavior:
   * - Finds the nearest data point to the given coordinates
   * - If no valid nearest point exists or coordinates are out of bounds, no action is taken
   * - If coordinates are within bounds and position is different, triggers state update via moveToIndex
   * - If already at the target position, returns without triggering state update
   */
  moveToPoint: (x: number, y: number) => void;

  /**
   * Handle switching from another trace.
   * Called by Context when switching layers. Traces can implement this
   * to handle special layer switching behavior (e.g., preserving Y values).
   *
   * IMPORTANT CONTRACT:
   * - If this method returns true, it MUST have modified the trace position appropriately.
   * - If this method returns false, it MUST NOT modify the trace position at all.
   *   The Context will then apply default behavior (moveToXValue) after this returns.
   *
   * @param previousTrace - The trace we're switching from
   * @returns true if this trace handled the switch (and modified position),
   *          false to use default behavior (position must remain unchanged)
   */
  onSwitchFrom?: (previousTrace: Trace) => boolean;

<<<<<<< HEAD
 
=======
  /**
   * Moves the trace to a specific point based on x and y coordinates.
   * @param x - The x coordinate
   * @param y - The y coordinate
   */
  moveToPoint: (x: number, y: number) => void;
>>>>>>> aa2c5825

  /**
   * Gets extrema targets for navigation.
   * Optional method implemented by traces that support extrema navigation.
   * @returns Array of extrema targets
   */
  getExtremaTargets?: () => ExtremaTarget[];

  /**
   * Navigate to a specific extrema target.
   * Optional method implemented by traces that support extrema navigation.
   * @param target - The extrema target to navigate to
   */
  navigateToExtrema?: (target: ExtremaTarget) => void;
}<|MERGE_RESOLUTION|>--- conflicted
+++ resolved
@@ -453,17 +453,6 @@
    */
   onSwitchFrom?: (previousTrace: Trace) => boolean;
 
-<<<<<<< HEAD
- 
-=======
-  /**
-   * Moves the trace to a specific point based on x and y coordinates.
-   * @param x - The x coordinate
-   * @param y - The y coordinate
-   */
-  moveToPoint: (x: number, y: number) => void;
->>>>>>> aa2c5825
-
   /**
    * Gets extrema targets for navigation.
    * Optional method implemented by traces that support extrema navigation.
