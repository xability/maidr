--- conflicted
+++ resolved
@@ -1,15 +1,3 @@
-<<<<<<< HEAD
-import type { BarPoint, Maidr } from './grammar';
-import type { Movable, Observable, Observer } from './interface';
-import type {
-  AudioState,
-  AutoplayState,
-  BrailleState,
-  PlotState,
-  TextState,
-} from './state';
-import { MovableDirection } from './interface';
-=======
 import type { Maidr } from '@type/maidr';
 import type { Observer } from '@type/observable';
 import type { Plot } from '@type/plot';
@@ -17,7 +5,6 @@
 import type { BarPoint } from './grammar';
 import { MovableDirection } from '@type/movable';
 import { Orientation } from '@type/plot';
->>>>>>> c57586f5
 
 const DEFAULT_TITLE = 'MAIDR Plot';
 const DEFAULT_SUBTITLE = 'unavailable';
@@ -119,7 +106,6 @@
   }
 
   public moveOnce(direction: MovableDirection): void {
-    // we set our movement functions to account for our -1, -1 starting position
     const movement = {
       UPWARD: () => {
         this.row += 1;
