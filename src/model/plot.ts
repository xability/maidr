import type { Maidr } from '@type/maidr';
import type { Observer } from '@type/observable';
import type { Plot } from '@type/plot';
import type { AudioState, AutoplayState, BrailleState, PlotState, TextState } from '@type/state';
import type { BarPoint } from './grammar';
import { MovableDirection } from '@type/movable';
import { Orientation } from '@type/plot';

const DEFAULT_TITLE = 'MAIDR Plot';
const DEFAULT_SUBTITLE = 'unavailable';
const DEFAULT_CAPTION = 'unavailable';
const DEFAULT_X_AXIS = 'X';
const DEFAULT_Y_AXIS = 'Y';
const DEFAULT_FILL_AXIS = 'Fill';

<<<<<<< HEAD
export enum Orientation {
  VERTICAL = 'vert',
  HORIZONTAL = 'horz',
}

export interface Plot extends Movable, Observable {
  id: string;
  type: string;

  title: string;
  subtitle: string;
  caption: string;

  xAxis: string;
  yAxis: string;

  get state(): PlotState;

  get hasMultiPoints(): boolean;
}

=======
>>>>>>> 89760d8c
export abstract class AbstractPlot<T> implements Plot {
  private observers: Observer[];
  protected isOutOfBounds: boolean;

  public readonly id: string;
  public readonly type: string;

  public readonly title: string;
  public readonly subtitle: string;
  public readonly caption: string;

  public readonly xAxis: string;
  public readonly yAxis: string;
  protected readonly fill: string;

  protected values: T[][];
  protected brailleValues: string[][];

  protected row: number;
  protected col: number;

  protected constructor(maidr: Maidr) {
    this.observers = [];
    this.isOutOfBounds = false;

    this.id = maidr.id;
    this.type = maidr.type;

    this.title = maidr.title ?? DEFAULT_TITLE;
    this.subtitle = maidr.subtitle ?? DEFAULT_SUBTITLE;
    this.caption = maidr.caption ?? DEFAULT_CAPTION;

    this.xAxis = maidr.axes?.x ?? DEFAULT_X_AXIS;
    this.yAxis = maidr.axes?.y ?? DEFAULT_Y_AXIS;
    this.fill = maidr.axes?.fill ?? DEFAULT_FILL_AXIS;

    this.values = [];
    this.brailleValues = [];

    this.isOutOfBounds = true;
    this.row = 0;
    this.col = -1;
  }

  public addObserver(observer: Observer): void {
    this.observers.push(observer);
  }

  public removeObserver(observer: Observer): void {
    this.observers = this.observers.filter(obs => obs !== observer);
  }

  public notifyStateUpdate(): void {
    const currentState = this.state;
    for (const observer of this.observers) {
      observer.update(currentState);
    }
  }

  protected notifyOutOfBounds(): void {
    this.isOutOfBounds = true;
    this.notifyStateUpdate();
    this.isOutOfBounds = false;
  }

  protected braille(): BrailleState {
    return {
      empty: false,
      values: this.brailleValues,
      row: this.row,
      col: this.col,
    };
  }

  public get state(): PlotState {
    if (this.isOutOfBounds) {
      return {
        empty: true,
        type: this.type,
      };
    }

    return {
      empty: false,
      audio: this.audio(),
      braille: this.braille(),
      text: this.text(),
      autoplay: this.autoplay(),
    };
  }

  public moveOnce(direction: MovableDirection): void {
    const movement = {
      UPWARD: () => (this.row += 1),
      DOWNWARD: () => (this.row -= 1),
      FORWARD: () => (this.col += 1),
      BACKWARD: () => (this.col -= 1),
    };

    if (this.isMovable(direction)) {
      this.isOutOfBounds = false;
      movement[direction]();
      this.notifyStateUpdate();
    } else {
      this.notifyOutOfBounds();
    }
  }

  public moveToExtreme(direction: MovableDirection): void {
    const movement = {
      UPWARD: () => (this.row = 0),
      DOWNWARD: () => (this.row = this.values.length - 1),
      FORWARD: () => (this.col = this.values[this.row].length - 1),
      BACKWARD: () => (this.col = 0),
    };

    movement[direction]();
    this.notifyStateUpdate();
  }

  public moveToIndex(index: number): void {
    if (this.isMovable(index)) {
      this.col = index;
      this.notifyStateUpdate();
    }
  }

  public isMovable(target: number | MovableDirection): boolean {
    switch (target) {
      case MovableDirection.UPWARD:
        return this.row < this.values.length - 1;

      case MovableDirection.DOWNWARD:
        return this.row > 0;

      case MovableDirection.FORWARD:
        return this.col < this.values[this.row].length - 1;

      case MovableDirection.BACKWARD:
        return this.col > 0;

      default:
        return (
          this.row >= 0
          && this.row < this.values.length
          && target >= 0
          && target < this.values[this.row].length
        );
    }
  }

  protected autoplay(): AutoplayState {
    return {
      UPWARD: this.values.length,
      DOWNWARD: this.values.length,
      FORWARD: this.values[this.row].length,
      BACKWARD: this.values[this.row].length,
    };
  }

  protected abstract audio(): AudioState;

  protected abstract text(): TextState;

  get hasMultiPoints(): boolean {
    return false;
  }
}

export abstract class AbstractBarPlot<T extends BarPoint> extends AbstractPlot<number> {
  protected readonly points: T[][];
  protected readonly orientation: Orientation;

  protected readonly min: number[];
  protected readonly max: number[];

  protected constructor(maidr: Maidr, points: T[][]) {
    super(maidr);

    this.points = points;
    this.orientation = maidr.orientation ?? Orientation.VERTICAL;

    this.values = points.map(row =>
      row.map(point =>
        this.orientation === Orientation.VERTICAL
          ? Number(point.y)
          : Number(point.x),
      ),
    );
    this.min = this.values.map(row => Math.min(...row));
    this.max = this.values.map(row => Math.max(...row));

    this.brailleValues = this.toBraille(this.values);
  }

  protected audio(): AudioState {
    const isVertical = this.orientation === Orientation.VERTICAL;
    const size = isVertical ? this.values[0].length : this.values.length;
    const index = isVertical ? this.col : this.row;
    const value = isVertical
      ? this.values[this.row][this.col]
      : this.values[this.col][this.row];

    return {
      min: Math.min(...this.min),
      max: Math.max(...this.max),
      size,
      index,
      value,
    };
  }

  protected text(): TextState {
    const isVertical = this.orientation === Orientation.VERTICAL;
    const point = this.points[this.row][this.col];

    const mainLabel = isVertical ? this.xAxis : this.yAxis;
    const mainValue = isVertical ? point.x : point.y;

    const crossLabel = isVertical ? this.yAxis : this.xAxis;
    const crossValue = isVertical ? point.y : point.x;

    return {
      mainLabel,
      mainValue,
      crossLabel,
      crossValue,
    };
  }

  protected toBraille(data: number[][]): string[][] {
    return data.map((row, index) =>
      this.createBraille(row, this.min[index], this.max[index]),
    );
  }

  protected createBraille(data: number[], min: number, max: number): string[] {
    const braille = new Array<string>();

    const range = (max - min) / 4;
    const low = min + range;
    const medium = low + range;
    const high = medium + range;

    for (let i = 0; i < data.length; i++) {
      if (data[i] === 0) {
        braille.push(' ');
      } else if (data[i] <= low) {
        braille.push('⣀');
      } else if (data[i] <= medium) {
        braille.push('⠤');
      } else if (data[i] <= high) {
        braille.push('⠒');
      } else {
        braille.push('⠉');
      }
    }

    return braille;
  }
}<|MERGE_RESOLUTION|>--- conflicted
+++ resolved
@@ -13,30 +13,6 @@
 const DEFAULT_Y_AXIS = 'Y';
 const DEFAULT_FILL_AXIS = 'Fill';
 
-<<<<<<< HEAD
-export enum Orientation {
-  VERTICAL = 'vert',
-  HORIZONTAL = 'horz',
-}
-
-export interface Plot extends Movable, Observable {
-  id: string;
-  type: string;
-
-  title: string;
-  subtitle: string;
-  caption: string;
-
-  xAxis: string;
-  yAxis: string;
-
-  get state(): PlotState;
-
-  get hasMultiPoints(): boolean;
-}
-
-=======
->>>>>>> 89760d8c
 export abstract class AbstractPlot<T> implements Plot {
   private observers: Observer[];
   protected isOutOfBounds: boolean;
