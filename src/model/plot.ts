--- conflicted
+++ resolved
@@ -2,18 +2,9 @@
 import type { Maidr, MaidrSubplot } from '@type/grammar';
 import type { Movable } from '@type/movable';
 import type { Observable } from '@type/observable';
-<<<<<<< HEAD
-import type {
-  FigureState,
-  HighlightState,
-  SubplotState,
-  TraceState,
-} from '@type/state';
+import type { FigureState, HighlightState, SubplotState, TraceState } from '@type/state';
 import { TraceType } from '@type/grammar';
-=======
-import type { FigureState, HighlightState, SubplotState, TraceState } from '@type/state';
 import type { Dimension } from './abstract';
->>>>>>> c7b50351
 import { Constant } from '@util/constant';
 import { Svg } from '@util/svg';
 import { AbstractPlot } from './abstract';
@@ -201,7 +192,6 @@
     const layers = subplot.layers;
     this.size = layers.length;
 
-<<<<<<< HEAD
     // Structural detection for violin plots is done once at subplot level:
     // BOX + SMOOTH in the same subplot => violin plot.
     const layerTypes = layers.map(layer => layer.type);
@@ -213,9 +203,6 @@
     this.traces = layers.map(layer => [
       TraceFactory.create(layer, { isViolinPlot }),
     ]);
-=======
-    this.traces = layers.map(layer => [TraceFactory.create(layer)]);
->>>>>>> c7b50351
     this.traceTypes = this.traces.flat().map((trace) => {
       const state = trace.state;
       return state.empty ? Constant.EMPTY : state.traceType;
@@ -317,8 +304,6 @@
    */
   moveToXValue: (xValue: any) => boolean;
 
-  moveToPoint: (x: number, y: number) => void;
-
   /**
    * Get the current Y value from the trace.
    * Optional method implemented by traces that support Y value preservation during layer switching.
