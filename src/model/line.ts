--- conflicted
+++ resolved
@@ -1,19 +1,8 @@
 import type { ExtremaTarget } from '@type/extrema';
 import type { LinePoint, MaidrLayer } from '@type/grammar';
-<<<<<<< HEAD
 import type { Movable, Node } from '@type/movable';
 import type { AudioState, BrailleState, TextState } from '@type/state';
 import type { Dimension } from './abstract';
-=======
-import type { MovableDirection } from '@type/movable';
-import type { XValue } from '@type/navigation';
-import type {
-  AudioState,
-  BrailleState,
-  TextState,
-  TraceState,
-} from '@type/state';
->>>>>>> a1769963
 import { Constant } from '@util/constant';
 import { MathUtil } from '@util/math';
 import { Svg } from '@util/svg';
@@ -24,18 +13,11 @@
 const SVG_PATH_LINE_POINT_REGEX
   = /[ML]\s*(-?\d+(?:\.\d+)?)\s+(-?\d+(?:\.\d+)?)/g;
 
-<<<<<<< HEAD
 export class LineTrace extends AbstractTrace {
-  protected readonly movable: Movable;
-
-  private readonly points: LinePoint[][];
-=======
-export class LineTrace extends AbstractTrace<number> {
   protected readonly supportsExtrema = true;
   protected readonly rotorSupport = true;
 
   protected readonly points: LinePoint[][];
->>>>>>> a1769963
   protected readonly lineValues: number[][];
   protected readonly highlightValues: SVGElement[][] | null;
   protected highlightCenters:
@@ -45,27 +27,13 @@
   protected readonly min: number[];
   protected readonly max: number[];
 
-<<<<<<< HEAD
-  protected readonly min: number[];
-  protected readonly max: number[];
-=======
   // Track previous row for intersection label ordering
   private previousRow: number | null = null;
->>>>>>> a1769963
 
   public constructor(layer: MaidrLayer) {
     super(layer);
 
     this.points = layer.data as LinePoint[][];
-<<<<<<< HEAD
-    this.lineValues = this.points.map(row => row.map(point => Number(point.y)));
-
-    this.min = this.lineValues.map(row => Math.min(...row));
-    this.max = this.lineValues.map(row => Math.max(...row));
-
-    this.highlightValues = this.mapToSvgElements(layer.selectors as string[]);
-    this.movable = new MovableGraph(this.buildGraph());
-=======
 
     this.lineValues = this.points.map(row =>
       row.map(point => Number(point.y)),
@@ -75,7 +43,7 @@
 
     this.highlightValues = this.mapToSvgElements(layer.selectors as string[]);
     this.highlightCenters = this.mapSvgElementsToCenters();
->>>>>>> a1769963
+    this.movable = new MovableGraph(this.buildGraph());
   }
 
   public dispose(): void {
@@ -147,7 +115,6 @@
 
   protected get audio(): AudioState {
     return {
-<<<<<<< HEAD
       freq: {
         min: this.min[this.row],
         max: this.max[this.row],
@@ -160,14 +127,6 @@
         cols: this.lineValues[this.row].length,
       },
       group: this.row,
-=======
-      min: this.min[this.row],
-      max: this.max[this.row],
-      size: this.points[this.row].length,
-      index: this.col,
-      value: this.points[this.row][this.col].y,
-      ...this.getAudioGroupIndex(),
->>>>>>> a1769963
     };
   }
 
@@ -226,7 +185,6 @@
     };
   }
 
-<<<<<<< HEAD
   protected get dimension(): Dimension {
     return {
       rows: this.lineValues.length,
@@ -234,8 +192,6 @@
     };
   }
 
-  private mapToSvgElements(selectors?: string[]): SVGElement[][] | null {
-=======
   public moveOnce(direction: MovableDirection): void {
     if (this.isInitialEntry) {
       this.handleInitialEntry();
@@ -443,7 +399,6 @@
   }
 
   protected mapToSvgElements(selectors?: string[]): SVGElement[][] | null {
->>>>>>> a1769963
     if (!selectors || selectors.length !== this.lineValues.length) {
       return null;
     }
