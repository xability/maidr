import type { MaidrLayer } from '@type/grammar';
import type { Trace } from './plot';
import { TraceType } from '@type/grammar';
import { BarTrace } from './bar';
import { BoxTrace } from './box';
import { Candlestick } from './candlestick';
import { Heatmap } from './heatmap';
import { Histogram } from './histogram';
import { LineTrace } from './line';
import { ScatterTrace } from './scatter';
import { SegmentedTrace } from './segmented';
<<<<<<< HEAD
import { SmoothTrace } from './smooth';
=======
import { createSmoothTrace } from './smoothtraceFactory';
>>>>>>> a1769963

export abstract class TraceFactory {
  public static create(layer: MaidrLayer): Trace {
    switch (layer.type) {
      case TraceType.BAR:
        return new BarTrace(layer);

      case TraceType.BOX:
        return new BoxTrace(layer);

      case TraceType.CANDLESTICK:
        return new Candlestick(layer);

      case TraceType.HEATMAP:
        return new Heatmap(layer);

      case TraceType.HISTOGRAM:
        return new Histogram(layer);

      case TraceType.LINE:
        return new LineTrace(layer);

      case TraceType.SCATTER:
        return new ScatterTrace(layer);

      case TraceType.SMOOTH:
<<<<<<< HEAD
        return new SmoothTrace(layer);
=======
        return createSmoothTrace(layer);
>>>>>>> a1769963

      case TraceType.DODGED:
      case TraceType.NORMALIZED:
      case TraceType.STACKED:
        return new SegmentedTrace(layer);

      default:
        throw new Error(`Invalid trace type: ${layer.type}`);
    }
  }
}<|MERGE_RESOLUTION|>--- conflicted
+++ resolved
@@ -9,11 +9,7 @@
 import { LineTrace } from './line';
 import { ScatterTrace } from './scatter';
 import { SegmentedTrace } from './segmented';
-<<<<<<< HEAD
-import { SmoothTrace } from './smooth';
-=======
 import { createSmoothTrace } from './smoothtraceFactory';
->>>>>>> a1769963
 
 export abstract class TraceFactory {
   public static create(layer: MaidrLayer): Trace {
@@ -40,11 +36,7 @@
         return new ScatterTrace(layer);
 
       case TraceType.SMOOTH:
-<<<<<<< HEAD
-        return new SmoothTrace(layer);
-=======
         return createSmoothTrace(layer);
->>>>>>> a1769963
 
       case TraceType.DODGED:
       case TraceType.NORMALIZED:
