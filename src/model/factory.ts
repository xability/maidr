import {BarPlot} from './bar';
<<<<<<< HEAD
import {HistogramPlot} from './histogram';
import {Maidr} from './grammar';
=======
import {Heatmap} from './heatmap';
>>>>>>> 37f1f0f7
import {LinePlot} from './line';
import {Maidr} from './grammar';
import {PlotType} from './plot';
import {Plot} from '../core/interface';

export abstract class PlotFactory {
  public static create(maidr: Maidr): Plot {
    switch (maidr.type) {
      case PlotType.BAR:
        return new BarPlot(maidr);

      case PlotType.HEATMAP:
        return new Heatmap(maidr);

      case PlotType.LINE:
        return new LinePlot(maidr);

      case PlotType.HISTOGRAM:
        return new HistogramPlot(maidr);

      default:
        throw new Error(`Invalid plot type: ${maidr.type}`);
    }
  }
}<|MERGE_RESOLUTION|>--- conflicted
+++ resolved
@@ -1,11 +1,7 @@
 import {BarPlot} from './bar';
-<<<<<<< HEAD
+import {Heatmap} from './heatmap';
+import {LinePlot} from './line';
 import {HistogramPlot} from './histogram';
-import {Maidr} from './grammar';
-=======
-import {Heatmap} from './heatmap';
->>>>>>> 37f1f0f7
-import {LinePlot} from './line';
 import {Maidr} from './grammar';
 import {PlotType} from './plot';
 import {Plot} from '../core/interface';
