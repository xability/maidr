--- conflicted
+++ resolved
@@ -16,14 +16,6 @@
  */
 export abstract class TraceFactory {
   /**
-<<<<<<< HEAD
-   * Creates and returns the appropriate trace instance based on the layer's trace type.
-   * @param layer - The MAIDR layer containing trace data and type information
-   * @returns A trace instance specific to the layer's type
-   * @throws Error if the trace type is invalid or unsupported
-   */
-  public static create(layer: MaidrLayer): Trace {
-=======
    * Factory method for creating trace instances.
    *
    * This method is intentionally kept lightweight and only receives
@@ -46,7 +38,6 @@
   ): Trace {
     const isViolinPlot = options?.isViolinPlot === true;
 
->>>>>>> 490b87c4
     switch (layer.type) {
       case TraceType.BAR:
         return new BarTrace(layer);
