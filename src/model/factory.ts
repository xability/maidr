import type { Maidr } from '@type/maidr';
import type { Plot } from '@type/plot';
import { PlotType } from '@type/plot';
import { BarPlot } from './bar';
import { BoxPlot } from './box';
import { Heatmap } from './heatmap';
import { Histogram } from './histogram';
import { LinePlot } from './line';
<<<<<<< HEAD
import { ScatterPlot } from './scatter';
=======
>>>>>>> 89760d8c
import { SegmentedPlot } from './segmented';

enum PlotType {
  BAR = 'bar',
  BOX = 'box',
  DODGED = 'dodged_bar',
  HEATMAP = 'heat',
  HISTOGRAM = 'hist',
  LINE = 'line',
  NORMALIZED = 'stacked_normalized_bar',
  SCATTER = 'point',
  STACKED = 'stacked_bar',
}

export abstract class PlotFactory {
  public static create(maidr: Maidr): Plot {
    switch (maidr.type) {
      case PlotType.BAR:
        return new BarPlot(maidr);

      case PlotType.BOX:
        return new BoxPlot(maidr);

      case PlotType.HEATMAP:
        return new Heatmap(maidr);

      case PlotType.HISTOGRAM:
        return new Histogram(maidr);

      case PlotType.LINE:
        return new LinePlot(maidr);

      case PlotType.SCATTER:
        return new ScatterPlot(maidr);

      case PlotType.DODGED:
      case PlotType.NORMALIZED:
      case PlotType.STACKED:
        return new SegmentedPlot(maidr);

      default:
        throw new Error(`Invalid plot type: ${maidr.type}`);
    }
  }
}<|MERGE_RESOLUTION|>--- conflicted
+++ resolved
@@ -6,23 +6,8 @@
 import { Heatmap } from './heatmap';
 import { Histogram } from './histogram';
 import { LinePlot } from './line';
-<<<<<<< HEAD
 import { ScatterPlot } from './scatter';
-=======
->>>>>>> 89760d8c
 import { SegmentedPlot } from './segmented';
-
-enum PlotType {
-  BAR = 'bar',
-  BOX = 'box',
-  DODGED = 'dodged_bar',
-  HEATMAP = 'heat',
-  HISTOGRAM = 'hist',
-  LINE = 'line',
-  NORMALIZED = 'stacked_normalized_bar',
-  SCATTER = 'point',
-  STACKED = 'stacked_bar',
-}
 
 export abstract class PlotFactory {
   public static create(maidr: Maidr): Plot {
