import {BarPlot} from './bar';
import {LinePlot} from './line';
<<<<<<< HEAD
import {Plot, PlotType} from './plot';
import {ScatterPlot} from './scatter';
=======
import {Maidr} from './grammar';
import {PlotType} from './plot';
import {Plot} from '../core/interface';
>>>>>>> 52dc91f9

export abstract class PlotFactory {
  public static create(maidr: Maidr): Plot {
    switch (maidr.type) {
      case PlotType.BAR:
        return new BarPlot(maidr);

      case PlotType.LINE:
        return new LinePlot(maidr);

      case PlotType.POINT:
        return new ScatterPlot(maidr);

      default:
        throw new Error(`Invalid plot type: ${maidr.type}`);
    }
  }
}<|MERGE_RESOLUTION|>--- conflicted
+++ resolved
@@ -1,13 +1,9 @@
 import {BarPlot} from './bar';
 import {LinePlot} from './line';
-<<<<<<< HEAD
-import {Plot, PlotType} from './plot';
-import {ScatterPlot} from './scatter';
-=======
 import {Maidr} from './grammar';
 import {PlotType} from './plot';
 import {Plot} from '../core/interface';
->>>>>>> 52dc91f9
+import {ScatterPlot} from './scatter';
 
 export abstract class PlotFactory {
   public static create(maidr: Maidr): Plot {
