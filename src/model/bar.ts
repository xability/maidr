--- conflicted
+++ resolved
@@ -12,16 +12,6 @@
 export abstract class AbstractBarPlot<T extends BarPoint> extends AbstractTrace {
   protected readonly movable: Movable;
 
-<<<<<<< HEAD
-/**
- * Abstract base class for bar plot traces supporting various bar chart types.
- * Handles bar-specific navigation, extrema detection, and visual element mapping.
- */
-export abstract class AbstractBarPlot<
-  T extends BarPoint,
-> extends AbstractTrace<number> {
-=======
->>>>>>> 490b87c4
   protected readonly points: T[][];
   protected readonly barValues: number[][];
   protected readonly highlightValues: SVGElement[][] | null;
@@ -66,23 +56,7 @@
     super.dispose();
   }
 
-<<<<<<< HEAD
-  /**
-   * Gets the bar values as a 2D array.
-   * @returns The bar values array
-   */
-  protected get values(): number[][] {
-    return this.barValues;
-  }
-
-  /**
-   * Gets the audio state for the current bar position.
-   * @returns The current AudioState
-   */
-  protected audio(): AudioState {
-=======
   protected get audio(): AudioState {
->>>>>>> 490b87c4
     const isVertical = this.orientation === Orientation.VERTICAL;
 
     const value = isVertical
@@ -105,15 +79,7 @@
     };
   }
 
-<<<<<<< HEAD
-  /**
-   * Gets the braille state for the current bar position.
-   * @returns The current BrailleState
-   */
-  protected braille(): BrailleState {
-=======
   protected get braille(): BrailleState {
->>>>>>> 490b87c4
     return {
       empty: false,
       id: this.id,
@@ -125,15 +91,7 @@
     };
   }
 
-<<<<<<< HEAD
-  /**
-   * Gets the text state for the current bar position.
-   * @returns The current TextState
-   */
-  protected text(): TextState {
-=======
   protected get text(): TextState {
->>>>>>> 490b87c4
     const isVertical = this.orientation === Orientation.VERTICAL;
     const point = this.points[this.row][this.col];
 
@@ -149,13 +107,6 @@
     };
   }
 
-<<<<<<< HEAD
-  /**
-   * Maps CSS selector to SVG elements representing bars in the plot.
-   * @param selector - Optional CSS selector string
-   * @returns 2D array of SVG elements or null if mapping fails
-   */
-=======
   protected get dimension(): Dimension {
     return {
       rows: this.barValues.length,
@@ -167,7 +118,6 @@
     return this.barValues;
   }
 
->>>>>>> 490b87c4
   protected mapToSvgElements(selector?: string): SVGElement[][] | null {
     if (!selector) {
       return null;
