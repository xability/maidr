--- conflicted
+++ resolved
@@ -74,25 +74,6 @@
     const fillData = point.fill
       ? {fillLabel: this.fill, fillValue: point.fill}
       : {};
-<<<<<<< HEAD
-
-    return {
-      mainLabel,
-      mainValue,
-      crossLabel,
-      crossValue,
-      ...fillData,
-    };
-  }
-
-  protected autoplay(): AutoplayState {
-    return {
-      UPWARD: this.values.length,
-      DOWNWARD: this.values.length,
-      FORWARD: this.values[this.row].length,
-      BACKWARD: this.values[this.row].length,
-    };
-=======
 
     return {
       mainLabel,
@@ -122,7 +103,6 @@
 
     movement[direction]();
     this.notifyStateUpdate();
->>>>>>> 52dc91f9
   }
 
   public isMovable(target: number | MovableDirection): boolean {
