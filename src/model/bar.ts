import {AbstractPlot, Orientation} from './plot';
import {AudioState, AutoplayState, BrailleState, TextState} from './state';
import {BarPoint, Maidr} from './grammar';
import {MovableDirection} from '../core/interface';

const DEFAULT_FILL_AXIS = 'Fill';

export class BarPlot extends AbstractPlot {
  private readonly points: BarPoint[][];
  private readonly values: number[][];
  private readonly brailleValues: string[][];

  private readonly orientation: Orientation;
  private readonly fill: string;

  private readonly min: number;
  private readonly max: number;

  constructor(maidr: Maidr) {
    super(maidr);

    this.points = maidr.data as BarPoint[][];
    this.orientation =
      maidr.orientation === Orientation.HORIZONTAL
        ? Orientation.HORIZONTAL
        : Orientation.VERTICAL;
    this.fill = maidr.axes?.fill ?? DEFAULT_FILL_AXIS;

    this.values = this.points.map(row =>
      row.map(point =>
        this.orientation === Orientation.VERTICAL
          ? Number(point.y)
          : Number(point.x)
      )
    );
    this.min = Math.min(...this.values.flat());
    this.max = Math.max(...this.values.flat());

    this.brailleValues = this.toBraille(this.values);
  }

  protected audio(): AudioState {
    return {
      min: this.min,
      max: this.max,
      size:
        this.orientation === Orientation.VERTICAL
          ? this.values[this.row].length
          : this.values.length,
      index: this.col,
      value: this.values[this.row][this.col],
    };
  }

  protected braille(): BrailleState {
    return {
      values: this.brailleValues[this.row],
      index: this.col,
    };
  }

  protected text(): TextState {
    const isVertical = this.orientation === Orientation.VERTICAL;
    const point = isVertical
      ? this.points[this.row][this.col]
      : this.points[this.col][this.row];

    const mainLabel = isVertical ? this.xAxis : this.yAxis;
    const mainValue = isVertical ? point.x : point.y;

    const crossLabel = isVertical ? this.yAxis : this.xAxis;
    const crossValue = isVertical ? point.y : point.x;

    const fillData = point.fill
      ? {fillLabel: this.fill, fillValue: point.fill}
      : {};

    return {
      mainLabel,
      mainValue,
      crossLabel,
      crossValue,
      ...fillData,
    };
  }

<<<<<<< HEAD
  protected extremeLeft(): void {
    this.index = 0;
  }

  protected extremeRight(): void {
    this.index = this.values.length - 1;
  }

  protected extremeTop(): void {
    throw new Error(`Move up not supported for ${this.type}`);
  }

  protected extremeBottom(): void {
    throw new Error(`Move down not supported for ${this.type}`);
  }

  protected isWithinRange(index?: number): boolean {
    const idx = index ?? this.index;
    return idx >= 0 && idx < this.values.length;
=======
  protected autoplay(): AutoplayState {
    return {
      UPWARD: this.values.length,
      DOWNWARD: this.values.length,
      FORWARD: this.values[this.row].length,
      BACKWARD: this.values[this.row].length,
    };
>>>>>>> dcc230b6
  }

  public isMovable(target: number | MovableDirection): boolean {
    switch (target) {
      case MovableDirection.UPWARD:
        return this.row > 0;

      case MovableDirection.DOWNWARD:
        return this.row < this.values.length - 1;

      case MovableDirection.FORWARD:
        return this.col < this.values[this.row].length - 1;

      case MovableDirection.BACKWARD:
        return this.col > 0;

      default:
        return (
          this.row >= 0 &&
          this.row < this.values.length &&
          target >= 0 &&
          target < this.values[this.row].length
        );
    }
  }

  private toBraille(data: number[][]): string[][] {
    const braille = [];

    const range = (this.max - this.min) / 4;
    const low = this.min + range;
    const medium = low + range;
    const high = medium + range;

    for (let row = 0; row < data.length; row++) {
      braille.push(new Array<string>());

      for (let col = 0; col < data[row].length; col++) {
        if (data[row][col] <= low) {
          braille[row].push('⣀');
        } else if (data[row][col] <= medium) {
          braille[row].push('⠤');
        } else if (data[row][col] <= high) {
          braille[row].push('⠒');
        } else {
          braille[row].push('⠉');
        }
      }
    }

    return braille;
  }
}<|MERGE_RESOLUTION|>--- conflicted
+++ resolved
@@ -84,27 +84,6 @@
     };
   }
 
-<<<<<<< HEAD
-  protected extremeLeft(): void {
-    this.index = 0;
-  }
-
-  protected extremeRight(): void {
-    this.index = this.values.length - 1;
-  }
-
-  protected extremeTop(): void {
-    throw new Error(`Move up not supported for ${this.type}`);
-  }
-
-  protected extremeBottom(): void {
-    throw new Error(`Move down not supported for ${this.type}`);
-  }
-
-  protected isWithinRange(index?: number): boolean {
-    const idx = index ?? this.index;
-    return idx >= 0 && idx < this.values.length;
-=======
   protected autoplay(): AutoplayState {
     return {
       UPWARD: this.values.length,
@@ -112,7 +91,18 @@
       FORWARD: this.values[this.row].length,
       BACKWARD: this.values[this.row].length,
     };
->>>>>>> dcc230b6
+  }
+
+  public moveToExtreme(direction: MovableDirection) {
+    const movement = {
+      UPWARD: () => (this.row = 0),
+      DOWNWARD: () => (this.row = this.values.length - 1),
+      FORWARD: () => (this.col = this.values[this.row].length - 1),
+      BACKWARD: () => (this.col = 0),
+    };
+
+    movement[direction]();
+    this.notifyStateUpdate();
   }
 
   public isMovable(target: number | MovableDirection): boolean {
