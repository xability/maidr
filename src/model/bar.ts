--- conflicted
+++ resolved
@@ -174,14 +174,8 @@
     // Update the current point index (column)
     this.col = target.pointIndex;
 
-<<<<<<< HEAD
-    // Update visual positioning and notify observers
-    this.updateVisualPointPosition();
-    this.notifyStateUpdate();
-=======
     // Use common finalization method
     this.finalizeExtremaNavigation();
->>>>>>> 806bb1d6
   }
 
   /**
@@ -207,11 +201,7 @@
    * Update the visual position of the current point
    * This method should be called when navigation changes
    */
-<<<<<<< HEAD
-  private updateVisualPointPosition(): void {
-=======
   protected updateVisualPointPosition(): void {
->>>>>>> 806bb1d6
     // Ensure we're within bounds
     const { row: safeRow, col: safeCol } = this.getSafeIndices();
     this.row = safeRow;
