<<<<<<< HEAD
import type { MaidrLayer } from '@type/maidr';
import type {
  AudioState,
  BrailleState,
  HighlightState,
  TextState,
} from '@type/state';
import type { BoxPoint } from './grammar';
import { Orientation } from '@type/plot';
import { AbstractTrace } from './plot';
=======
import type { BoxPoint, BoxSelector, MaidrLayer } from '@type/grammar';
import type { AudioState, BrailleState, TextState } from '@type/state';
import { Orientation } from '@type/grammar';
import { Svg } from '@util/svg';
import { AbstractTrace } from './abstract';
>>>>>>> 33038b9e

const LOWER_OUTLIER = 'Lower outlier(s)';
const UPPER_OUTLIER = 'Upper outlier(s)';

const MIN = 'Minimum';
const MAX = 'Maximum';

const Q1 = '25%';
const Q2 = '50%';
const Q3 = '75%';

export class BoxTrace extends AbstractTrace<number[] | number> {
  private readonly points: BoxPoint[];
  private readonly boxValues: (number[] | number)[][];
  protected readonly highlightValues: (SVGElement[] | SVGElement)[][] | null;

  private readonly orientation: Orientation;
  private readonly sections: string[];

  private readonly min: number;
  private readonly max: number;

  constructor(layer: MaidrLayer) {
    super(layer);

    this.points = layer.data as BoxPoint[];
    this.orientation = layer.orientation ?? Orientation.VERTICAL;

    this.sections = [LOWER_OUTLIER, MIN, Q1, Q2, Q3, MAX, UPPER_OUTLIER];
    const sectionAccessors = [
      (p: BoxPoint) => p.lowerOutliers,
      (p: BoxPoint) => p.min,
      (p: BoxPoint) => p.q1,
      (p: BoxPoint) => p.q2,
      (p: BoxPoint) => p.q3,
      (p: BoxPoint) => p.max,
      (p: BoxPoint) => p.upperOutliers,
    ];
    if (this.orientation === Orientation.HORIZONTAL) {
      this.boxValues = this.points.map(point =>
        sectionAccessors.map(accessor => accessor(point)),
      );
    } else {
      this.boxValues = sectionAccessors.map(accessor =>
        this.points.map(point => accessor(point)),
      );
    }

    const flatBoxValues = this.boxValues.map(row =>
      row.flatMap(cell => (Array.isArray(cell) ? cell : [cell])),
    );
    this.min = Math.min(...flatBoxValues.flat());
    this.max = Math.max(...flatBoxValues.flat());

    this.row = this.boxValues.length - 1;

    this.highlightValues = this.mapToSvgElements(layer.selectors as BoxSelector[]);
  }

  public dispose(): void {
    this.points.length = 0;
    this.sections.length = 0;

    super.dispose();
  }

  public moveToIndex(row: number, col: number): void {
    const isHorizontal = this.orientation === Orientation.HORIZONTAL;
    row = isHorizontal ? row : col;
    col = isHorizontal ? col : row;
    super.moveToIndex(row, col);
  }

  protected get values(): (number[] | number)[][] {
    return this.boxValues;
  }

  protected audio(): AudioState {
    const isHorizontal = this.orientation === Orientation.HORIZONTAL;
    const value = this.boxValues[this.row][this.col];
    const size = isHorizontal ? this.sections.length : this.points.length;
    const index = isHorizontal ? this.col : this.col;

    return {
      min: this.min,
      max: this.max,
      size,
      index,
      value,
    };
  }

  protected braille(): BrailleState {
    const isHorizontal = this.orientation === Orientation.HORIZONTAL;
    const row = isHorizontal ? this.row : this.col;
    const col = isHorizontal ? this.col : this.row;

    return {
      empty: false,
      id: this.id,
      values: this.points,
      min: this.min,
      max: this.max,
      row,
      col,
    };
  }

  protected text(): TextState {
    const isHorizontal = this.orientation === Orientation.HORIZONTAL;
    const point = isHorizontal ? this.points[this.row] : this.points[this.col];

    const mainLabel = isHorizontal ? this.yAxis : this.xAxis;
    const section = isHorizontal
      ? this.sections[this.col]
      : this.sections[this.row];

    const crossLabel = isHorizontal ? this.xAxis : this.yAxis;
    const crossValue = this.boxValues[this.row][this.col];

    return {
      main: { label: mainLabel, value: point.fill },
      cross: { label: crossLabel, value: crossValue },
      section,
    };
  }

  private mapToSvgElements(selectors: BoxSelector[]): (SVGElement[] | SVGElement)[][] | null {
    if (!selectors || selectors.length !== this.points.length) {
      return null;
    }

    const isVertical = this.orientation === Orientation.VERTICAL;
    const svgElements = new Array<Array<(SVGElement[] | SVGElement)>>();

    if (isVertical) {
      for (let i = 0; i < this.sections.length; i++) {
        svgElements.push(Array.from({ length: (selectors.length) }));
      }
    }

    selectors.forEach((selector, boxIdx) => {
      const lowerOutliers = selector.lowerOutliers.flatMap(s => Svg.selectAllElements(s));
      const upperOutliers = selector.upperOutliers.flatMap(s => Svg.selectAllElements(s));

      const min = Svg.selectElement(selector.min) ?? Svg.createEmptyElement();
      const max = Svg.selectElement(selector.max) ?? Svg.createEmptyElement();

      const iq = Svg.selectElement(selector.iq) ?? Svg.createEmptyElement();
      const q2 = Svg.selectElement(selector.q2) ?? Svg.createEmptyElement();

      const [q1, q3] = isVertical
        ? [Svg.createLineElement(iq, 'top'), Svg.createLineElement(iq, 'bottom')]
        : [Svg.createLineElement(iq, 'left'), Svg.createLineElement(iq, 'right')];

      const sections = [
        lowerOutliers,
        min,
        q1,
        q2,
        q3,
        max,
        upperOutliers,
      ];

      if (isVertical) {
        sections.forEach((section, sectionIdx) => {
          svgElements[sectionIdx][boxIdx] = section;
        });
      } else {
        svgElements.push(sections);
      }
    });

    return svgElements;
  }
}<|MERGE_RESOLUTION|>--- conflicted
+++ resolved
@@ -1,21 +1,8 @@
-<<<<<<< HEAD
-import type { MaidrLayer } from '@type/maidr';
-import type {
-  AudioState,
-  BrailleState,
-  HighlightState,
-  TextState,
-} from '@type/state';
-import type { BoxPoint } from './grammar';
-import { Orientation } from '@type/plot';
-import { AbstractTrace } from './plot';
-=======
 import type { BoxPoint, BoxSelector, MaidrLayer } from '@type/grammar';
 import type { AudioState, BrailleState, TextState } from '@type/state';
 import { Orientation } from '@type/grammar';
 import { Svg } from '@util/svg';
 import { AbstractTrace } from './abstract';
->>>>>>> 33038b9e
 
 const LOWER_OUTLIER = 'Lower outlier(s)';
 const UPPER_OUTLIER = 'Upper outlier(s)';
