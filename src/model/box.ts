--- conflicted
+++ resolved
@@ -1,14 +1,10 @@
 import type { BoxPoint, BoxSelector, MaidrLayer } from '@type/grammar';
-<<<<<<< HEAD
 import type { MovableDirection } from '@type/movable';
 import type { XValue } from '@type/navigation';
-import type { AudioState, BrailleState, TextState } from '@type/state';
-import type { Trace } from './plot';
-=======
 import type { Movable } from '@type/movable';
 import type { AudioState, BrailleState, TextState } from '@type/state';
 import type { Dimension } from './abstract';
->>>>>>> c7b50351
+import type { Trace } from './plot';
 import { BoxplotSection } from '@type/boxplotSection';
 import { Orientation, TraceType } from '@type/grammar';
 import { Constant } from '@util/constant';
@@ -39,7 +35,7 @@
   constructor(layer: MaidrLayer, isViolinPlot: boolean = false) {
     super(layer);
 
-<<<<<<< HEAD
+
     /**
      * Violin detection hint.
      *
@@ -50,9 +46,7 @@
      */
     this.isViolinBoxPlot = isViolinPlot && layer.type === TraceType.BOX;
 
-=======
     this.points = layer.data as BoxPoint[];
->>>>>>> c7b50351
     this.orientation = layer.orientation ?? Orientation.VERTICAL;
 
     // For horizontal orientation, reverse points to match visual order (lower-left start)
@@ -109,6 +103,7 @@
     this.movable = new MovableGrid<number[] | number>(this.boxValues, { row: 0 });
   }
 
+
   /**
    * Helper method to check if this is a violin box plot.
    * Provides a cleaner API and reduces code duplication.
