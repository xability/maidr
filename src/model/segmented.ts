import type { ExtremaTarget } from '@type/extrema';
import type { MaidrLayer, SegmentedPoint } from '@type/grammar';
import type { HighlightState, TextState } from '@type/state';
import { Orientation } from '@type/grammar';
import { MathUtil } from '@util/math';
import { Svg } from '@util/svg';
import { AbstractBarPlot } from './bar';

const SUM = 'Sum';
const LEVEL = 'Level';
const UNDEFINED = 'undefined';

/**
 * Trace implementation for segmented (stacked or dodged) bar plots with summary level support.
 */
export class SegmentedTrace extends AbstractBarPlot<SegmentedPoint> {
  /**
   * Creates a new segmented bar trace and generates a summary level.
   * @param layer - The MAIDR layer containing segmented bar plot data
   */
  public constructor(layer: MaidrLayer) {
    super(layer, layer.data as SegmentedPoint[][]);
    this.createSummaryLevel();
  }

  /**
   * Creates an additional summary level with total values across all segments.
   */
  private createSummaryLevel(): void {
    const summaryValues = new Array<number>();
    const summaryPoints = new Array<SegmentedPoint>();
    for (let i = 0; i < this.barValues[0].length; i++) {
      const sum = this.barValues.reduce((sum, row) => sum + row[i], 0);
      summaryValues.push(sum);

      const point = this.orientation === Orientation.VERTICAL
        ? {
            x: this.points[0][i].x,
            y: sum,
            fill: SUM,
          }
        : {
            x: sum,
            y: this.points[0][i].y,
            fill: SUM,
          };
      summaryPoints.push(point);
    }
    this.points.push(summaryPoints);
    this.barValues.push(summaryValues);

    const { min: summaryMin, max: summaryMax } = MathUtil.minMax(summaryValues);
    this.min.push(summaryMin);
    this.max.push(summaryMax);
  }

  /**
   * Gets extrema targets for the current segmented bar plot trace.
   * @returns Array of extrema targets for navigation
   */
  public override getExtremaTargets(): ExtremaTarget[] {
    const targets: ExtremaTarget[] = [];
    const currentGroup = this.row;

    if (currentGroup < 0 || currentGroup >= this.barValues.length) {
      return targets;
    }

    // Use pre-computed min/max values instead of recalculating
    const groupMin = this.min[currentGroup];
    const groupMax = this.max[currentGroup];
    const groupValues = this.barValues[currentGroup];

    if (!groupValues || groupValues.length === 0) {
      return targets;
    }

    // Find indices of min/max values
    const maxIndex = groupValues.indexOf(groupMax);
    const minIndex = groupValues.indexOf(groupMin);

    // Get group label and category labels
    const groupLabel = this.getGroupLabel(currentGroup);
    const maxCategoryLabel = this.getCategoryLabel(maxIndex);
    const minCategoryLabel = this.getCategoryLabel(minIndex);

    // Add max target
    targets.push({
      label: `Max ${groupLabel} at ${maxCategoryLabel}`,
      value: groupMax,
      pointIndex: maxIndex,
      segment: groupLabel,
      type: 'max',
      groupIndex: currentGroup,
      categoryIndex: maxIndex,
      navigationType: 'group',
    });

    // Add min target
    targets.push({
      label: `Min ${groupLabel} at ${minCategoryLabel}`,
      value: groupMin,
      pointIndex: minIndex,
      segment: groupLabel,
      type: 'min',
      groupIndex: currentGroup,
      categoryIndex: minIndex,
      navigationType: 'group',
    });

    return targets;
  }

  /**
   * Navigates to a specific extrema target within the current group.
   * @param target - The extrema target to navigate to
   */
  public override navigateToExtrema(target: ExtremaTarget): void {
    // For group-based navigation, stay in same group but move to different category
    if (target.groupIndex !== undefined && target.categoryIndex !== undefined) {
      this.row = target.groupIndex;
      this.col = target.categoryIndex;
    } else {
      // Fallback to point-based navigation
      this.col = target.pointIndex;
    }

    // Use common finalization method
    this.finalizeExtremaNavigation();
  }

  /**
   * Gets a human-readable label for the specified group.
   * @param groupIndex - The index of the group
   * @returns A label for the group
   */
  private getGroupLabel(groupIndex: number): string {
    if (this.points[groupIndex] && this.points[groupIndex].length > 0) {
      const firstPoint = this.points[groupIndex][0];

      // Check if this is the summary level
      if (groupIndex === this.barValues.length - 1) {
        return 'Total';
      }

      // For dodged/stacked plots, use the fill value as group identifier
      if (firstPoint.fill) {
        return `${this.getFillAxisLabel()}: '${firstPoint.fill}'`;
      }
    }

    return `Group ${groupIndex}`;
  }

  /**
   * Gets a human-readable label for a specific category.
   * @param categoryIndex - The index of the category
   * @returns A label for the category
   */
  private getCategoryLabel(categoryIndex: number): string {
    if (this.points[0] && this.points[0][categoryIndex]) {
      const point = this.points[0][categoryIndex];
      if (this.orientation === Orientation.VERTICAL) {
        return `${point.x}`;
      } else {
        return `${point.y}`;
      }
    }
    return `Category ${categoryIndex}`;
  }

  /**
   * Gets the label for the fill axis.
   * @returns The fill axis label
   */
  private getFillAxisLabel(): string {
    // Try to get from the layer axes, fallback to generic label
    return 'Category';
  }

  /**
   * Updates the visual position of the current point with boundary checks.
   */
  protected updateVisualPointPosition(): void {
    // Ensure we're within bounds
    const { row: safeRow, col: safeCol } = this.getSafeIndices();
    this.row = safeRow;
    this.col = safeCol;
  }

<<<<<<< HEAD
  /**
   * Generates text state with fill level information for segmented bars.
   * @returns Text state with main, cross, and fill axis data
   */
  protected text(): TextState {
=======
  protected get text(): TextState {
>>>>>>> 490b87c4
    return {
      ...super.text,
      fill: {
        label: LEVEL,
        value: this.points[this.row][this.col].fill ?? UNDEFINED,
      },
    };
  }

<<<<<<< HEAD
  /**
   * Returns highlight state, excluding the summary level from visual highlighting.
   * @returns Highlight state with elements or empty state for summary level
   */
  protected highlight(): HighlightState {
=======
  protected get highlight(): HighlightState {
>>>>>>> 490b87c4
    if (this.highlightValues === null || this.row === this.barValues.length - 1) {
      return this.outOfBoundsState as HighlightState;
    }

    return {
      empty: false,
      elements: this.highlightValues[this.row][this.col],
    };
  }

<<<<<<< HEAD
  /**
   * Indicates that segmented bars should not use combined/separate audio modes.
   * @returns Always returns false for segmented bar plots
   */
  protected hasMultiPoints(): boolean {
    // Stacked bar plots should not use combined/separate audio modes
    return false;
  }

  /**
   * Maps segmented bar data to SVG elements considering element type and mapping direction.
   * @param selector - CSS selector for SVG elements
   * @returns 2D array of SVG elements matching the data structure
   */
=======
>>>>>>> 490b87c4
  protected mapToSvgElements(selector?: string): SVGElement[][] {
    if (!selector) {
      return new Array<Array<SVGElement>>();
    }

    const domElements = Svg.selectAllElements(selector);
    if (domElements.length === 0) {
      return new Array<Array<SVGElement>>();
    }

    const svgElements = new Array<Array<SVGElement>>();
    if (domElements[0] instanceof SVGPathElement) {
      // Use parent implementation for SVGPathElement
      for (let r = 0, domIndex = 0; r < this.barValues.length; r++) {
        const row = new Array<SVGElement>();
        for (let c = 0; c < this.barValues[r].length; c++) {
          if (domIndex >= domElements.length) {
            return new Array<Array<SVGElement>>();
          } else if (this.barValues[r][c] === 0) {
            row.push(Svg.createEmptyElement());
          } else {
            row.push(domElements[domIndex++]);
          }
        }
        svgElements.push(row);
      }
    } else if (domElements[0] instanceof SVGRectElement) {
      for (let r = 0; r < this.barValues.length; r++) {
        svgElements.push(new Array<SVGElement>());
      }

      const isForward = this.layer.domMapping?.groupDirection === 'forward';
      for (let c = 0, domIndex = 0; c < this.barValues[0].length; c++) {
        if (isForward) {
          for (let r = 0; r < this.barValues.length; r++) {
            if (domIndex >= domElements.length) {
              return new Array<Array<SVGElement>>();
            } else if (this.barValues[r][c] === 0) {
              svgElements[r].push(Svg.createEmptyElement());
            } else {
              svgElements[r].push(domElements[domIndex++]);
            }
          }
        } else {
          for (let r = this.barValues.length - 1; r >= 0; r--) {
            if (domIndex >= domElements.length) {
              return new Array<Array<SVGElement>>();
            } else if (this.barValues[r][c] === 0) {
              svgElements[r].push(Svg.createEmptyElement());
            } else {
              svgElements[r].push(domElements[domIndex++]);
            }
          }
        }
      }
    }
    return svgElements;
  }
}<|MERGE_RESOLUTION|>--- conflicted
+++ resolved
@@ -188,15 +188,11 @@
     this.col = safeCol;
   }
 
-<<<<<<< HEAD
   /**
    * Generates text state with fill level information for segmented bars.
    * @returns Text state with main, cross, and fill axis data
    */
   protected text(): TextState {
-=======
-  protected get text(): TextState {
->>>>>>> 490b87c4
     return {
       ...super.text,
       fill: {
@@ -206,15 +202,11 @@
     };
   }
 
-<<<<<<< HEAD
   /**
    * Returns highlight state, excluding the summary level from visual highlighting.
    * @returns Highlight state with elements or empty state for summary level
    */
   protected highlight(): HighlightState {
-=======
-  protected get highlight(): HighlightState {
->>>>>>> 490b87c4
     if (this.highlightValues === null || this.row === this.barValues.length - 1) {
       return this.outOfBoundsState as HighlightState;
     }
@@ -225,23 +217,11 @@
     };
   }
 
-<<<<<<< HEAD
-  /**
-   * Indicates that segmented bars should not use combined/separate audio modes.
-   * @returns Always returns false for segmented bar plots
-   */
-  protected hasMultiPoints(): boolean {
-    // Stacked bar plots should not use combined/separate audio modes
-    return false;
-  }
-
   /**
    * Maps segmented bar data to SVG elements considering element type and mapping direction.
    * @param selector - CSS selector for SVG elements
    * @returns 2D array of SVG elements matching the data structure
    */
-=======
->>>>>>> 490b87c4
   protected mapToSvgElements(selector?: string): SVGElement[][] {
     if (!selector) {
       return new Array<Array<SVGElement>>();
