import type { ExtremaTarget } from '@type/extrema';
import type { MaidrLayer, SegmentedPoint } from '@type/grammar';
import type { HighlightState, TextState } from '@type/state';
import { Orientation } from '@type/grammar';
import { MathUtil } from '@util/math';
import { Svg } from '@util/svg';
import { AbstractBarPlot } from './bar';

const SUM = 'Sum';
const LEVEL = 'Level';
const UNDEFINED = 'undefined';

export class SegmentedTrace extends AbstractBarPlot<SegmentedPoint> {
  public constructor(layer: MaidrLayer) {
    super(layer, layer.data as SegmentedPoint[][]);
    this.createSummaryLevel();
  }

  private createSummaryLevel(): void {
    const summaryValues = new Array<number>();
    const summaryPoints = new Array<SegmentedPoint>();
    for (let i = 0; i < this.barValues[0].length; i++) {
      const sum = this.barValues.reduce((sum, row) => sum + row[i], 0);
      summaryValues.push(sum);

      const point
        = this.orientation === Orientation.VERTICAL
          ? {
              x: this.points[0][i].x,
              y: sum,
              fill: SUM,
            }
          : {
              x: sum,
              y: this.points[0][i].y,
              fill: SUM,
            };
      summaryPoints.push(point);
    }
    this.points.push(summaryPoints);
    this.barValues.push(summaryValues);

    const { min: summaryMin, max: summaryMax } = MathUtil.minMax(summaryValues);
    this.min.push(summaryMin);
    this.max.push(summaryMax);
  }

  /**
   * Get extrema targets for the current segmented bar plot trace
   * Returns min and max values within the current group the user is navigating
   * @returns Array of extrema targets for navigation
   */
  public override getExtremaTargets(): ExtremaTarget[] {
    const targets: ExtremaTarget[] = [];
    const currentGroup = this.row;

    if (currentGroup < 0 || currentGroup >= this.barValues.length) {
      return targets;
    }

    // Use pre-computed min/max values instead of recalculating
    const groupMin = this.min[currentGroup];
    const groupMax = this.max[currentGroup];
    const groupValues = this.barValues[currentGroup];

    if (!groupValues || groupValues.length === 0) {
      return targets;
    }

    // Find indices of min/max values
    const maxIndex = groupValues.indexOf(groupMax);
    const minIndex = groupValues.indexOf(groupMin);

    // Get group label and category labels
    const groupLabel = this.getGroupLabel(currentGroup);
    const maxCategoryLabel = this.getCategoryLabel(maxIndex);
    const minCategoryLabel = this.getCategoryLabel(minIndex);

    // Add max target
    targets.push({
      label: `Max ${groupLabel} at ${maxCategoryLabel}`,
      value: groupMax,
      pointIndex: maxIndex,
      segment: groupLabel,
      type: 'max',
      groupIndex: currentGroup,
      categoryIndex: maxIndex,
      navigationType: 'group',
    });

    // Add min target
    targets.push({
      label: `Min ${groupLabel} at ${minCategoryLabel}`,
      value: groupMin,
      pointIndex: minIndex,
      segment: groupLabel,
      type: 'min',
      groupIndex: currentGroup,
      categoryIndex: minIndex,
      navigationType: 'group',
    });

    return targets;
  }

  /**
   * Navigate to a specific extrema target
   * @param target The extrema target to navigate to
   */
  public override navigateToExtrema(target: ExtremaTarget): void {
    // For group-based navigation, stay in same group but move to different category
    if (target.groupIndex !== undefined && target.categoryIndex !== undefined) {
      this.row = target.groupIndex;
      this.col = target.categoryIndex;
    } else {
      // Fallback to point-based navigation
      this.col = target.pointIndex;
    }

<<<<<<< HEAD
    // Update visual positioning and notify observers
    this.updateVisualPointPosition();
    this.notifyStateUpdate();
=======
    // Use common finalization method
    this.finalizeExtremaNavigation();
>>>>>>> 806bb1d6
  }

  /**
   * Get a human-readable label for the current group
   * @param groupIndex The index of the group
   * @returns A label for the group
   */
  private getGroupLabel(groupIndex: number): string {
    if (this.points[groupIndex] && this.points[groupIndex].length > 0) {
      const firstPoint = this.points[groupIndex][0];

      // Check if this is the summary level
      if (groupIndex === this.barValues.length - 1) {
        return 'Total';
      }

      // For dodged/stacked plots, use the fill value as group identifier
      if (firstPoint.fill) {
        return `${this.getFillAxisLabel()}: '${firstPoint.fill}'`;
      }
    }

    return `Group ${groupIndex}`;
  }

  /**
   * Get a human-readable label for a specific category
   * @param categoryIndex The index of the category
   * @returns A label for the category
   */
  private getCategoryLabel(categoryIndex: number): string {
    if (this.points[0] && this.points[0][categoryIndex]) {
      const point = this.points[0][categoryIndex];
      if (this.orientation === Orientation.VERTICAL) {
        return `${point.x}`;
      } else {
        return `${point.y}`;
      }
    }
    return `Category ${categoryIndex}`;
  }

  /**
   * Get the label for the fill axis (e.g., "Drive", "Survival Status")
   * @returns The fill axis label
   */
  private getFillAxisLabel(): string {
    // Try to get from the layer axes, fallback to generic label
    return 'Category';
  }

  /**
   * Update the visual position of the current point
   * This method should be called when navigation changes
   */
<<<<<<< HEAD
  private updateVisualPointPosition(): void {
=======
  protected updateVisualPointPosition(): void {
>>>>>>> 806bb1d6
    // Ensure we're within bounds
    const { row: safeRow, col: safeCol } = this.getSafeIndices();
    this.row = safeRow;
    this.col = safeCol;
  }

  protected text(): TextState {
    return {
      ...super.text(),
      fill: {
        label: LEVEL,
        value: this.points[this.row][this.col].fill ?? UNDEFINED,
      },
    };
  }

  protected highlight(): HighlightState {
    if (this.highlightValues === null || this.row === this.barValues.length - 1) {
      return {
        empty: true,
        type: 'trace',
        traceType: this.type,
        audio: {
          index: 0,
          size: 0,
          groupIndex: 0,
        },
      };
    }

    return {
      empty: false,
      elements: this.highlightValues[this.row][this.col],
    };
  }

  protected hasMultiPoints(): boolean {
    // Stacked bar plots should not use combined/separate audio modes
    return false;
  }

  protected mapToSvgElements(selector?: string): SVGElement[][] {
    if (!selector) {
      return new Array<Array<SVGElement>>();
    }

    const domElements = Svg.selectAllElements(selector);
    if (domElements.length === 0) {
      return new Array<Array<SVGElement>>();
    }

    const svgElements = new Array<Array<SVGElement>>();
    if (domElements[0] instanceof SVGPathElement) {
      for (let r = 0, domIndex = 0; r < this.barValues.length; r++) {
        const row = new Array<SVGElement>();
        for (let c = 0; c < this.barValues[r].length; c++) {
          if (domIndex >= domElements.length) {
            return new Array<Array<SVGElement>>();
          } else if (this.barValues[r][c] === 0) {
            row.push(Svg.createEmptyElement());
          } else {
            row.push(domElements[domIndex++]);
          }
        }
        svgElements.push(row);
      }
    } else if (domElements[0] instanceof SVGRectElement) {
      for (let r = 0; r < this.barValues.length; r++) {
        svgElements.push(new Array<SVGElement>());
      }
      for (let c = 0, domIndex = 0; c < this.barValues[0].length; c++) {
        for (let r = this.barValues.length - 1; r >= 0; r--) {
          if (domIndex >= domElements.length) {
            return new Array<Array<SVGElement>>();
          } else if (this.barValues[r][c] === 0) {
            svgElements[r].push(Svg.createEmptyElement());
          } else {
            svgElements[r].push(domElements[domIndex++]);
          }
        }
      }
    }
    return svgElements;
  }
}<|MERGE_RESOLUTION|>--- conflicted
+++ resolved
@@ -117,14 +117,8 @@
       this.col = target.pointIndex;
     }
 
-<<<<<<< HEAD
-    // Update visual positioning and notify observers
-    this.updateVisualPointPosition();
-    this.notifyStateUpdate();
-=======
     // Use common finalization method
     this.finalizeExtremaNavigation();
->>>>>>> 806bb1d6
   }
 
   /**
@@ -180,11 +174,7 @@
    * Update the visual position of the current point
    * This method should be called when navigation changes
    */
-<<<<<<< HEAD
-  private updateVisualPointPosition(): void {
-=======
   protected updateVisualPointPosition(): void {
->>>>>>> 806bb1d6
     // Ensure we're within bounds
     const { row: safeRow, col: safeCol } = this.getSafeIndices();
     this.row = safeRow;
