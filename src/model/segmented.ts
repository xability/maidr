--- conflicted
+++ resolved
@@ -26,15 +26,15 @@
       const point
         = this.orientation === Orientation.VERTICAL
           ? {
-              x: this.points[0][i].x,
-              y: sum,
-              fill: SUM,
-            }
+            x: this.points[0][i].x,
+            y: sum,
+            fill: SUM,
+          }
           : {
-              x: sum,
-              y: this.points[0][i].y,
-              fill: SUM,
-            };
+            x: sum,
+            y: this.points[0][i].y,
+            fill: SUM,
+          };
       summaryPoints.push(point);
     }
     this.points.push(summaryPoints);
@@ -117,14 +117,8 @@
       this.col = target.pointIndex;
     }
 
-<<<<<<< HEAD
-    // Update visual positioning and notify observers
-    this.updateVisualPointPosition();
-    this.notifyStateUpdate();
-=======
     // Use common finalization method
     this.finalizeExtremaNavigation();
->>>>>>> 84ae834c
   }
 
   /**
@@ -180,11 +174,7 @@
    * Update the visual position of the current point
    * This method should be called when navigation changes
    */
-<<<<<<< HEAD
-  private updateVisualPointPosition(): void {
-=======
   protected updateVisualPointPosition(): void {
->>>>>>> 84ae834c
     // Ensure we're within bounds
     const { row: safeRow, col: safeCol } = this.getSafeIndices();
     this.row = safeRow;
