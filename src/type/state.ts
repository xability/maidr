--- conflicted
+++ resolved
@@ -3,7 +3,6 @@
 
 export type PlotState = FigureState | SubplotState | TraceState;
 
-<<<<<<< HEAD
 interface AudioEmptyState {
   y: number;
   x: number;
@@ -47,44 +46,12 @@
       trace: TraceState;
       highlight: HighlightState;
     };
-=======
-export type FigureState
-  = | {
-    empty: true;
-    type: 'figure';
-  }
-  | {
-    empty: false;
-    type: 'figure';
-    title: string;
-    subtitle: string;
-    caption: string;
-    size: number;
-    index: number;
-    subplot: SubplotState;
-    traceTypes: string[];
-    highlight: HighlightState; // Figure manages subplot highlighting
-  };
-
-export type SubplotState
-  = | {
-    empty: true;
-    type: 'subplot';
-  }
-  | {
-    empty: false;
-    type: 'subplot';
-    size: number;
-    index: number;
-    trace: TraceState;
-    highlight: HighlightState;
-  };
->>>>>>> a1769963
 
 interface TraceEmptyState {
   empty: true;
   type: 'trace';
   traceType: TraceType;
+  audio: AudioEmptyState;
   audio: AudioEmptyState;
 }
 
@@ -94,10 +61,6 @@
       empty: false;
       type: 'trace';
       traceType: TraceType;
-<<<<<<< HEAD
-=======
-      plotType: string;
->>>>>>> a1769963
       title: string;
       xAxis: string;
       yAxis: string;
@@ -108,7 +71,6 @@
       text: TextState;
       autoplay: AutoplayState;
       highlight: HighlightState;
-<<<<<<< HEAD
     };
 
 export interface AudioState {
@@ -125,70 +87,14 @@
   };
   group?: number;
   isContinuous?: boolean;
-=======
-      /**
-       * Array of audio states for all lines that intersect at the current point.
-       * Used for intersection-aware audio playback in multiline plots.
-       * null/undefined for normal points (single line or no intersection).
-       */
-      intersections?: AudioState[] | null;
-      /**
-       * Number of groups/series in the plot.
-       * Only present for multiline plots where plotType === 'multiline'.
-       */
-      groupCount?: number;
-    };
-
-export type NonEmptyTraceState = Extract<TraceState, { empty: false }>;
-
-export interface LayerSwitchTraceState extends NonEmptyTraceState {
-  isLayerSwitch: true;
-  index: number;
-  size: number;
 }
 
-export function isLayerSwitchTraceState(state: TraceState): state is LayerSwitchTraceState {
-  return (
-    !state.empty
-    && (state as Partial<LayerSwitchTraceState>).isLayerSwitch === true
-    && typeof (state as Partial<LayerSwitchTraceState>).index === 'number'
-    && typeof (state as Partial<LayerSwitchTraceState>).size === 'number'
-  );
-}
-
-export interface AudioEmptyState {
-  index: number;
-  size: number;
-  groupIndex?: number;
-}
-
-export interface AudioState {
-  min: number;
-  max: number;
-  size: number;
-  value: number | number[];
-  index: number | number[];
-  /**
-   * Indicates whether the audio is continuous.
-   * If true, the audio plays without interruption.
-   * If false or undefined, the audio may have discrete segments.
-   */
-  isContinuous?: boolean;
-  /**
-   * Group index for multiclass plots.
-   * Used to determine which audio palette entry to use.
-   * If undefined, defaults to 0 (single group).
-   */
-  groupIndex?: number;
-  /**
-   * Candlestick trend information for audio palette selection.
-   * Used by AudioService to determine appropriate audio characteristics.
-   * Only applicable for candlestick traces.
-   */
-  trend?: CandlestickTrend;
->>>>>>> a1769963
-}
-
+export type BrailleState
+  = | TraceEmptyState
+    | BarBrailleState
+    | BoxBrailleState
+    | HeatmapBrailleState
+    | LineBrailleState;
 export type BrailleState
   = | TraceEmptyState
     | BarBrailleState
@@ -247,22 +153,9 @@
 };
 
 export type HighlightState
-<<<<<<< HEAD
   = | SubplotEmptyState
     | TraceEmptyState
     | {
       empty: false;
       elements: SVGElement | SVGElement[];
-    };
-=======
-  = | {
-    empty: true;
-    type: 'trace';
-    traceType?: TraceType;
-    audio: AudioEmptyState;
-  }
-  | {
-    empty: false;
-    elements: SVGElement | SVGElement[];
-  };
->>>>>>> a1769963
+    };