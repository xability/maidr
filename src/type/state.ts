import type { BoxPoint, CandlestickTrend, TraceType } from '@type/grammar';
import type { MovableDirection } from './movable';

export type PlotState = FigureState | SubplotState | TraceState;

export type FigureState =
  | {
    empty: true;
    type: 'figure';
  }
  | {
    empty: false;
    type: 'figure';
    title: string;
    subtitle: string;
    caption: string;
    size: number;
    index: number;
    subplot: SubplotState;
    traceTypes: string[];
    highlight: HighlightState; // Figure manages subplot highlighting
  };

export type SubplotState =
  | {
    empty: true;
    type: 'subplot';
  }
  | {
    empty: false;
    type: 'subplot';
    size: number;
    index: number;
    trace: TraceState;
    highlight: HighlightState;
  };

interface TraceEmptyState {
  empty: true;
  type: 'trace';
  traceType: TraceType;
  audio: AudioEmptyState;
}

export type TraceState =
  | TraceEmptyState
  | {
    empty: false;
    type: 'trace';
    traceType: TraceType;
    title: string;
    xAxis: string;
    yAxis: string;
    fill: string;
    hasMultiPoints: boolean;
    audio: AudioState;
    braille: BrailleState;
    text: TextState;
    autoplay: AutoplayState;
    highlight: HighlightState;
  };

export interface AudioEmptyState {
  index: number;
  size: number;
  groupIndex?: number;
}

export interface AudioState {
  min: number;
  max: number;
  size: number;
  value: number | number[];
  index: number | number[];
  /**
   * Indicates whether the audio is continuous.
   * If true, the audio plays without interruption.
   * If false or undefined, the audio may have discrete segments.
   */
  isContinuous?: boolean;
  /**
   * Group index for multiclass plots.
   * Used to determine which audio palette entry to use.
   * If undefined, defaults to 0 (single group).
   */
  groupIndex?: number;
  /**
   * Candlestick trend information for audio palette selection.
   * Used by AudioService to determine appropriate audio characteristics.
   * Only applicable for candlestick traces.
   */
  trend?: CandlestickTrend;
}

export type BrailleState =
  | TraceEmptyState
  | BarBrailleState
  | BoxBrailleState
  | HeatmapBrailleState
  | LineBrailleState;

interface BaseBrailleState {
  id: string;
  empty: false;
  row: number;
  col: number;
  custom?: string[];
}

export interface BarBrailleState extends BaseBrailleState {
  values: number[][];
  min: number[];
  max: number[];
}

export interface BoxBrailleState extends BaseBrailleState {
  values: BoxPoint[];
  min: number;
  max: number;
}

export interface CandlestickBrailleState extends BaseBrailleState {
  values: number[][];
  min: number;
  max: number;
}

export interface LineBrailleState extends BaseBrailleState {
  values: number[][];
  min: number[];
  max: number[];
}

export interface HeatmapBrailleState extends BaseBrailleState {
  values: number[][];
  min: number;
  max: number;
}

export interface TextState {
  main: { label: string; value: number | number[] | string };
  cross: { label: string; value: number | number[] | string };
  fill?: { label: string; value: string };
  range?: { min: number; max: number };
  section?: string;
}

export type AutoplayState = {
  [key in MovableDirection]: number;
};

<<<<<<< HEAD
export type HighlightState =
  | TraceEmptyState
=======
export type HighlightState
  = | {
    empty: true;
    type: 'trace';
    traceType?: TraceType;
    audio: AudioEmptyState;
  }
>>>>>>> dc745515
  | {
    empty: false;
    elements: SVGElement | SVGElement[];
  };<|MERGE_RESOLUTION|>--- conflicted
+++ resolved
@@ -149,10 +149,6 @@
   [key in MovableDirection]: number;
 };
 
-<<<<<<< HEAD
-export type HighlightState =
-  | TraceEmptyState
-=======
 export type HighlightState
   = | {
     empty: true;
@@ -160,7 +156,6 @@
     traceType?: TraceType;
     audio: AudioEmptyState;
   }
->>>>>>> dc745515
   | {
     empty: false;
     elements: SVGElement | SVGElement[];
