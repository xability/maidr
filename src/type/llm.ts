import type { Status } from './event';

<<<<<<< HEAD
export type Llm = 'GPT' | 'CLAUDE' | 'GEMINI';
=======
export type Llm
  = | 'OPENAI'
    | 'ANTHROPIC_CLAUDE'
    | 'GOOGLE_GEMINI';

export type GptVersion = 'gpt-4o' | 'gpt-4o-mini' | 'gpt-4.1' | 'o1-mini' | 'o3' | 'o4-mini';
export type ClaudeVersion = 'claude-3-5-haiku-latest' | 'claude-3-5-sonnet-latest' | 'claude-3-7-sonnet-latest';
export type GeminiVersion = 'gemini-2.0-flash' | 'gemini-2.0-flash-lite' | 'gemini-2.5-flash-preview-04-17' | 'gemini-2.5-pro-preview-05-06';

export type LlmVersion = GptVersion | ClaudeVersion | GeminiVersion;
>>>>>>> a1769963

export interface LlmRequest {
  message: string;
  customInstruction: string;
  expertise: 'basic' | 'intermediate' | 'advanced' | 'custom';
  apiKey?: string;
  email?: string;
  clientToken?: string;
}

export interface LlmResponse {
  success: boolean;
  data?: string;
  error?: string;
}

export interface Message {
  id: string;
  text: string;
  isUser: boolean;
  model?: Llm;
  timestamp: string;
  status: Status;
  modelSelections?: {
    modelKey: Llm;
    name: string;
    version: string;
  }[];
  isWelcomeMessage?: boolean;
}

export interface LlmModelSettings {
  name: string;
  apiKey: string;
  enabled: boolean;
  version: LlmVersion;
}<|MERGE_RESOLUTION|>--- conflicted
+++ resolved
@@ -1,8 +1,5 @@
 import type { Status } from './event';
 
-<<<<<<< HEAD
-export type Llm = 'GPT' | 'CLAUDE' | 'GEMINI';
-=======
 export type Llm
   = | 'OPENAI'
     | 'ANTHROPIC_CLAUDE'
@@ -13,7 +10,6 @@
 export type GeminiVersion = 'gemini-2.0-flash' | 'gemini-2.0-flash-lite' | 'gemini-2.5-flash-preview-04-17' | 'gemini-2.5-pro-preview-05-06';
 
 export type LlmVersion = GptVersion | ClaudeVersion | GeminiVersion;
->>>>>>> a1769963
 
 export interface LlmRequest {
   message: string;
