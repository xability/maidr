--- conflicted
+++ resolved
@@ -24,16 +24,15 @@
 
 const MessageBubble: React.FC<MessageBubbleProps> = ({ message }) => {
   const theme = useTheme();
-<<<<<<< HEAD
   const settingsViewModel = useViewModel('settings');
+
   const chatViewModel = useViewModel('chat');
+  const disabled = !chatViewModel.canSend;
 
   const handleGoToSettings = (): void => {
     settingsViewModel.toggle();
   };
 
-=======
->>>>>>> 86313fe7
   return (
     <Box
       sx={{
@@ -109,7 +108,7 @@
               mt: 0.5,
             }}
           >
-            {!chatViewModel.canSend && (
+            {disabled && (
               <Button
                 variant="text"
                 onClick={handleGoToSettings}
