--- conflicted
+++ resolved
@@ -93,12 +93,8 @@
   const theme = useTheme();
 
   const viewModel = useViewModel('chat');
-<<<<<<< HEAD
   const { enabled, messages } = useViewModelState('chat');
   const settings = useViewModelState('settings');
-=======
-  const { messages } = useViewModelState('chat');
->>>>>>> a8a305a4
 
   const [inputMessage, setInputMessage] = useState('');
   const messagesEndRef = useRef<HTMLDivElement>(null);
