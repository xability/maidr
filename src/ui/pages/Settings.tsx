import type {
  SelectChangeEvent,
} from '@mui/material';
import type { Llm, LlmVersion } from '@type/llm';
import type { AriaMode, GeneralSettings, LlmModelSettings, LlmSettings } from '@type/settings';
import { Check as CheckIcon, Error as ErrorIcon } from '@mui/icons-material';
import {
  Alert,
  Button,
  CircularProgress,
  Dialog,
  DialogActions,
  DialogContent,
  Divider,
  FormControl,
  FormControlLabel,
  FormLabel,
  Grid,
  InputAdornment,
  MenuItem,
  Radio,
  RadioGroup,
  Select,
  Slider,
  Switch,
  TextareaAutosize,
  TextField,
  Typography,
} from '@mui/material';
import { LlmValidationService } from '@service/llmValidation';
import { useViewModel } from '@state/hook/useViewModel';
import React, { useCallback, useEffect, useId, useState } from 'react';

const MIN_CUSTOM_INSTRUCTION_LENGTH = 10;

type GptVersion = 'gpt-4o' | 'gpt-4o-mini' | 'gpt-4.1' | 'o1-mini' | 'o3' | 'o4-mini';
type ClaudeVersion = 'claude-3-5-haiku-latest' | 'claude-3-5-sonnet-latest' | 'claude-3-7-sonnet-latest';
type GeminiVersion = 'gemini-2.0-flash' | 'gemini-2.0-flash-lite' | 'gemini-2.5-flash-preview-04-17' | 'gemini-2.5-pro-preview-05-06';

interface ModelConfig<T extends LlmVersion> {
  default: T;
  options: readonly T[];
  labels: Record<T, string>;
}

interface ModelVersions {
  GPT: ModelConfig<GptVersion>;
  CLAUDE: ModelConfig<ClaudeVersion>;
  GEMINI: ModelConfig<GeminiVersion>;
}

const MODEL_VERSIONS: ModelVersions = {
  GPT: {
    default: 'gpt-4o',
    options: ['gpt-4o', 'gpt-4o-mini', 'gpt-4.1', 'o1-mini', 'o3', 'o4-mini'] as const,
    labels: {
      'gpt-4o': 'GPT-4o',
      'gpt-4o-mini': 'GPT-4o Mini',
      'gpt-4.1': 'GPT-4.1',
      'o1-mini': 'o1-mini',
      'o3': 'o3',
      'o4-mini': 'o4-mini',
    },
  },
  CLAUDE: {
    default: 'claude-3-7-sonnet-latest',
    options: ['claude-3-5-haiku-latest', 'claude-3-5-sonnet-latest', 'claude-3-7-sonnet-latest'] as const,
    labels: {
      'claude-3-5-haiku-latest': 'Claude 3.5 Haiku',
      'claude-3-5-sonnet-latest': 'Claude 3.5 Sonnet',
      'claude-3-7-sonnet-latest': 'Claude 3.7 Sonnet',
    },
  },
  GEMINI: {
    default: 'gemini-2.0-flash',
    options: ['gemini-2.0-flash', 'gemini-2.0-flash-lite', 'gemini-2.5-flash-preview-04-17', 'gemini-2.5-pro-preview-05-06'] as const,
    labels: {
      'gemini-2.0-flash': 'Gemini 2.0 Flash',
      'gemini-2.0-flash-lite': 'Gemini 2.0 Flash Lite',
      'gemini-2.5-flash-preview-04-17': 'Gemini 2.5 Flash Preview',
      'gemini-2.5-pro-preview-05-06': 'Gemini 2.5 Pro Preview',
    },
  },
};

function getValidVersion(modelKey: Llm, currentVersion: string | undefined): LlmVersion {
  const config = MODEL_VERSIONS[modelKey];
  const validOptions = config.options as readonly LlmVersion[];
  if (!currentVersion || !validOptions.includes(currentVersion as LlmVersion)) {
    return config.default;
  }
  return currentVersion as LlmVersion;
}

interface SettingRowProps {
  label: string;
  input: React.ReactNode;
}

const SettingRow: React.FC<SettingRowProps> = ({ label, input }) => (
  <Grid container spacing={1} alignItems="center" className="settings-grid-container">
    <Grid size={{ xs: 12, sm: 6, md: 4 }}>
      <Typography variant="body2" fontWeight="normal">
        {label}
      </Typography>
    </Grid>
    <Grid size={{ xs: 12, sm: 6, md: 8 }}>
      {input}
    </Grid>
  </Grid>
);

interface LlmModelSettingRowProps {
  modelKey: Llm;
  modelSettings: LlmModelSettings;
  onToggle: (key: Llm, enabled: boolean) => void;
  onChangeKey: (key: Llm, value: string) => void;
  onChangeVersion: (key: Llm, value: LlmVersion) => void;
}

const LlmModelSettingRow: React.FC<LlmModelSettingRowProps> = ({
  modelKey,
  modelSettings,
  onToggle,
  onChangeKey,
  onChangeVersion,
}) => {
  const validVersion = getValidVersion(modelKey, modelSettings.version);
  const [isValidating, setIsValidating] = useState(false);
  const [isValid, setIsValid] = useState<boolean | null>(null);

  const getHelperText = (): string => {
    if (!modelSettings.enabled)
      return '';
    if (isValidating)
      return 'Validating API key...';
    if (isValid === false)
      return `${modelSettings.name} API key is invalid`;
    if (isValid === true)
      return `${modelSettings.name} API key is valid`;
    return '';
  };

  const validateApiKey = async (apiKey: string): Promise<void> => {
    if (!modelSettings.enabled || !apiKey.trim()) {
      setIsValid(null);
      return;
    }

    setIsValidating(true);
    try {
      const result = await LlmValidationService.validateApiKey(modelKey, apiKey);
      setIsValid(result.isValid);
    } catch (error) {
      setIsValid(false);
    } finally {
      setIsValidating(false);
    }
  };

  useEffect(() => {
    const debounceTimer = setTimeout(() => {
      validateApiKey(modelSettings.apiKey);
    }, 500);

    return () => clearTimeout(debounceTimer);
  }, [modelSettings.apiKey, modelSettings.enabled, modelKey]);

  const renderMenuItems = (): React.ReactNode[] => {
    const config = MODEL_VERSIONS[modelKey];
    return config.options.map((version) => {
      const label = config.labels[version as keyof typeof config.labels];
      const isSelected = modelSettings.version === version;
      return (
        <MenuItem
          key={version}
          value={version}
          className={`llm-model-setting-row-menu-item ${isSelected ? 'selected' : ''}`}
        >
          {isSelected && <CheckIcon className="llm-model-setting-row-check-icon" />}
          {label}
        </MenuItem>
      );
    });
  };

  return (
    <SettingRow
      label={modelSettings.name}
      input={(
        <Grid container spacing={1} alignItems="center">
          <Grid>
            <Switch
              checked={modelSettings.enabled}
              onChange={e => onToggle(modelKey, e.target.checked)}
              slotProps={{
                input: { 'aria-label': `Enable ${modelSettings.name}` },
              }}
            />
          </Grid>
          <Grid size={7}>
            <TextField
              disabled={!modelSettings.enabled}
              fullWidth
              size="small"
              value={modelSettings.apiKey}
              onChange={e => onChangeKey(modelKey, e.target.value)}
              placeholder={`Enter ${modelSettings.name} API Key`}
              type="password"
              error={isValid === false}
              helperText={getHelperText()}
              label={`${modelSettings.name} API Key`}
              slotProps={{
                input: {
                  'aria-describedby': `${modelKey}-status`,
                  'endAdornment': (
                    <InputAdornment position="end">
                      <div
                        id={`${modelKey}-status`}
                        role="status"
                        aria-live="polite"
                        aria-label={
                          isValidating
                            ? 'Validating API key'
                            : isValid === true
                              ? 'API key is valid'
                              : isValid === false
                                ? 'API key is invalid'
                                : ''
                        }
                      >
                        {isValidating
                          ? (
                              <CircularProgress size={20} />
                            )
                          : isValid === true
                            ? (
                                <CheckIcon color="success" />
                              )
                            : isValid === false
                              ? (
                                  <ErrorIcon color="error" />
                                )
                              : null}
                      </div>
                    </InputAdornment>
                  ),
                },
              }}
            />
          </Grid>
          <Grid size={8}>
            <Select
              value={validVersion}
              onChange={(e) => {
                const newVersion = e.target.value as LlmVersion;
                onChangeVersion(modelKey, newVersion);
              }}
              disabled={!modelSettings.enabled || !modelSettings.apiKey.trim() || !isValid}
              fullWidth
              size="small"
              label={`${modelSettings.name} Model Version`}
              MenuProps={{
                disablePortal: true,
                PaperProps: {
                  className: 'settings-menu-paper',
                },
              }}
            >
              {renderMenuItems()}
            </Select>
          </Grid>
        </Grid>
      )}
    />
  );
};

const Settings: React.FC = () => {
  const id = useId();
  const viewModel = useViewModel('settings');
  const { general, llm } = viewModel.state;

  const [generalSettings, setGeneralSettings] = useState<GeneralSettings>(general);
  const [llmSettings, setLlmSettings] = useState<LlmSettings>(llm);

  useEffect(() => {
    viewModel.load();
  }, [viewModel]);

  useEffect(() => {
    setGeneralSettings(general);
    setLlmSettings(llm);
  }, [general, llm]);

  const handleGeneralChange = (key: keyof GeneralSettings, value: string | number | AriaMode): void => { // Expanded value type for ariaMode
    setGeneralSettings(prev => ({
      ...prev,
      [key]: value,
    }));
  };

  const handleLlmChange = (key: keyof LlmSettings, value: string | 'basic' | 'intermediate' | 'advanced' | 'custom'): void => {
    setLlmSettings(prev => ({
      ...prev,
      [key]: value,
    }));
  };

  const handleLlmModelChange = (
    modelKey: Llm,
    propKey: keyof LlmModelSettings,
    value: string | boolean | LlmVersion,
  ): void => {
    setLlmSettings(prev => ({
      ...prev,
      models: {
        ...prev.models,
        [modelKey]: {
          ...prev.models[modelKey],
          [propKey]: propKey === 'apiKey' && typeof value === 'string' ? value.trim() : value,
        },
      },
    }));
  };

  const handleReset = (): void => {
    viewModel.reset();
    const { general, llm } = viewModel.state;
    setGeneralSettings(general);
    setLlmSettings(llm);
  };

  const handleClose = (): void => {
    viewModel.toggle();
  };

  const handleSelectClick = useCallback((e: React.MouseEvent) => {
    e.stopPropagation();
  }, []);

  const handleSelectChange = useCallback((e: SelectChangeEvent<'basic' | 'intermediate' | 'advanced' | 'custom'>) => {
    e.stopPropagation();
    handleLlmChange('expertiseLevel', e.target.value);
  }, [handleLlmChange]);

  const handleSave = (): void => {
    viewModel.saveAndClose({ general: generalSettings, llm: llmSettings });
  };

  const isCustomInstructionValid = llmSettings.expertiseLevel !== 'custom' || llmSettings.customInstruction.length >= MIN_CUSTOM_INSTRUCTION_LENGTH;

  return (
    <Dialog
      id={id}
      role="dialog"
      aria-label="Settings"
      open={true}
      maxWidth="sm"
      fullWidth
      disablePortal
      disableEnforceFocus
      onClick={e => e.stopPropagation()}
      className="settings-dialog"
    >
      <DialogContent className="settings-dialog-content">
        <Grid size="grow">
          <Typography variant="h6" fontWeight="bold" gutterBottom>
            General Settings
          </Typography>
        </Grid>

        {/* General Settings */}
        <Grid container spacing={0.5}>
          <Grid size={12}>
            <SettingRow
              label="Volume"
              input={(
                <FormControl fullWidth>
                  <FormLabel className="sr-only">Volume in percentage</FormLabel>
                  <Slider
                    value={generalSettings.volume}
                    onChange={(_, value) => handleGeneralChange('volume', Number(value))}
                    min={0}
                    max={100}
                    step={1}
                    valueLabelDisplay="auto"
                    aria-valuemin={0}
                    aria-valuemax={100}
                    className="settings-slider-value-label"
                  />
                </FormControl>
              )}
            />
          </Grid>
          <Grid size={12}>
            <SettingRow
              label="Outline Color"
              input={(
                <FormControl fullWidth>
                  <FormLabel className="sr-only">Highlight Color in hex format</FormLabel>
                  <TextField
                    fullWidth
                    type="color"
                    size="small"
                    value={generalSettings.highlightColor}
                    onChange={e => handleGeneralChange('highlightColor', e.target.value)}
                    aria-describedby="highlight-color-description"
                  />
                </FormControl>
              )}
            />
          </Grid>
          <Grid size={12}>
            <SettingRow
              label="Braille Display Size"
              input={(
                <FormControl fullWidth>
                  <FormLabel className="sr-only">Braille Display Size in pixels</FormLabel>
                  <TextField
                    fullWidth
                    type="number"
                    size="small"
                    value={generalSettings.brailleDisplaySize}
                    onChange={e => handleGeneralChange('brailleDisplaySize', Number(e.target.value))}
                  />
                </FormControl>
              )}
            />
          </Grid>
          <Grid size={12}>
            <SettingRow
              label="Min Frequency (Hz)"
              input={(
                <FormControl fullWidth>
                  <FormLabel className="sr-only">Minimum Frequency in Hertz</FormLabel>
                  <TextField
                    fullWidth
                    type="number"
                    size="small"
                    value={generalSettings.minFrequency}
                    onChange={e => handleGeneralChange('minFrequency', Number(e.target.value))}
                  />
                </FormControl>
              )}
            />
          </Grid>
          <Grid size={12}>
            <SettingRow
              label="Max Frequency (Hz)"
              input={(
                <FormControl fullWidth>
                  <FormLabel className="sr-only">Maximum Frequency in Hertz</FormLabel>
                  <TextField
                    fullWidth
                    type="number"
                    size="small"
                    value={generalSettings.maxFrequency}
                    onChange={e => handleGeneralChange('maxFrequency', Number(e.target.value))}
                  />
                </FormControl>
              )}
            />
          </Grid>
          <Grid size={12}>
            <SettingRow
              label="Autoplay Duration (ms)"
              input={(
                <FormControl fullWidth>
                  <FormLabel className="sr-only">Autoplay Duration in milliseconds</FormLabel>
                  <TextField
                    fullWidth
                    type="number"
                    size="small"
                    value={generalSettings.autoplayDuration}
                    onChange={e => handleGeneralChange('autoplayDuration', Number(e.target.value))}
                  />
                </FormControl>
              )}
            />
          </Grid>
          <Grid size={12}>
            <SettingRow
              label="ARIA Mode"
              input={(
                <FormControl>
                  <FormLabel className="sr-only">ARIA Mode</FormLabel>
                  <RadioGroup
                    row
                    value={generalSettings.ariaMode}
                    onChange={e => handleGeneralChange('ariaMode', e.target.value as AriaMode)}
                  >
                    <FormControlLabel
                      value="assertive"
                      control={<Radio size="small" />}
                      label="Assertive"
                    />
                    <FormControlLabel
                      value="polite"
                      control={<Radio size="small" />}
                      label="Polite"
                    />
                  </RadioGroup>
                </FormControl>
              )}
            />
          </Grid>
        </Grid>

        <Grid size={12}>
          <Divider className="settings-divider" />
        </Grid>

        {/* LLM Settings */}
        <Grid container spacing={0.5} className="settings-section">
          <Grid size={12}>
            <Typography variant="h6" fontWeight="bold" gutterBottom className="settings-section-title">
              LLM Settings
            </Typography>
          </Grid>

          {(Object.keys(llmSettings.models) as Llm[]).map((modelKey) => {
            const model = llmSettings.models[modelKey];
            return (
              <Grid size={12} key={modelKey} className="settings-model-row">
                <LlmModelSettingRow
                  modelKey={modelKey}
                  modelSettings={model}
                  onToggle={(key, enabled) => handleLlmModelChange(key, 'enabled', enabled)}
                  onChangeKey={(key, value) => handleLlmModelChange(key, 'apiKey', value)}
                  onChangeVersion={(key, value) => handleLlmModelChange(key, 'version', value)}
                />
              </Grid>
            );
          })}

          {/* Expertise Level */}
          <Grid size={12} className="settings-row">
            <SettingRow
              label="Expertise Level"
              input={(
                <FormControl fullWidth size="small" className="settings-model-select">
                  <FormLabel className="sr-only">Expertise Level</FormLabel>
                  <Select
                    value={llmSettings.expertiseLevel}
                    onChange={handleSelectChange}
                    onClick={handleSelectClick}
                    MenuProps={{
                      disablePortal: true,
                      PaperProps: {
                        className: 'llm-model-setting-select-menu',
                      },
                    }}
                  >
                    <MenuItem value="basic">Basic</MenuItem>
                    <MenuItem value="intermediate">Intermediate</MenuItem>
                    <MenuItem value="advanced">Advanced</MenuItem>
                    <MenuItem value="custom">Custom</MenuItem>
                  </Select>
                </FormControl>
              )}
            />
          </Grid>

<<<<<<< HEAD
          <Grid size={12}>
            <Grid container spacing={1} alignItems="flex-start" className="settings-row">
              <Grid size={12} className="settings-row-label">
                <Typography variant="body2" fontWeight="normal">
                  Custom Instructions
                </Typography>
              </Grid>
              <Grid size={12}>
                <FormControl fullWidth>
                  <FormLabel className="sr-only">Custom Instructions</FormLabel>
=======
          {/* Custom Instructions - Only show when custom is selected */}
          {llmSettings.expertiseLevel === 'custom' && (
            <Grid size={12}>
              <Grid container spacing={1} alignItems="flex-start" sx={{ py: 1 }}>
                <Grid size={12} sx={{ py: 1 }}>
                  <Typography variant="body2" fontWeight="normal">
                    Custom Instructions
                  </Typography>
                </Grid>
                <Grid size={12}>
>>>>>>> f6a342d4
                  <TextareaAutosize
                    minRows={3}
                    maxRows={6}
                    value={llmSettings.customInstruction}
                    onChange={e => handleLlmChange('customInstruction', e.target.value)}
<<<<<<< HEAD
                    className="settings-custom-instruction"
                    placeholder="Enter custom instruction..."
                  />
                </FormControl>
=======
                    style={{
                      width: '100%',
                      padding: '8px',
                      border: '1px solid #ccc',
                      borderRadius: '4px',
                    }}
                    placeholder="Enter custom instruction..."
                  />
                </Grid>
                {llmSettings.customInstruction.length < MIN_CUSTOM_INSTRUCTION_LENGTH && (
                  <Grid size={12} sx={{ mt: 1 }}>
                    <Alert severity="warning">
                      Custom instructions must be at least
                      {' '}
                      {MIN_CUSTOM_INSTRUCTION_LENGTH}
                      {' '}
                      characters long
                    </Alert>
                  </Grid>
                )}
>>>>>>> f6a342d4
              </Grid>
            </Grid>
          )}
        </Grid>

        <Grid size={12}>
          <Divider className="settings-divider" />
        </Grid>

        {/* Hidden descriptions for aria-describedby references */}
        <div className="sr-only">
          <div id="highlight-color-description">
            Choose a color for highlighting plot elements during navigation. This color will be used to show which element is currently focused.
          </div>
          <div id="reset-settings-description">
            Reset all settings to their default values. This action cannot be undone.
          </div>
          <div id="close-settings-description">
            Close the settings dialog without saving any changes. All modifications will be lost.
          </div>
          <div id="save-settings-description">
            Save all current settings and close the dialog. Changes will be applied immediately.
          </div>
        </div>
      </DialogContent>

      {/* Footer Actions */}
      <Grid
        container
        component={DialogActions}
        alignItems="center"
        className="settings-footer"
      >
        <Grid size="auto" className="settings-grid-padding">
          <Button variant="text" color="inherit" onClick={handleReset} aria-label="Reset Settings" aria-describedby="reset-settings-description">
            Reset
          </Button>
        </Grid>
        <Grid
          size="grow"
          container
          spacing={1}
          justifyContent="flex-end"
          className="settings-footer-actions"
        >
          <Grid size="auto">
            <Button variant="outlined" color="inherit" onClick={handleClose} aria-label="Close Settings with no changes" aria-describedby="close-settings-description">
              Close
            </Button>
          </Grid>
          <Grid size="auto">
<<<<<<< HEAD
            <Button variant="contained" color="primary" onClick={handleSave} aria-label="Save Changes and Close Settings" aria-describedby="save-settings-description">
=======
            <Button
              variant="contained"
              color="primary"
              onClick={handleSave}
              disabled={!isCustomInstructionValid}
              title={!isCustomInstructionValid ? `Custom instructions must be at least ${MIN_CUSTOM_INSTRUCTION_LENGTH} characters long` : ''}
            >
>>>>>>> f6a342d4
              Save & Close
            </Button>
          </Grid>
        </Grid>
      </Grid>
    </Dialog>
  );
};

export default Settings;<|MERGE_RESOLUTION|>--- conflicted
+++ resolved
@@ -562,18 +562,6 @@
             />
           </Grid>
 
-<<<<<<< HEAD
-          <Grid size={12}>
-            <Grid container spacing={1} alignItems="flex-start" className="settings-row">
-              <Grid size={12} className="settings-row-label">
-                <Typography variant="body2" fontWeight="normal">
-                  Custom Instructions
-                </Typography>
-              </Grid>
-              <Grid size={12}>
-                <FormControl fullWidth>
-                  <FormLabel className="sr-only">Custom Instructions</FormLabel>
-=======
           {/* Custom Instructions - Only show when custom is selected */}
           {llmSettings.expertiseLevel === 'custom' && (
             <Grid size={12}>
@@ -584,18 +572,11 @@
                   </Typography>
                 </Grid>
                 <Grid size={12}>
->>>>>>> f6a342d4
                   <TextareaAutosize
                     minRows={3}
                     maxRows={6}
                     value={llmSettings.customInstruction}
                     onChange={e => handleLlmChange('customInstruction', e.target.value)}
-<<<<<<< HEAD
-                    className="settings-custom-instruction"
-                    placeholder="Enter custom instruction..."
-                  />
-                </FormControl>
-=======
                     style={{
                       width: '100%',
                       padding: '8px',
@@ -616,7 +597,6 @@
                     </Alert>
                   </Grid>
                 )}
->>>>>>> f6a342d4
               </Grid>
             </Grid>
           )}
@@ -668,9 +648,6 @@
             </Button>
           </Grid>
           <Grid size="auto">
-<<<<<<< HEAD
-            <Button variant="contained" color="primary" onClick={handleSave} aria-label="Save Changes and Close Settings" aria-describedby="save-settings-description">
-=======
             <Button
               variant="contained"
               color="primary"
@@ -678,7 +655,6 @@
               disabled={!isCustomInstructionValid}
               title={!isCustomInstructionValid ? `Custom instructions must be at least ${MIN_CUSTOM_INSTRUCTION_LENGTH} characters long` : ''}
             >
->>>>>>> f6a342d4
               Save & Close
             </Button>
           </Grid>
