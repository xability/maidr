--- conflicted
+++ resolved
@@ -11,24 +11,8 @@
   const brailleRef = useRef<HTMLTextAreaElement>(null);
   const lastIndexRef = useRef<number>(index);
 
-<<<<<<< HEAD
-  useEffect(() => {
-    if (brailleRef.current) {
-      brailleRef.current.value = value;
-      brailleRef.current.selectionStart = index;
-      brailleRef.current.selectionEnd = index;
-      lastIndexRef.current = index;
-    }
-  }, [value, index]);
-
-  const handleSelectionChange = (
-    event: FormEvent<HTMLTextAreaElement>,
-  ): void => {
-    const textArea = event.currentTarget;
-=======
   const handleSelectionChange = (event: Event): void => {
     const textArea = event.target as HTMLTextAreaElement;
->>>>>>> f311a8ee
     const newIndex = textArea.selectionStart;
 
     if (newIndex !== lastIndexRef.current) {
@@ -57,6 +41,7 @@
     textArea.value = value;
     textArea.selectionStart = index;
     textArea.selectionEnd = index;
+    textArea.focus();
     lastIndexRef.current = index;
   }, [value, index]);
 
@@ -67,9 +52,8 @@
         ref={brailleRef}
         defaultValue={value}
         autoCapitalize="off"
-        autoFocus
         rows={5}
-        cols={50} // todo: this should match the braille default size from settings
+        cols={50}
       />
     </div>
   );
