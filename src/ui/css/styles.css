/* Base styles */
*,
::after,
::before {
  box-sizing: border-box;
}

/* Accessibility */
.sr-only {
  clip: rect(1px, 1px, 1px, 1px);
  clip-path: inset(50%);
  height: 1px;
  width: 1px;
  margin: -1px;
  overflow: hidden;
  padding: 0;
  position: absolute;
}

.sr-only-focusable {
  position: static;
  width: auto;
  height: auto;
  overflow: visible;
  clip: auto;
  white-space: normal;
  -webkit-clip-path: none;
  clip-path: none;
}

.hidden {
  display: none;
  opacity: 0;
}

/* Chat specific styles */
.chat-message-content {
  color: inherit;
  line-height: 1.5;
  font-size: 0.95rem;
}

.chat-message-content.user {
  color: white;
}

.chat-bubble {
  padding: 1rem 1.25rem;
  border-radius: 1.25rem;
  max-width: 80%;
  box-shadow:
    0 2px 4px rgba(0, 0, 0, 0.1),
    0 4px 8px rgba(0, 0, 0, 0.05);
  position: relative;
  margin: 0.5rem 0;
  transition: box-shadow 0.2s ease;
}

.chat-bubble:hover {
  box-shadow:
    0 4px 8px rgba(0, 0, 0, 0.15),
    0 8px 16px rgba(0, 0, 0, 0.1);
}

.chat-bubble.user {
  background-color: #0084ff;
  border: none;
  margin-left: auto;
  border-bottom-right-radius: 0.25rem;
  color: white;
}

.chat-bubble.ai {
  background-color: #f0f2f5;
  border: 1px solid var(--divider);
  margin-right: auto;
  border-bottom-left-radius: 0.25rem;
  box-shadow:
    0 2px 4px rgba(0, 0, 0, 0.05),
    0 4px 8px rgba(0, 0, 0, 0.02);
}

.chat-bubble.ai:hover {
  box-shadow:
    0 4px 8px rgba(0, 0, 0, 0.08),
    0 8px 16px rgba(0, 0, 0, 0.04);
}

.chat-bubble .timestamp {
  font-size: 0.75rem;
  opacity: 0.7;
  margin-top: 0.5rem;
  display: block;
  text-align: right;
}

.chat-bubble.user .timestamp {
  color: white;
  opacity: 0.9;
}

.chat-bubble .model-name {
  font-size: 0.8rem;
  font-weight: 500;
  margin-bottom: 0.5rem;
  color: var(--text-secondary);
}

/* Chat avatar styles */
.chat-avatar {
  background-color: var(--background-paper);
  border: 1px solid var(--divider);
}

.chat-avatar.user {
  background-color: var(--primary-main);
  border: none;
}

.chat-avatar img {
  width: 100%;
  height: 100%;
  object-fit: contain;
  padding: 2px;
}

/* Typing effect */
.typing-cursor {
  display: inline-block;
  width: 2px;
  height: 1em;
  background-color: currentColor;
  margin-left: 2px;
  animation: blink 1s step-end infinite;
}

@keyframes blink {
  from,
  to {
    opacity: 1;
  }
  50% {
    opacity: 0;
  }
}

/* Markdown content styles */
.chat-message-content pre {
  background-color: var(--grey-100);
  padding: 1rem;
  border-radius: 4px;
  overflow-x: auto;
}

.chat-message-content code {
  background-color: var(--grey-100);
  padding: 0.2rem 0.4rem;
  border-radius: 4px;
}

.chat-message-content p {
  margin: 0.5rem 0;
}

.chat-message-content ul,
.chat-message-content ol {
  margin: 0.5rem 0;
  padding-left: 1.5rem;
}

/* Tooltip styles */
[data-tooltip] {
  position: relative;
  cursor: help;
}

[data-tooltip]:hover::after {
  content: attr(data-tooltip);
  position: fixed;
  bottom: auto;
  top: 50%;
  left: 50%;
  transform: translate(-50%, -50%);
  padding: 8px 12px;
  background-color: rgba(0, 0, 0, 0.8);
  color: white;
  border-radius: 4px;
  font-size: 14px;
  white-space: pre-wrap;
  z-index: 9999;
  pointer-events: none;
  max-width: 300px;
  text-align: center;
}

.invis_button {
  background-color: transparent;
  border: none;
  padding: 0;
  margin: 0;
  cursor: pointer;
}

#skip a {
  position: absolute;
  left: -10000px;
  top: auto;
  width: 1px;
  height: 1px;
  overflow: hidden;
}

#skip a:focus {
  position: static;
  width: auto;
  height: auto;
}

.maidr-braille-input {
  font-size: 200%;
  border: none;
  resize: none;
  padding: 5px;
  /* pointer-events: none; */
}

/* Menu stuff */
.modal {
  position: fixed;
  top: 0;
  right: 0;
  bottom: 0;
  left: 0;
  z-index: 1072;
  overflow-x: hidden;
  overflow-y: auto;

  opacity: 1;
  transition: opacity 0.15s linear;
}

.modal-dialog {
  position: relative;
  width: auto;
  margin: 0.5rem;
}

@media (min-width: 576px) {
  .modal-dialog {
    max-width: 500px;
    margin: 1.75rem auto;
  }
}

@media (min-width: 900px) {
  .modal-dialog {
    max-width: 800px;
    margin: 1.75rem auto;
  }
}

.close:not(:disabled):not(.disabled) {
  cursor: pointer;
}

.modal-header .close {
  padding: 1rem;
  margin: -1rem -1rem -1rem auto;
  font-size: 2rem;
}

button.close {
  padding: 0;
  background-color: transparent;
  border: 0;
  -webkit-appearance: none;
}

.close {
  float: right;
  font-size: 1.5rem;
  font-weight: 700;
  line-height: 1;
  color: #000;
  text-shadow: 0 1px 0 #fff;
  opacity: 0.5;
}

button,
select {
  text-transform: none;
}

.modal-title {
  margin-bottom: 0;
  line-height: 1.5;
}

h5.modal-title {
  font-size: 1.25rem;
  border-bottom: 1px solid #dee2e6;
}

h4.modal-title {
  font-size: 1.5rem;
}

.modal-content {
  position: relative;
  display: -webkit-box;
  display: -ms-flexbox;
  display: flex;
  -webkit-box-orient: vertical;
  -webkit-box-direction: normal;
  -ms-flex-direction: column;
  flex-direction: column;
  width: 100%;
  pointer-events: auto;
  background-color: #fff;
  background-clip: padding-box;
  border: 1px solid rgba(0, 0, 0, 0.2);
  border-radius: 0.3rem;
  outline: 0;
}

.modal-header {
  display: -webkit-box;
  display: -ms-flexbox;
  display: flex;
  -webkit-box-align: start;
  -ms-flex-align: start;
  align-items: flex-start;
  -webkit-box-pack: justify;
  -ms-flex-pack: justify;
  justify-content: space-between;
  padding: 1rem;
  border-bottom: 1px solid #e9ecef;
  border-top-left-radius: 0.3rem;
  border-top-right-radius: 0.3rem;
}

.modal-body {
  position: relative;
  -webkit-box-flex: 1;
  -ms-flex: 1 1 auto;
  flex: 1 1 auto;
  padding: 1rem;
}

.modal-footer {
  display: -webkit-box;
  display: -ms-flexbox;
  display: flex;
  -webkit-box-align: center;
  -ms-flex-align: center;
  align-items: center;
  -webkit-box-pack: end;
  -ms-flex-pack: end;
  justify-content: flex-end;
  padding: 1rem;
  border-top: 1px solid #e9ecef;
}

/* custom modal stuff */
.modal button {
  display: inline-block;
  text-align: center;
  vertical-align: middle;
  font-size: 1rem;
  line-height: 1.5;
  padding: 0.375rem 0.75rem;
  margin: 0.125rem;
  font-weight: bold;
}

.modal-backdrop {
  z-index: 1071;
  position: fixed;
  top: 0;
  right: 0;
  bottom: 0;
  left: 0;
  background-color: #000;
  opacity: 0.5;
}

/* table stuff */
table {
  width: 100%;
  max-width: 100%;
  margin-bottom: 1rem;
  background-color: transparent;
  border-collapse: collapse;
}

table thead th {
  vertical-align: bottom;
  border-bottom: 2px solid #dee2e6;
}

table td,
table th {
  padding: 0.75rem;
  vertical-align: top;
}

/* form fields */
label {
  margin: 0 1.5rem;
  vertical-align: middle;
}
.form-group {
  margin-bottom: 1rem;
}
.form-group label {
  display: inline-block;
  margin-bottom: 0.5rem;
}
.form-control {
  display: block;
  width: 100%;
  padding: 0.375rem 0.75rem;
  font-size: 1rem;
  line-height: 1.5;
  color: #495057;
  background-color: #fff;
  background-clip: padding-box;
  border: 1px solid #ced4da;
  border-radius: 0.25rem;
  transition:
    border-color 0.15s ease-in-out,
    box-shadow 0.15s ease-in-out;
}
button,
input,
optgroup,
select,
textarea {
  margin: 0;
  font-family: inherit;
  font-size: inherit;
  line-height: inherit;
}

/* LLM stuff */
#chatLLM_chat_history_wrapper {
  position: relative;
  padding: 0.5rem;
  background-color: #fff;
}
#chatLLM_chat_history {
  padding: 0.5rem;
  padding-bottom: 4rem;
  border-radius: 0.25rem;
  border: 1px solid #dee2e6;
  display: flex;
  flex-direction: column;
  align-items: column;
  justify-content: center;
}
.chatLLM_message_self,
.chatLLM_message_other {
  padding: 0.5rem 1.5rem;
  border-radius: 1.5rem;
  margin: 0.5rem;
  max-width: 70%;
  word-wrap: break-word;
}
.chatLLM_message_self {
  align-self: flex-end;
}
.chatLLM_message_other {
  align-self: flex-start;
}

.LLM_suggestions > p > button,
#chatLLM_copy_all {
  font-weight: normal;
  border-radius: 0.5rem;
  border: none;
}

.LLM_suggestions > p {
  display: inline-block;
}

/* align this to the lower right of the chat history */
#chatLLM_copy_all_wrapper {
  position: absolute;
  bottom: -0.5rem;
  right: 1.5rem;
  margin: 0.5rem;
}
.chatLLM_message_copy_button {
  font-weight: normal;
}

#menu .modal-footer {
  display: flex;
  flex-direction: column;
  align-items: flex-end;
<<<<<<< HEAD
=======
}

/* Tooltip styles */
[data-tooltip] {
  position: relative;
  cursor: help;
}

[data-tooltip]:hover::after {
  content: attr(data-tooltip);
  position: fixed;
  bottom: auto;
  top: 50%;
  left: 50%;
  transform: translate(-50%, -50%);
  padding: 8px 12px;
  background-color: rgba(0, 0, 0, 0.8);
  color: white;
  border-radius: 4px;
  font-size: 14px;
  white-space: pre-wrap;
  z-index: 9999;
  pointer-events: none;
  max-width: 300px;
  text-align: center;
}

/* Settings component styles */
.settings-dialog {
  z-index: 9998;
  max-height: 90vh;
}

.settings-dialog-content {
  overflow: auto;
}

.settings-slider-value-label {
  background-color: var(--primary-main);
  border-radius: 4px;
}

.settings-custom-instruction {
  width: 100%;
  padding: 8px;
  border: 1px solid #ccc;
  border-radius: 4px;
}

.settings-footer {
  display: flex;
  align-items: center;
}

.settings-footer-actions {
  display: flex;
  gap: 8px;
  justify-content: flex-end;
  padding: 8px 16px;
}

.settings-model-row {
  display: flex;
  gap: 8px;
  align-items: center;
}

.settings-model-input {
  flex-grow: 1;
}

.settings-model-select {
  min-width: 200px;
}

.settings-divider {
  padding: 4px 0;
}

.settings-section {
  margin-top: 16px;
}

.settings-section-title {
  font-weight: bold;
  margin-bottom: 8px;
}

.settings-row {
  padding: 8px 0;
}

.settings-row-label {
  font-weight: normal;
}

.settings-row-input {
  width: 100%;
>>>>>>> 9a645cfe
}<|MERGE_RESOLUTION|>--- conflicted
+++ resolved
@@ -499,8 +499,6 @@
   display: flex;
   flex-direction: column;
   align-items: flex-end;
-<<<<<<< HEAD
-=======
 }
 
 /* Tooltip styles */
@@ -599,5 +597,4 @@
 
 .settings-row-input {
   width: 100%;
->>>>>>> 9a645cfe
 }