<<<<<<< HEAD
import { useAppSelector } from '@redux/hook/useStore';
import { store } from '@redux/store';
=======
import { useViewModelState } from '@state/hook/useViewModel';
import { store } from '@state/store';
>>>>>>> 8a3a92ff
import React from 'react';
import { Provider } from 'react-redux';
import Chat from './pages/Chat';
import Help from './pages/Help';
<<<<<<< HEAD
import Notification from './pages/Notification';
=======
>>>>>>> 8a3a92ff
import Settings from './pages/Settings';
import Text from './pages/Text';

const App: React.FC = () => {
<<<<<<< HEAD
  const { enabled: isTextEnabled } = useAppSelector(state => state.text);
  const { enabled: isHelpEnabled } = useAppSelector(state => state.help);
  const { enabled: isSettingsEnabled } = useAppSelector(state => state.settings);
  const { enabled: isChatEnabled } = useAppSelector(state => state.chat);
=======
  const { enabled: isTextEnabled } = useViewModelState('text');
  const { enabled: isHelpEnabled } = useViewModelState('help');
  const { enabled: isSettingsEnabled } = useViewModelState('settings');
  const { enabled: isChatEnabled } = useViewModelState('chat');
>>>>>>> 8a3a92ff

  return (
    <>
      {isTextEnabled && <Text />}
      {isHelpEnabled && <Help />}
      {isSettingsEnabled && <Settings />}
      {isChatEnabled && <Chat />}
      <Notification />
    </>
  );
};

export const MaidrApp: React.JSX.Element = (
  <Provider store={store}>
    <App />
  </Provider>
);<|MERGE_RESOLUTION|>--- conflicted
+++ resolved
@@ -1,41 +1,24 @@
-<<<<<<< HEAD
-import { useAppSelector } from '@redux/hook/useStore';
-import { store } from '@redux/store';
-=======
 import { useViewModelState } from '@state/hook/useViewModel';
 import { store } from '@state/store';
->>>>>>> 8a3a92ff
 import React from 'react';
 import { Provider } from 'react-redux';
 import Chat from './pages/Chat';
 import Help from './pages/Help';
-<<<<<<< HEAD
-import Notification from './pages/Notification';
-=======
->>>>>>> 8a3a92ff
 import Settings from './pages/Settings';
 import Text from './pages/Text';
 
 const App: React.FC = () => {
-<<<<<<< HEAD
-  const { enabled: isTextEnabled } = useAppSelector(state => state.text);
-  const { enabled: isHelpEnabled } = useAppSelector(state => state.help);
-  const { enabled: isSettingsEnabled } = useAppSelector(state => state.settings);
-  const { enabled: isChatEnabled } = useAppSelector(state => state.chat);
-=======
-  const { enabled: isTextEnabled } = useViewModelState('text');
+  const { enabled: isTextEnabled, message } = useViewModelState('text');
   const { enabled: isHelpEnabled } = useViewModelState('help');
   const { enabled: isSettingsEnabled } = useViewModelState('settings');
   const { enabled: isChatEnabled } = useViewModelState('chat');
->>>>>>> 8a3a92ff
 
   return (
     <>
-      {isTextEnabled && <Text />}
+      {(isTextEnabled || message) && <Text />}
       {isHelpEnabled && <Help />}
       {isSettingsEnabled && <Settings />}
       {isChatEnabled && <Chat />}
-      <Notification />
     </>
   );
 };
