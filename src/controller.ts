--- conflicted
+++ resolved
@@ -141,11 +141,8 @@
 
   private registerObservers(): void {
     this.figure.addObserver(this.textService);
-<<<<<<< HEAD
-=======
+    this.figure.addObserver(this.audioService);
     this.figure.addObserver(this.highlightService);
-    this.figure.addObserver(this.audioService);
->>>>>>> a483784b
     this.figure.subplots.forEach(subplotRow => subplotRow.forEach((subplot) => {
       subplot.addObserver(this.textService);
       subplot.addObserver(this.brailleService);
