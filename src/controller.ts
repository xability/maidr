--- conflicted
+++ resolved
@@ -170,23 +170,6 @@
       rotorNavigationViewModel: this.rotorNavigationViewModel,
       rotorNavigationService: this.rotorNavigationService,
     });
-<<<<<<< HEAD
-    this.mousebinding = new Mousebindingservice({
-      context: this.context,
-      audioService: this.audioService,
-      autoplayService: this.autoplayService,
-      highlightService: this.highlightService,
-      brailleViewModel: this.brailleViewModel,
-      chatViewModel: this.chatViewModel,
-      commandPaletteViewModel: this.commandPaletteViewModel,
-      goToExtremaViewModel: this.goToExtremaViewModel,
-      helpViewModel: this.helpViewModel,
-      reviewViewModel: this.reviewViewModel,
-      settingsViewModel: this.settingsViewModel,
-      textViewModel: this.textViewModel,
-      rotorNavigationViewModel: this.rotorNavigationViewModel,
-    });
-=======
     this.mousebinding = new Mousebindingservice(
       {
         context: this.context,
@@ -203,11 +186,12 @@
         reviewViewModel: this.reviewViewModel,
         settingsViewModel: this.settingsViewModel,
         textViewModel: this.textViewModel,
+        rotorNavigationViewModel: this.rotorNavigationViewModel,
+        rotorNavigationService: this.rotorNavigationService,
       },
       this.settingsService,
       this.displayService,
     );
->>>>>>> a341266e
 
     this.commandExecutor = new CommandExecutor(
       {
