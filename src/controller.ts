import type { Disposable } from '@type/disposable';
import type { Maidr } from '@type/grammar';
import { Context } from '@model/context';
import { Figure } from '@model/plot';
import { AudioService } from '@service/audio';
import { AutoplayService } from '@service/autoplay';
import { BrailleService } from '@service/braille';
import { ChatService } from '@service/chat';
import { CommandExecutor } from '@service/commandExecutor';
import { CommandPaletteService } from '@service/commandPalette';
import { DisplayService } from '@service/display';
import { GoToExtremaService } from '@service/goToExtrema';
import { HelpService } from '@service/help';
import { HighlightService } from '@service/highlight';
import { KeybindingService, Mousebindingservice } from '@service/keybinding';
import { NotificationService } from '@service/notification';
import { ReviewService } from '@service/review';
import { SettingsService } from '@service/settings';
import { LocalStorageService } from '@service/storage';
import { TextService } from '@service/text';
import { store } from '@state/store';
import { BrailleViewModel } from '@state/viewModel/brailleViewModel';
import { ChatViewModel } from '@state/viewModel/chatViewModel';
import { CommandPaletteViewModel } from '@state/viewModel/commandPaletteViewModel';
import { DisplayViewModel } from '@state/viewModel/displayViewModel';
import { GoToExtremaViewModel } from '@state/viewModel/goToExtremaViewModel';
import { HelpViewModel } from '@state/viewModel/helpViewModel';
import { ViewModelRegistry } from '@state/viewModel/registry';
import { ReviewViewModel } from '@state/viewModel/reviewViewModel';
import { SettingsViewModel } from '@state/viewModel/settingsViewModel';
import { TextViewModel } from '@state/viewModel/textViewModel';

export class Controller implements Disposable {
  private readonly figure: Figure;
  private readonly context: Context;

  private readonly displayService: DisplayService;
  private readonly notificationService: NotificationService;
  private readonly settingsService: SettingsService;

  private readonly audioService: AudioService;
  private readonly brailleService: BrailleService;
  private readonly goToExtremaService: GoToExtremaService;
  private readonly textService: TextService;
  private readonly reviewService: ReviewService;

  private readonly autoplayService: AutoplayService;
  private readonly highlightService: HighlightService;
  private readonly helpService: HelpService;
  private readonly chatService: ChatService;

  private readonly textViewModel: TextViewModel;
  private readonly brailleViewModel: BrailleViewModel;
  private readonly goToExtremaViewModel: GoToExtremaViewModel;
  private readonly reviewViewModel: ReviewViewModel;
  private readonly displayViewModel: DisplayViewModel;
  private readonly helpViewModel: HelpViewModel;
  private readonly chatViewModel: ChatViewModel;
  private readonly settingsViewModel: SettingsViewModel;
  private readonly commandPaletteViewModel: CommandPaletteViewModel;

  private readonly keybinding: KeybindingService;
<<<<<<< HEAD
  private readonly mousebinding: Mousebindingservice;
=======
  private readonly commandExecutor: CommandExecutor;
>>>>>>> eced0284

  public constructor(maidr: Maidr, plot: HTMLElement) {
    this.figure = new Figure(maidr);
    this.context = new Context(this.figure);

    this.notificationService = new NotificationService();
<<<<<<< HEAD
    this.settingsService = new SettingsService(
      new LocalStorageService(),
      this.displayService,
    );

    this.audioService = new AudioService(
      this.notificationService,
      this.context.state,
      this.settingsService,
    );
    this.brailleService = new BrailleService(
      this.context,
      this.notificationService,
      this.displayService,
    );
    this.goToExtremaService = new GoToExtremaService(
      this.context,
      this.displayService,
    );
    this.textService = new TextService(this.notificationService);
    this.reviewService = new ReviewService(
      this.notificationService,
      this.displayService,
      this.textService,
    );
=======
    this.textService = new TextService(this.notificationService);
    this.displayService = new DisplayService(this.context, plot, this.textService);
    this.settingsService = new SettingsService(new LocalStorageService(), this.displayService);

    this.audioService = new AudioService(this.notificationService, this.context.state, this.settingsService);
    this.brailleService = new BrailleService(this.context, this.notificationService, this.displayService);
    this.goToExtremaService = new GoToExtremaService(this.context, this.displayService);
    this.reviewService = new ReviewService(this.notificationService, this.displayService, this.textService);
>>>>>>> eced0284

    this.autoplayService = new AutoplayService(
      this.context,
      this.notificationService,
      this.settingsService,
    );
    this.highlightService = new HighlightService(this.settingsService);
    this.helpService = new HelpService(this.context, this.displayService);
    this.chatService = new ChatService(this.displayService, maidr);

    this.textViewModel = new TextViewModel(
      store,
      this.textService,
      this.notificationService,
      this.autoplayService,
    );
    this.brailleViewModel = new BrailleViewModel(store, this.brailleService);
    this.goToExtremaViewModel = new GoToExtremaViewModel(
      store,
      this.goToExtremaService,
      this.context,
    );
    this.reviewViewModel = new ReviewViewModel(store, this.reviewService);
    this.displayViewModel = new DisplayViewModel(store, this.displayService);
    this.helpViewModel = new HelpViewModel(store, this.helpService);
<<<<<<< HEAD
    this.chatViewModel = new ChatViewModel(
      store,
      this.chatService,
      this.audioService,
    );
=======
>>>>>>> eced0284
    this.settingsViewModel = new SettingsViewModel(store, this.settingsService);
    this.chatViewModel = new ChatViewModel(store, this.chatService, this.audioService);

    const commandPaletteService = new CommandPaletteService(this.context, this.displayService);
    this.commandPaletteViewModel = new CommandPaletteViewModel(store, commandPaletteService);

<<<<<<< HEAD
    this.keybinding = new KeybindingService({
      context: this.context,

      audioService: this.audioService,
      autoplayService: this.autoplayService,
      highlightService: this.highlightService,

      brailleViewModel: this.brailleViewModel,
      chatViewModel: this.chatViewModel,
      goToExtremaViewModel: this.goToExtremaViewModel,
      helpViewModel: this.helpViewModel,
      reviewViewModel: this.reviewViewModel,
      settingsViewModel: this.settingsViewModel,
      textViewModel: this.textViewModel,
    });
    this.mousebinding = new Mousebindingservice({
      context: this.context,

      audioService: this.audioService,
      autoplayService: this.autoplayService,
      highlightService: this.highlightService,

      brailleViewModel: this.brailleViewModel,
      chatViewModel: this.chatViewModel,
      goToExtremaViewModel: this.goToExtremaViewModel,
      helpViewModel: this.helpViewModel,
      reviewViewModel: this.reviewViewModel,
      settingsViewModel: this.settingsViewModel,
      textViewModel: this.textViewModel,
    });
=======
    this.keybinding = new KeybindingService(
      {
        context: this.context,

        audioService: this.audioService,
        autoplayService: this.autoplayService,
        highlightService: this.highlightService,

        brailleViewModel: this.brailleViewModel,
        chatViewModel: this.chatViewModel,
        commandPaletteViewModel: this.commandPaletteViewModel,
        goToExtremaViewModel: this.goToExtremaViewModel,
        helpViewModel: this.helpViewModel,
        reviewViewModel: this.reviewViewModel,
        settingsViewModel: this.settingsViewModel,
        textViewModel: this.textViewModel,
      },
    );

    this.commandExecutor = new CommandExecutor(
      {
        context: this.context,
        audioService: this.audioService,
        autoplayService: this.autoplayService,
        highlightService: this.highlightService,
        brailleViewModel: this.brailleViewModel,
        chatViewModel: this.chatViewModel,
        commandPaletteViewModel: this.commandPaletteViewModel,
        goToExtremaViewModel: this.goToExtremaViewModel,
        helpViewModel: this.helpViewModel,
        reviewViewModel: this.reviewViewModel,
        settingsViewModel: this.settingsViewModel,
        textViewModel: this.textViewModel,
      },
      this.context.scope,
    );
>>>>>>> eced0284

    this.registerViewModels();
    this.registerObservers();
    this.keybinding.register(this.context.scope);
    this.mousebinding.registerEvents();
  }

  public announceInitialInstruction(): void {
    // Prime the live region with an invisible separator to force a DOM-change event
    // U+2063: INVISIBLE SEPARATOR (not trimmed by String.trim())
    this.notificationService.notify('\u2063');
    setTimeout(() => {
      this.notificationService.notify(this.displayService.getInstruction(false));
    }, 50);
  }

  public getInitialInstruction(): string {
    return this.displayService.getInstruction(false);
  }

  public showInitialInstructionInText(): void {
    const text = this.displayService.getInstruction(false);
    // Keep initial instruction visual-only; enable announce later on first nav update
    this.textViewModel.setAnnounce(false);
    this.textViewModel.update(text);
  }

  public dispose(): void {
    this.keybinding.unregister();
    this.mousebinding.unregister();

    ViewModelRegistry.instance.dispose();
    this.settingsViewModel.dispose();
    this.chatViewModel.dispose();
    this.helpViewModel.dispose();
    this.displayViewModel.dispose();
    this.goToExtremaViewModel.dispose();
    this.reviewViewModel.dispose();
    this.brailleViewModel.dispose();
    this.textViewModel.dispose();
    this.commandPaletteViewModel.dispose();

    this.highlightService.dispose();
    this.autoplayService.dispose();

    this.textService.dispose();
    this.reviewService.dispose();
    this.brailleService.dispose();
    this.audioService.dispose();

    this.notificationService.dispose();
    this.displayService.dispose();
    this.context.dispose();
    this.figure.dispose();
  }

  private registerViewModels(): void {
    ViewModelRegistry.instance.register('text', this.textViewModel);
    ViewModelRegistry.instance.register('braille', this.brailleViewModel);
    ViewModelRegistry.instance.register(
      'goToExtrema',
      this.goToExtremaViewModel,
    );
    ViewModelRegistry.instance.register('review', this.reviewViewModel);
    ViewModelRegistry.instance.register('display', this.displayViewModel);
    ViewModelRegistry.instance.register('help', this.helpViewModel);
    ViewModelRegistry.instance.register('chat', this.chatViewModel);
    ViewModelRegistry.instance.register('settings', this.settingsViewModel);
    ViewModelRegistry.instance.register('commandPalette', this.commandPaletteViewModel);
    ViewModelRegistry.instance.register('commandExecutor', this.commandExecutor);
  }

  private registerObservers(): void {
    this.figure.addObserver(this.textService);
    this.figure.addObserver(this.audioService);
    this.figure.addObserver(this.highlightService);
    this.figure.subplots.forEach(subplotRow =>
      subplotRow.forEach((subplot) => {
        subplot.addObserver(this.textService);
        subplot.addObserver(this.brailleService);
        subplot.addObserver(this.highlightService);
        subplot.traces.forEach(traceRow =>
          traceRow.forEach((trace) => {
            trace.addObserver(this.audioService);
            trace.addObserver(this.brailleService);
            trace.addObserver(this.textService);
            trace.addObserver(this.reviewService);
            trace.addObserver(this.highlightService);
          }),
        );
      }),
    );
  }
}<|MERGE_RESOLUTION|>--- conflicted
+++ resolved
@@ -60,18 +60,20 @@
   private readonly commandPaletteViewModel: CommandPaletteViewModel;
 
   private readonly keybinding: KeybindingService;
-<<<<<<< HEAD
   private readonly mousebinding: Mousebindingservice;
-=======
   private readonly commandExecutor: CommandExecutor;
->>>>>>> eced0284
 
   public constructor(maidr: Maidr, plot: HTMLElement) {
     this.figure = new Figure(maidr);
     this.context = new Context(this.figure);
 
     this.notificationService = new NotificationService();
-<<<<<<< HEAD
+    this.textService = new TextService(this.notificationService);
+    this.displayService = new DisplayService(
+      this.context,
+      plot,
+      this.textService,
+    );
     this.settingsService = new SettingsService(
       new LocalStorageService(),
       this.displayService,
@@ -91,22 +93,11 @@
       this.context,
       this.displayService,
     );
-    this.textService = new TextService(this.notificationService);
     this.reviewService = new ReviewService(
       this.notificationService,
       this.displayService,
       this.textService,
     );
-=======
-    this.textService = new TextService(this.notificationService);
-    this.displayService = new DisplayService(this.context, plot, this.textService);
-    this.settingsService = new SettingsService(new LocalStorageService(), this.displayService);
-
-    this.audioService = new AudioService(this.notificationService, this.context.state, this.settingsService);
-    this.brailleService = new BrailleService(this.context, this.notificationService, this.displayService);
-    this.goToExtremaService = new GoToExtremaService(this.context, this.displayService);
-    this.reviewService = new ReviewService(this.notificationService, this.displayService, this.textService);
->>>>>>> eced0284
 
     this.autoplayService = new AutoplayService(
       this.context,
@@ -132,21 +123,22 @@
     this.reviewViewModel = new ReviewViewModel(store, this.reviewService);
     this.displayViewModel = new DisplayViewModel(store, this.displayService);
     this.helpViewModel = new HelpViewModel(store, this.helpService);
-<<<<<<< HEAD
+    this.settingsViewModel = new SettingsViewModel(store, this.settingsService);
     this.chatViewModel = new ChatViewModel(
       store,
       this.chatService,
       this.audioService,
     );
-=======
->>>>>>> eced0284
-    this.settingsViewModel = new SettingsViewModel(store, this.settingsService);
-    this.chatViewModel = new ChatViewModel(store, this.chatService, this.audioService);
-
-    const commandPaletteService = new CommandPaletteService(this.context, this.displayService);
-    this.commandPaletteViewModel = new CommandPaletteViewModel(store, commandPaletteService);
-
-<<<<<<< HEAD
+
+    const commandPaletteService = new CommandPaletteService(
+      this.context,
+      this.displayService,
+    );
+    this.commandPaletteViewModel = new CommandPaletteViewModel(
+      store,
+      commandPaletteService,
+    );
+
     this.keybinding = new KeybindingService({
       context: this.context,
 
@@ -156,6 +148,7 @@
 
       brailleViewModel: this.brailleViewModel,
       chatViewModel: this.chatViewModel,
+      commandPaletteViewModel: this.commandPaletteViewModel,
       goToExtremaViewModel: this.goToExtremaViewModel,
       helpViewModel: this.helpViewModel,
       reviewViewModel: this.reviewViewModel,
@@ -171,31 +164,13 @@
 
       brailleViewModel: this.brailleViewModel,
       chatViewModel: this.chatViewModel,
+      commandPaletteViewModel: this.commandPaletteViewModel,
       goToExtremaViewModel: this.goToExtremaViewModel,
       helpViewModel: this.helpViewModel,
       reviewViewModel: this.reviewViewModel,
       settingsViewModel: this.settingsViewModel,
       textViewModel: this.textViewModel,
     });
-=======
-    this.keybinding = new KeybindingService(
-      {
-        context: this.context,
-
-        audioService: this.audioService,
-        autoplayService: this.autoplayService,
-        highlightService: this.highlightService,
-
-        brailleViewModel: this.brailleViewModel,
-        chatViewModel: this.chatViewModel,
-        commandPaletteViewModel: this.commandPaletteViewModel,
-        goToExtremaViewModel: this.goToExtremaViewModel,
-        helpViewModel: this.helpViewModel,
-        reviewViewModel: this.reviewViewModel,
-        settingsViewModel: this.settingsViewModel,
-        textViewModel: this.textViewModel,
-      },
-    );
 
     this.commandExecutor = new CommandExecutor(
       {
@@ -214,7 +189,6 @@
       },
       this.context.scope,
     );
->>>>>>> eced0284
 
     this.registerViewModels();
     this.registerObservers();
@@ -227,7 +201,9 @@
     // U+2063: INVISIBLE SEPARATOR (not trimmed by String.trim())
     this.notificationService.notify('\u2063');
     setTimeout(() => {
-      this.notificationService.notify(this.displayService.getInstruction(false));
+      this.notificationService.notify(
+        this.displayService.getInstruction(false),
+      );
     }, 50);
   }
 
@@ -283,20 +259,26 @@
     ViewModelRegistry.instance.register('help', this.helpViewModel);
     ViewModelRegistry.instance.register('chat', this.chatViewModel);
     ViewModelRegistry.instance.register('settings', this.settingsViewModel);
-    ViewModelRegistry.instance.register('commandPalette', this.commandPaletteViewModel);
-    ViewModelRegistry.instance.register('commandExecutor', this.commandExecutor);
+    ViewModelRegistry.instance.register(
+      'commandPalette',
+      this.commandPaletteViewModel,
+    );
+    ViewModelRegistry.instance.register(
+      'commandExecutor',
+      this.commandExecutor,
+    );
   }
 
   private registerObservers(): void {
     this.figure.addObserver(this.textService);
     this.figure.addObserver(this.audioService);
     this.figure.addObserver(this.highlightService);
-    this.figure.subplots.forEach(subplotRow =>
+    this.figure.subplots.forEach((subplotRow) =>
       subplotRow.forEach((subplot) => {
         subplot.addObserver(this.textService);
         subplot.addObserver(this.brailleService);
         subplot.addObserver(this.highlightService);
-        subplot.traces.forEach(traceRow =>
+        subplot.traces.forEach((traceRow) =>
           traceRow.forEach((trace) => {
             trace.addObserver(this.audioService);
             trace.addObserver(this.brailleService);
