--- conflicted
+++ resolved
@@ -60,11 +60,8 @@
   private readonly helpViewModel: HelpViewModel;
   private readonly chatViewModel: ChatViewModel;
   private readonly settingsViewModel: SettingsViewModel;
-<<<<<<< HEAD
   private readonly rotorNavigationViewModel: RotorNavigationViewModel;
-=======
   private readonly commandPaletteViewModel: CommandPaletteViewModel;
->>>>>>> 84ae834c
 
   private readonly keybinding: KeybindingService;
   private readonly commandExecutor: CommandExecutor;
@@ -97,14 +94,12 @@
     this.chatViewModel = new ChatViewModel(store, this.chatService, this.audioService);
     this.settingsViewModel = new SettingsViewModel(store, this.settingsService);
 
-<<<<<<< HEAD
-
     this.rotorNavigationService = new RotorNavigationService(this.context, this.displayService);
-    this.rotorNavigationViewModel = new RotorNavigationViewModel(store, this.rotorNavigationService);
-=======
+    this.rotorNavigationViewModel = new RotorNavigationViewModel(store, this.rotorNavigationService, this.textService, this.displayService);
+
     const commandPaletteService = new CommandPaletteService(this.context, this.displayService);
     this.commandPaletteViewModel = new CommandPaletteViewModel(store, commandPaletteService);
->>>>>>> 84ae834c
+
 
     this.keybinding = new KeybindingService(
       {
@@ -123,6 +118,7 @@
         reviewViewModel: this.reviewViewModel,
         settingsViewModel: this.settingsViewModel,
         textViewModel: this.textViewModel,
+        rotorNavigationViewModel: this.rotorNavigationViewModel
       },
     );
 
@@ -140,11 +136,11 @@
         reviewViewModel: this.reviewViewModel,
         settingsViewModel: this.settingsViewModel,
         textViewModel: this.textViewModel,
-        rotorNavigationViewModel: this.rotorNavigationViewModel
+        rotorNavigationViewModel: this.rotorNavigationViewModel,
+        rotorNavigationService: this.rotorNavigationService
       },
       this.context.scope,
     );
-
     this.registerViewModels();
     this.registerObservers();
     this.keybinding.register(this.context.scope);
