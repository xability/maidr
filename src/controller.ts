<<<<<<< HEAD
import type { Disposable } from './type/disposable';
import type { Maidr } from './type/grammar';
import { Context } from './model/context';
import { Figure } from './model/plot';
import { AudioService } from './service/audio';
import { AutoplayService } from './service/autoplay';
import { BrailleService } from './service/braille';
import { ChatService } from './service/chat';
import { DisplayService } from './service/display';
import { HelpService } from './service/help';
import { HighlightService } from './service/highlight';
import { KeybindingService } from './service/keybinding';
import { NotificationService } from './service/notification';
import { ReviewService } from './service/review';
import { SettingsService } from './service/settings';
import { LocalStorageService } from './service/storage';
import { TextService } from './service/text';
import { store } from './state/store';
import { BrailleViewModel } from './state/viewModel/brailleViewModel';
import { ChatViewModel } from './state/viewModel/chatViewModel';
import { DisplayViewModel } from './state/viewModel/displayViewModel';
import { HelpViewModel } from './state/viewModel/helpViewModel';
import { ViewModelRegistry } from './state/viewModel/registry';
import { ReviewViewModel } from './state/viewModel/reviewViewModel';
import { SettingsViewModel } from './state/viewModel/settingsViewModel';
import { TextViewModel } from './state/viewModel/textViewModel';
=======
import type { Disposable } from '@type/disposable';
import type { Maidr } from '@type/grammar';
import { Context } from '@model/context';
import { Figure } from '@model/plot';
import { AudioService } from '@service/audio';
import { AutoplayService } from '@service/autoplay';
import { BrailleService } from '@service/braille';
import { ChatService } from '@service/chat';
import { CommandExecutor } from '@service/commandExecutor';
import { CommandPaletteService } from '@service/commandPalette';
import { DisplayService } from '@service/display';
import { GoToExtremaService } from '@service/goToExtrema';
import { HelpService } from '@service/help';
import { HighlightService } from '@service/highlight';
import { KeybindingService, Mousebindingservice } from '@service/keybinding';
import { NotificationService } from '@service/notification';
import { ReviewService } from '@service/review';
import { RotorNavigationService } from '@service/rotor';
import { SettingsService } from '@service/settings';
import { LocalStorageService } from '@service/storage';
import { TextService } from '@service/text';
import { store } from '@state/store';
import { BrailleViewModel } from '@state/viewModel/brailleViewModel';
import { ChatViewModel } from '@state/viewModel/chatViewModel';
import { CommandPaletteViewModel } from '@state/viewModel/commandPaletteViewModel';
import { DisplayViewModel } from '@state/viewModel/displayViewModel';
import { GoToExtremaViewModel } from '@state/viewModel/goToExtremaViewModel';
import { HelpViewModel } from '@state/viewModel/helpViewModel';
import { ViewModelRegistry } from '@state/viewModel/registry';
import { ReviewViewModel } from '@state/viewModel/reviewViewModel';
import { RotorNavigationViewModel } from '@state/viewModel/rotorNavigationViewModel';
import { SettingsViewModel } from '@state/viewModel/settingsViewModel';
import { TextViewModel } from '@state/viewModel/textViewModel';
>>>>>>> a1769963

export class Controller implements Disposable {
  private readonly figure: Figure;
  private readonly context: Context;

  private readonly displayService: DisplayService;
  private readonly notificationService: NotificationService;
  private readonly settingsService: SettingsService;

  private readonly audioService: AudioService;
  private readonly brailleService: BrailleService;
  private readonly goToExtremaService: GoToExtremaService;
  private readonly textService: TextService;
  private readonly reviewService: ReviewService;
  private readonly rotorNavigationService: RotorNavigationService;

  private readonly autoplayService: AutoplayService;
  private readonly highlightService: HighlightService;
  private readonly helpService: HelpService;
  private readonly chatService: ChatService;

  private readonly textViewModel: TextViewModel;
  private readonly brailleViewModel: BrailleViewModel;
  private readonly goToExtremaViewModel: GoToExtremaViewModel;
  private readonly reviewViewModel: ReviewViewModel;
  private readonly displayViewModel: DisplayViewModel;
  private readonly helpViewModel: HelpViewModel;
  private readonly chatViewModel: ChatViewModel;
  private readonly settingsViewModel: SettingsViewModel;
  private readonly rotorNavigationViewModel: RotorNavigationViewModel;
  private readonly commandPaletteViewModel: CommandPaletteViewModel;

  private readonly keybinding: KeybindingService;
  private readonly mousebinding: Mousebindingservice;
  private readonly commandExecutor: CommandExecutor;

  public constructor(maidr: Maidr, plot: HTMLElement) {
    this.figure = new Figure(maidr);
    this.context = new Context(this.figure);

<<<<<<< HEAD
    this.displayService = new DisplayService(this.context, plot);
    this.notificationService = new NotificationService();
    this.settingsService = new SettingsService(new LocalStorageService(), this.displayService);

    this.audioService = new AudioService(this.notificationService, this.settingsService, this.context.state);
    this.brailleService = new BrailleService(this.context, this.notificationService, this.displayService);
=======
    this.notificationService = new NotificationService();
>>>>>>> a1769963
    this.textService = new TextService(this.notificationService);
    this.displayService = new DisplayService(
      this.context,
      plot,
      this.textService,
    );
    this.settingsService = new SettingsService(
      new LocalStorageService(),
      this.displayService,
    );

    this.audioService = new AudioService(
      this.notificationService,
      this.context.state,
      this.settingsService,
    );
    this.brailleService = new BrailleService(
      this.context,
      this.notificationService,
      this.displayService,
    );
    this.goToExtremaService = new GoToExtremaService(
      this.context,
      this.displayService,
    );
    this.reviewService = new ReviewService(
      this.notificationService,
      this.displayService,
      this.textService,
    );

<<<<<<< HEAD
    this.autoplayService = new AutoplayService(this.context, this.notificationService, this.settingsService);
=======
    this.autoplayService = new AutoplayService(
      this.context,
      this.notificationService,
      this.settingsService,
    );
>>>>>>> a1769963
    this.highlightService = new HighlightService(this.settingsService);
    this.helpService = new HelpService(this.context, this.displayService);
    this.chatService = new ChatService(this.displayService, this.textService, maidr);

    this.textViewModel = new TextViewModel(
      store,
      this.textService,
      this.notificationService,
      this.autoplayService,
    );
    this.brailleViewModel = new BrailleViewModel(store, this.brailleService);
    this.goToExtremaViewModel = new GoToExtremaViewModel(
      store,
      this.goToExtremaService,
      this.context,
    );
    this.reviewViewModel = new ReviewViewModel(store, this.reviewService);
    this.displayViewModel = new DisplayViewModel(store, this.displayService);
    this.helpViewModel = new HelpViewModel(store, this.helpService);
    this.settingsViewModel = new SettingsViewModel(store, this.settingsService);

<<<<<<< HEAD
    this.notificationService.notify(this.displayService.getInstruction(false));
=======
    this.rotorNavigationService = new RotorNavigationService(this.context);
    this.rotorNavigationViewModel = new RotorNavigationViewModel(
      store,
      this.rotorNavigationService,
    );
    this.chatViewModel = new ChatViewModel(
      store,
      this.chatService,
      this.audioService,
    );

    const commandPaletteService = new CommandPaletteService(
      this.context,
      this.displayService,
    );
    this.commandPaletteViewModel = new CommandPaletteViewModel(
      store,
      commandPaletteService,
    );
>>>>>>> a1769963

    this.keybinding = new KeybindingService({
      context: this.context,
      audioService: this.audioService,
      autoplayService: this.autoplayService,
      highlightService: this.highlightService,

      brailleViewModel: this.brailleViewModel,
      chatViewModel: this.chatViewModel,
      commandPaletteViewModel: this.commandPaletteViewModel,
      goToExtremaViewModel: this.goToExtremaViewModel,
      helpViewModel: this.helpViewModel,
      reviewViewModel: this.reviewViewModel,
      settingsViewModel: this.settingsViewModel,
      textViewModel: this.textViewModel,
      rotorNavigationViewModel: this.rotorNavigationViewModel,
      rotorNavigationService: this.rotorNavigationService,
    });
    this.mousebinding = new Mousebindingservice({
      context: this.context,
      audioService: this.audioService,
      autoplayService: this.autoplayService,
      highlightService: this.highlightService,
      brailleViewModel: this.brailleViewModel,
      chatViewModel: this.chatViewModel,
      commandPaletteViewModel: this.commandPaletteViewModel,
      goToExtremaViewModel: this.goToExtremaViewModel,
      helpViewModel: this.helpViewModel,
      reviewViewModel: this.reviewViewModel,
      settingsViewModel: this.settingsViewModel,
      textViewModel: this.textViewModel,
      rotorNavigationViewModel: this.rotorNavigationViewModel,
    });

    this.commandExecutor = new CommandExecutor(
      {
        context: this.context,
        audioService: this.audioService,
        autoplayService: this.autoplayService,
        highlightService: this.highlightService,
        brailleViewModel: this.brailleViewModel,
        chatViewModel: this.chatViewModel,
        commandPaletteViewModel: this.commandPaletteViewModel,
        goToExtremaViewModel: this.goToExtremaViewModel,
        helpViewModel: this.helpViewModel,
        reviewViewModel: this.reviewViewModel,
        settingsViewModel: this.settingsViewModel,
        textViewModel: this.textViewModel,
        rotorNavigationViewModel: this.rotorNavigationViewModel,
        rotorNavigationService: this.rotorNavigationService,
      },
      this.context.scope,
    );
    this.registerViewModels();
    this.registerObservers();
    this.keybinding.register(this.context.scope);
    this.mousebinding.registerEvents();
  }

  public announceInitialInstruction(): void {
    // Prime the live region with an invisible separator to force a DOM-change event
    // U+2063: INVISIBLE SEPARATOR (not trimmed by String.trim())
    this.notificationService.notify('\u2063');
    setTimeout(() => {
      this.notificationService.notify(
        this.displayService.getInstruction(false),
      );
    }, 50);
  }

  public getInitialInstruction(): string {
    return this.displayService.getInstruction(false);
  }

  public showInitialInstructionInText(): void {
    const text = this.displayService.getInstruction(false);
    // Keep initial instruction visual-only; enable announce later on first nav update
    this.textViewModel.setAnnounce(false);
    this.textViewModel.update(text);
  }

  public dispose(): void {
    this.keybinding.unregister();
    this.mousebinding.unregister();

    ViewModelRegistry.instance.dispose();
    this.settingsViewModel.dispose();
    this.chatViewModel.dispose();
    this.helpViewModel.dispose();
    this.displayViewModel.dispose();
    this.goToExtremaViewModel.dispose();
    this.reviewViewModel.dispose();
    this.brailleViewModel.dispose();
    this.textViewModel.dispose();
    this.commandPaletteViewModel.dispose();

    this.highlightService.dispose();
    this.autoplayService.dispose();

    this.textService.dispose();
    this.reviewService.dispose();
    this.brailleService.dispose();
    this.audioService.dispose();

    this.settingsService.dispose();
    this.notificationService.dispose();
    this.displayService.dispose();
    this.context.dispose();
    this.figure.dispose();
  }

  private registerViewModels(): void {
    ViewModelRegistry.instance.register('text', this.textViewModel);
    ViewModelRegistry.instance.register('braille', this.brailleViewModel);
    ViewModelRegistry.instance.register(
      'goToExtrema',
      this.goToExtremaViewModel,
    );
    ViewModelRegistry.instance.register('review', this.reviewViewModel);
    ViewModelRegistry.instance.register('display', this.displayViewModel);
    ViewModelRegistry.instance.register('help', this.helpViewModel);
    ViewModelRegistry.instance.register('chat', this.chatViewModel);
    ViewModelRegistry.instance.register('settings', this.settingsViewModel);
    ViewModelRegistry.instance.register(
      'commandPalette',
      this.commandPaletteViewModel,
    );
    ViewModelRegistry.instance.register(
      'commandExecutor',
      this.commandExecutor,
    );
  }

  private registerObservers(): void {
    this.figure.addObserver(this.textService);
    this.figure.addObserver(this.audioService);
    this.figure.addObserver(this.highlightService);
<<<<<<< HEAD
    this.figure.subplots.forEach(subplotRow => subplotRow.forEach((subplot) => {
      subplot.addObserver(this.textService);
      subplot.addObserver(this.audioService);
      subplot.addObserver(this.brailleService);
      subplot.addObserver(this.highlightService);
      subplot.traces.forEach(traceRow => traceRow.forEach((trace) => {
        trace.addObserver(this.audioService);
        trace.addObserver(this.brailleService);
        trace.addObserver(this.textService);
        trace.addObserver(this.reviewService);
        trace.addObserver(this.highlightService);
      }));
    }));
=======
    this.figure.subplots.forEach(subplotRow =>
      subplotRow.forEach((subplot) => {
        subplot.addObserver(this.textService);
        subplot.addObserver(this.brailleService);
        subplot.addObserver(this.highlightService);
        subplot.traces.forEach(traceRow =>
          traceRow.forEach((trace) => {
            trace.addObserver(this.audioService);
            trace.addObserver(this.brailleService);
            trace.addObserver(this.textService);
            trace.addObserver(this.reviewService);
            trace.addObserver(this.highlightService);
          }),
        );
      }),
    );
>>>>>>> a1769963
  }
}<|MERGE_RESOLUTION|>--- conflicted
+++ resolved
@@ -1,31 +1,3 @@
-<<<<<<< HEAD
-import type { Disposable } from './type/disposable';
-import type { Maidr } from './type/grammar';
-import { Context } from './model/context';
-import { Figure } from './model/plot';
-import { AudioService } from './service/audio';
-import { AutoplayService } from './service/autoplay';
-import { BrailleService } from './service/braille';
-import { ChatService } from './service/chat';
-import { DisplayService } from './service/display';
-import { HelpService } from './service/help';
-import { HighlightService } from './service/highlight';
-import { KeybindingService } from './service/keybinding';
-import { NotificationService } from './service/notification';
-import { ReviewService } from './service/review';
-import { SettingsService } from './service/settings';
-import { LocalStorageService } from './service/storage';
-import { TextService } from './service/text';
-import { store } from './state/store';
-import { BrailleViewModel } from './state/viewModel/brailleViewModel';
-import { ChatViewModel } from './state/viewModel/chatViewModel';
-import { DisplayViewModel } from './state/viewModel/displayViewModel';
-import { HelpViewModel } from './state/viewModel/helpViewModel';
-import { ViewModelRegistry } from './state/viewModel/registry';
-import { ReviewViewModel } from './state/viewModel/reviewViewModel';
-import { SettingsViewModel } from './state/viewModel/settingsViewModel';
-import { TextViewModel } from './state/viewModel/textViewModel';
-=======
 import type { Disposable } from '@type/disposable';
 import type { Maidr } from '@type/grammar';
 import { Context } from '@model/context';
@@ -34,32 +6,31 @@
 import { AutoplayService } from '@service/autoplay';
 import { BrailleService } from '@service/braille';
 import { ChatService } from '@service/chat';
-import { CommandExecutor } from '@service/commandExecutor';
-import { CommandPaletteService } from '@service/commandPalette';
 import { DisplayService } from '@service/display';
-import { GoToExtremaService } from '@service/goToExtrema';
 import { HelpService } from '@service/help';
 import { HighlightService } from '@service/highlight';
 import { KeybindingService, Mousebindingservice } from '@service/keybinding';
 import { NotificationService } from '@service/notification';
 import { ReviewService } from '@service/review';
-import { RotorNavigationService } from '@service/rotor';
 import { SettingsService } from '@service/settings';
 import { LocalStorageService } from '@service/storage';
 import { TextService } from '@service/text';
 import { store } from '@state/store';
 import { BrailleViewModel } from '@state/viewModel/brailleViewModel';
 import { ChatViewModel } from '@state/viewModel/chatViewModel';
-import { CommandPaletteViewModel } from '@state/viewModel/commandPaletteViewModel';
 import { DisplayViewModel } from '@state/viewModel/displayViewModel';
-import { GoToExtremaViewModel } from '@state/viewModel/goToExtremaViewModel';
 import { HelpViewModel } from '@state/viewModel/helpViewModel';
 import { ViewModelRegistry } from '@state/viewModel/registry';
 import { ReviewViewModel } from '@state/viewModel/reviewViewModel';
-import { RotorNavigationViewModel } from '@state/viewModel/rotorNavigationViewModel';
 import { SettingsViewModel } from '@state/viewModel/settingsViewModel';
 import { TextViewModel } from '@state/viewModel/textViewModel';
->>>>>>> a1769963
+import { CommandExecutor } from '@service/commandExecutor';
+import { CommandPaletteService } from '@service/commandPalette';
+import { GoToExtremaService } from '@service/goToExtrema';
+import { RotorNavigationService } from '@service/rotor';
+import { CommandPaletteViewModel } from '@state/viewModel/commandPaletteViewModel';
+import { GoToExtremaViewModel } from '@state/viewModel/goToExtremaViewModel';
+import { RotorNavigationViewModel } from '@state/viewModel/rotorNavigationViewModel';
 
 export class Controller implements Disposable {
   private readonly figure: Figure;
@@ -100,32 +71,18 @@
     this.figure = new Figure(maidr);
     this.context = new Context(this.figure);
 
-<<<<<<< HEAD
     this.displayService = new DisplayService(this.context, plot);
     this.notificationService = new NotificationService();
     this.settingsService = new SettingsService(new LocalStorageService(), this.displayService);
 
     this.audioService = new AudioService(this.notificationService, this.settingsService, this.context.state);
     this.brailleService = new BrailleService(this.context, this.notificationService, this.displayService);
-=======
-    this.notificationService = new NotificationService();
->>>>>>> a1769963
     this.textService = new TextService(this.notificationService);
-    this.displayService = new DisplayService(
-      this.context,
-      plot,
-      this.textService,
-    );
     this.settingsService = new SettingsService(
       new LocalStorageService(),
       this.displayService,
     );
 
-    this.audioService = new AudioService(
-      this.notificationService,
-      this.context.state,
-      this.settingsService,
-    );
     this.brailleService = new BrailleService(
       this.context,
       this.notificationService,
@@ -141,15 +98,7 @@
       this.textService,
     );
 
-<<<<<<< HEAD
     this.autoplayService = new AutoplayService(this.context, this.notificationService, this.settingsService);
-=======
-    this.autoplayService = new AutoplayService(
-      this.context,
-      this.notificationService,
-      this.settingsService,
-    );
->>>>>>> a1769963
     this.highlightService = new HighlightService(this.settingsService);
     this.helpService = new HelpService(this.context, this.displayService);
     this.chatService = new ChatService(this.displayService, this.textService, maidr);
@@ -171,10 +120,7 @@
     this.helpViewModel = new HelpViewModel(store, this.helpService);
     this.settingsViewModel = new SettingsViewModel(store, this.settingsService);
 
-<<<<<<< HEAD
-    this.notificationService.notify(this.displayService.getInstruction(false));
-=======
-    this.rotorNavigationService = new RotorNavigationService(this.context);
+    this.rotorNavigationService = new RotorNavigationService(this.displayService);
     this.rotorNavigationViewModel = new RotorNavigationViewModel(
       store,
       this.rotorNavigationService,
@@ -193,7 +139,6 @@
       store,
       commandPaletteService,
     );
->>>>>>> a1769963
 
     this.keybinding = new KeybindingService({
       context: this.context,
@@ -226,6 +171,7 @@
       settingsViewModel: this.settingsViewModel,
       textViewModel: this.textViewModel,
       rotorNavigationViewModel: this.rotorNavigationViewModel,
+      rotorNavigationService: this.rotorNavigationService,
     });
 
     this.commandExecutor = new CommandExecutor(
@@ -331,7 +277,6 @@
     this.figure.addObserver(this.textService);
     this.figure.addObserver(this.audioService);
     this.figure.addObserver(this.highlightService);
-<<<<<<< HEAD
     this.figure.subplots.forEach(subplotRow => subplotRow.forEach((subplot) => {
       subplot.addObserver(this.textService);
       subplot.addObserver(this.audioService);
@@ -345,23 +290,5 @@
         trace.addObserver(this.highlightService);
       }));
     }));
-=======
-    this.figure.subplots.forEach(subplotRow =>
-      subplotRow.forEach((subplot) => {
-        subplot.addObserver(this.textService);
-        subplot.addObserver(this.brailleService);
-        subplot.addObserver(this.highlightService);
-        subplot.traces.forEach(traceRow =>
-          traceRow.forEach((trace) => {
-            trace.addObserver(this.audioService);
-            trace.addObserver(this.brailleService);
-            trace.addObserver(this.textService);
-            trace.addObserver(this.reviewService);
-            trace.addObserver(this.highlightService);
-          }),
-        );
-      }),
-    );
->>>>>>> a1769963
   }
 }