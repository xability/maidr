--- conflicted
+++ resolved
@@ -66,12 +66,8 @@
     this.helpService = new HelpService(this.context, this.displayService);
     this.chatService = new ChatService(this.displayService, maidr);
 
-<<<<<<< HEAD
-    this.textViewModel = new TextViewModel(store, this.textService, this.autoplayService);
+    this.textViewModel = new TextViewModel(store, this.textService, this.notificationService, this.autoplayService);
     this.reviewViewModel = new ReviewViewModel(store, this.reviewService);
-=======
-    this.textViewModel = new TextViewModel(store, this.textService, this.notificationService, this.autoplayService);
->>>>>>> c1ba8a7f
     this.helpViewModel = new HelpViewModel(store, this.helpService);
     this.chatViewModel = new ChatViewModel(store, this.chatService, this.audioService);
     this.settingsViewModel = new SettingsViewModel(store, this.settingsService);
