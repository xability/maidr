--- conflicted
+++ resolved
@@ -14,11 +14,9 @@
 
 ### Fixed
 
-<<<<<<< HEAD
+
 - LLM popup now only triggered by ?, not /
 - LLM truncating responses, #322
-=======
->>>>>>> affbab1d
 
 ### Changed
 
