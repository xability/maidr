--- conflicted
+++ resolved
@@ -1,11 +1,7 @@
-<<<<<<< HEAD
-document.addEventListener('DOMContentLoaded', function(e) {
-=======
-import prediction_array from './scatterplot/prediction_array' assert { type: 'json' };
-import residual_array from './scatterplot/residual_array' assert { type: 'json' };
+
 
 document.addEventListener('DOMContentLoaded', function (e) { // we wrap in DOMContentLoaded to make sure everything has loaded before we run anything
->>>>>>> a0944998
+
 
     // variable initialization
     window.constants = new Constants();
@@ -15,12 +11,8 @@
     constants.chartType = "scatterplot";
     let audio = new Audio();
     let display = new Display();
-<<<<<<< HEAD
     let point = new Point();
     let lastPlayed = '';
-=======
-
->>>>>>> a0944998
 
     // control eventlisteners
     constants.svg_container.addEventListener("keydown", function (e) {
@@ -45,12 +37,8 @@
         if (e.which === 37) {
             if (e.ctrlKey || e.metaKey) {
                 if (e.shiftKey) {
-<<<<<<< HEAD
                     Autoplay('left'); 
                     lastPlayed = 'left';
-=======
-                    Autoplay('left');
->>>>>>> a0944998
                 } else {
                     position.x = 0;
                 }
@@ -94,11 +82,7 @@
 
         if (e.which == 9) {
         } else if (e.which == 39) { // right arrow
-<<<<<<< HEAD
             if ( e.target.selectionStart > e.target.value.length - 2) {
-=======
-            if (e.target.selectionStart > e.target.value.length - 2 || e.target.value.substring(e.target.selectionStart + 1, e.target.selectionStart + 2) == '⠳') {
->>>>>>> a0944998
                 e.preventDefault();
             } else {
                 position.x += 1;
@@ -107,29 +91,6 @@
         } else if (e.which == 37) { // left
             position.x -= 1;
             updateInfoThisRound = true;
-<<<<<<< HEAD
-=======
-        } else if (e.which == 40) { // down
-            if (e.target.selectionStart + plot.num_cols + 1 > e.target.value.length - 2) {
-                e.preventDefault();
-            } else {
-                position.y += 1;
-                let pos = position.y * (plot.num_cols + 1) + position.x;
-                constants.brailleInput.focus();
-                constants.brailleInput.setSelectionRange(pos, pos);
-            }
-            updateInfoThisRound = true;
-        } else if (e.which == 38) { // up
-            if (e.target.selectionStart - plot.num_cols - 1 < 0) {
-                e.preventDefault();
-            } else {
-                position.y -= 1;
-                let pos = position.y * (plot.num_cols - 1) + position.x;
-                constants.brailleInput.focus();
-                constants.brailleInput.setSelectionRange(pos, pos);
-            }
-            updateInfoThisRound = true;
->>>>>>> a0944998
         } else {
             e.preventDefault();
         }
@@ -169,19 +130,8 @@
         if (position.x < 0) {
             position.x = 0;
         }
-<<<<<<< HEAD
         if ( position.x > plot.numPoints - 1 ) {
             position.x = plot.numPoints - 1;
-=======
-        if (position.x > plot.num_cols - 1) {
-            position.x = plot.num_cols - 1;
-        }
-        if (position.y < 0) {
-            position.y = 0;
-        }
-        if (position.y > plot.num_rows - 1) {
-            position.y = plot.num_rows - 1;
->>>>>>> a0944998
         }
     }
 
@@ -189,13 +139,8 @@
         if (constants.showDisplay) {
             display.displayValues(plot);
         }
-<<<<<<< HEAD
         if ( constants.showRect ) {
             point.UpdatePointDisplay(); 
-=======
-        if (constants.showRect) {
-            rect.UpdateRectDisplay();
->>>>>>> a0944998
         }
         if (constants.audioPlay) {
             audio.playTone();
@@ -203,13 +148,8 @@
     }
 
     function Autoplay(dir) {
-<<<<<<< HEAD
         let step = 1 ; // default right and down
         if ( dir == "left" ) {
-=======
-        let step = 1; // default right and down
-        if (dir == "left" || dir == "up") {
->>>>>>> a0944998
             step = -1;
         }
 
@@ -219,7 +159,6 @@
             this.autoplay = null;
         }
 
-<<<<<<< HEAD
         this.autoplay = setInterval(function() {
             position.x += step;
             if ( position.x < 0 || plot.numPoints - 1 < position.x ) {
@@ -228,27 +167,6 @@
                 lockPosition();
             } else {
                 UpdateAll();
-=======
-        this.autoplay = setInterval(function () {
-            if (dir == "left" || dir == "right") {
-                position.x += step;
-                if (position.x < 0 || plot.num_cols - 1 < position.x) {
-                    clearInterval(this.autoplay);
-                    this.autoplay = null;
-                    lockPosition();
-                } else {
-                    UpdateAll();
-                }
-            } else { // up or down
-                position.y += step;
-                if (position.y < 0 || plot.num_rows - 1 < position.y) {
-                    clearInterval(this.autoplay);
-                    this.autoplay = null;
-                    lockPosition();
-                } else {
-                    UpdateAll();
-                }
->>>>>>> a0944998
             }
         }, constants.autoPlayRate);
     }
@@ -331,7 +249,6 @@
             points.push({'x': this.plots[i].getAttribute('x'), 'y': this.plots[i].getAttribute('y')});
         }
 
-<<<<<<< HEAD
         points.sort(function(a,b) { return a.x - b.x });
 
         return [points.map(({x}) => x), points.map(({y}) => y)];
@@ -365,10 +282,5 @@
         point.setAttribute('stroke-width', this.strokeWidth);
         point.setAttribute('fill', constants.colorSelected);
         constants.svg.appendChild(point);
-=======
-        // sort the points according to x coordinates
-        x.sort(function (a, b) { return a - b; });
-        y.sort(function (a, b) { return x.indexOf(a) - x.indexOf(b); })
->>>>>>> a0944998
     }
 }