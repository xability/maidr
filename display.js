--- conflicted
+++ resolved
@@ -80,7 +80,6 @@
     UpdateBraillePos() {
         if (constants.chartType == "barchart") {
             constants.brailleInput.setSelectionRange(position.x, position.x);
-<<<<<<< HEAD
         } else if ( constants.chartType == "heatmap" ) {
         } else if ( constants.chartType == "boxplot" ) {
             // on boxplot we extend characters a lot and have blanks, so we go to our label
@@ -94,20 +93,6 @@
                             haveTargetLabel = true;
                             break;
                         }
-=======
-        } else if (constants.chartType == "heatmap") {
-        } else if (constants.chartType == "boxplot") {
-            // on boxplot we extend characters a lot, so we have to jump around by character sets
-            let adjustedPosX = 0;
-            let walk = 0;
-            if (constants.brailleData) {
-                for (let i = 0; i < constants.brailleData.length; i++) {
-                    if (walk == position.x) {
-                        break;
-                    }
-                    if (constants.brailleData[i].type != 'blank') {
-                        walk++;
->>>>>>> 3a0d766e
                     }
                     adjustedPosX += constants.brailleData[i].numChars;
                 }
@@ -317,7 +302,6 @@
 
                 let charData = {};
 
-<<<<<<< HEAD
                 if ( i == 0 ) {
                     // first point, add space to next actual point
                     let firstX = 0;
@@ -331,27 +315,15 @@
                     charData = {};
                     charData.length = firstX - 0 - boundingBoxOffsetX;
                     if ( charData.length < 0 ) charData.length = 0; // dunno why, but this happens sometimes
-=======
-                if (i == 0) {
-                    // first point gotta add extra starting blank space
-                    charData = {};
-                    charData.length = point.x - 0 - boundingBoxOffsetX;
-                    if (charData.length < 0) charData.length = 0;
->>>>>>> 3a0d766e
                     charData.type = 'blank';
                     charData.label = 'blank';
                     brailleData.push(charData);
                 }
 
-<<<<<<< HEAD
                 if ( point.type == "blank" ) {
                     // this is a placeholder point, do nothing
                 } else if ( point.type == "outlier" ) {
                     // there might be lots of these or none
-=======
-                if (point.type == "outlier") {
-                    // there might be lots of these
->>>>>>> 3a0d766e
 
                     // Spacing is messy:
                     // isBeforeMid: no pre space, yes after space
@@ -430,7 +402,6 @@
                 if (i == plot.plotData[position.y].length - 1) {
                     // last point gotta add ending space manually
                     charData = {};
-<<<<<<< HEAD
                     let lastX = 0;
                     for ( let j = 0 ; j < plot.plotData[position.y].length ; j++ ) { 
                         // find last actual point
@@ -440,12 +411,6 @@
                         } else if ( 'x' in plot.plotData[position.y][j] ) {
                             lastX = plot.plotData[position.y][j].x;
                         }
-=======
-                    if (point.type == "outlier") {
-                        charData.length = constants.maxX - point.xMax;
-                    } else {
-                        charData.length = constants.maxX - point.x;
->>>>>>> 3a0d766e
                     }
                     charData.length = constants.maxX - lastX;
                     charData.type = "blank";
@@ -457,10 +422,6 @@
             for (let i = 0; i < brailleData.length; i++) {
                 brailleData[i].length = Math.round(brailleData[i].length); // we currently just use rounding to whole number (pixel), but if other rounding is needed add it here
             }
-<<<<<<< HEAD
-=======
-
->>>>>>> 3a0d766e
 
             // We create a set of braille characters based on the lengths
             // Method: initially give each block a single character, then add characters one by one where they have the most impact
@@ -480,17 +441,12 @@
             let loc25 = -1;
             let loc75 = -1;
             // prepopulate a single char each
-<<<<<<< HEAD
             for ( let i = 0 ; i < brailleData.length ; i++ ) {
                 if ( brailleData[i].type != 'blank' ) {
                     brailleData[i].numChars = 1;
                 } else {
                     brailleData[i].numChars = 0;
                 }
-=======
-            for (let i = 0; i < brailleData.length; i++) {
-                brailleData[i].numChars = 1;
->>>>>>> 3a0d766e
 
                 // store 25/75 min/max locations so we can check them later more easily
                 if (brailleData[i].type == resources.GetString('min')) locMin = i;
@@ -529,11 +485,7 @@
                 charsAvailable -= brailleData[i].numChars;
             }
             let debugSanity = 0;
-<<<<<<< HEAD
             while ( charsAvailable > 0 && debugSanity < 2000 ) {
-=======
-            while (charsAvailable > 0 && debugSanity < 50) {
->>>>>>> 3a0d766e
                 debugSanity++;
                 let maxImpactI = 0;
                 for (let i = 0; i < brailleData.length; i++) {
