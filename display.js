--- conflicted
+++ resolved
@@ -219,7 +219,6 @@
                     brailleArray.push("⠉");
                 }
             }
-<<<<<<< HEAD
         } else if (constants.chartType == "scatterplot") {
             if (constants.layer == 0) { // best fit line layer
                 let range = (constants.maxY - constants.minY) / 4;
@@ -241,8 +240,6 @@
             } else if (constants.layer == 1) { // residual histogram layer
                 // @TODO
             }
-        }
-=======
         } else if (constants.chartType == "boxplot" && position.y > -1 ) { // only run if we're on a plot
             // Idea here is to use different braille characters to physically represent the boxplot
             // if sections are longer or shorter we'll add more characters
@@ -535,13 +532,10 @@
                     brailleArray.push(brailleChar);
                 }
             }
->>>>>>> a0944998
-
-        }
-
-<<<<<<< HEAD
+
+        }
+
         constants.brailleInput.value = brailleArray.join("");
-=======
 
         constants.brailleInput.value = brailleArray.join('');
         if (constants.debugLevel > 5) {
@@ -551,6 +545,5 @@
 
     CharLenImpact(charData) {
         return ( charData.length / charData.numChars ) ;
->>>>>>> a0944998
     }
 }