
// todo list: 
// save user data in cookies
// all html except scripts / css, and main svg need to be in some Init function, including:
//  * aria live region setup
//  * tabindex on svg
//  * hidden braille input
//  * role application on svg

class Constants {

    // element ids
    svg_container_id = "svg-container";
    braille_container_id = "braille-div";
    braille_input_id = "braille-input";
    info_id = "info";
    announcement_container_id = "announcements";

    // default constructor for boxplot
    constructor() {
        this.PrepHtml(); // init html

        // page elements
        this.svg_container = document.getElementById(this.svg_container_id);
        this.svg = document.querySelector('#' + this.svg_container_id + ' > svg');
        this.brailleContainer = document.getElementById(this.braille_container_id);
        this.brailleInput = document.getElementById(this.braille_input_id);
        this.infoDiv = document.getElementById(this.info_id);
        this.announceContainer = document.getElementById(this.announcement_container_id);
    }

    // basic chart properties
    minX = 0;
    maxX = 0;
    minY = 0;
    maxY = 0;
    plotId = ''; // update with id in chart specific js
    chartType = ""; // set as 'boxplot' or whatever later in chart specific js file
    navigation = 1; // 0 = row navigation (up/down), 1 = col navigation (left/right)

    // basic audio properties
    MAX_FREQUENCY = 1000;
    MIN_FREQUENCY = 100;

    // user settings
    vol = .5;
    showRect = 1;  // true / false
    autoPlayRate = 250; // ms per tone
    colorUnselected = "rgb(89,89,89)"; // todo: don't rely on color! also do a shape or pattern fill
    colorSelected = "rgb(3,200,9)";

    // advanced user settings
    duration = .2;
    brailleDisplayLength = 18; // num characters in user's braille display. JooYoung says everyone has at least 18
    autoPlayOutlierRate = 30; // ms per tone

    // user controls (with shortcuts usually)
    showDisplay = 1; // true / false
    showDisplayInBraille = 0; // true / false
    showDisplayInAutoplay = 0; // true / false
    textMode = "terse"; // off / terse / verbose
    brailleMode = "off"; // on / off
    audioPlay = 1; // true / false
<<<<<<< HEAD
    colorUnselected = "rgb(89,89,89)";
    colorSelected = "rgb(3,200,9)";
    navigation = 1; // 0 = row navigation (up/down), 1 = col navigation (left/right) => for heatmap
    layer = 0; // 0 = line chart; 1 = histogram => for scatterplot
=======
>>>>>>> a0944998

    // debug stuff
    debugLevel = 3; // 0 = no console output, 1 = some console, 2 = more console, etc

    PrepHtml() {
        // init html stuff. aria live regions, braille input, etc

        // info aria live
        if (!document.getElementById(this.info_id)) {
            document.getElementById(this.svg_container_id).insertAdjacentHTML('afterend', '<br>\n<div id="info" aria-live="assertive" aria-atomic="true">\n<p id="x"></p>\n<p id="y"></p>\n</div>\n');
        }

        // announcements aria live
        if (!document.getElementById(this.announcement_container_id)) {
            document.getElementById(info_id).insertAdjacentHTML('afterend', '<div id="announcements" aria-live="assertive" aria-atomic="true">\n</div>\n');
        }

        // braille
        if (!document.getElementById(this.braille_container_id)) {
            document.getElementById('container').insertAdjacentHTML('afterbegin', '<div id="braille-div">\n<input id="braille-input" class="braille-input hidden" type="text" />\n</div>\n');
        }

        // role app on svg
        if (document.getElementById(this.svg_container_id)) {
            document.querySelector('#' + this.svg_container_id + ' > svg').setAttribute('role', 'application');
        }
    }

    KillAutoplay() {
        if ( this.autoplayId) {
            clearInterval(this.autoplayId);
            this.autoplayId = null;
        }
    }
}

class Resources {
    
    constructor() {}

    language = "en"; // 2 char lang code
    knowledgeLevel = "basic" // basic, intermediate, expert

    // these strings run on getters, which pull in language, knowledgeLevel, chart, and actual requested string
    strings = {
        "en": {
            "basic": {
                "upper_outlier": "Upper Outlier",
                "lower_outlier": "Lower Outlier",
                "min": "Low",
                "max": "High",
                "25": "25%",
                "50": "50%", 
                "75": "75%"
            }
        }
    }

    GetString(id) {
        return this.strings[this.language][this.knowledgeLevel][id];
    }


}

class Position {
    constructor(x, y, z = -1) {
        this.x = x;
        this.y = y;
        this.z = z; // rarely used
    }
}

// HELPER FUNCTIONS
class Helper {

    static containsObject(obj, arr) {
        for (let i = 0; i < arr.length; i++) {
            if (arr[i] === obj) return true;
        }
        return false;
    }
}
<|MERGE_RESOLUTION|>--- conflicted
+++ resolved
@@ -61,13 +61,10 @@
     textMode = "terse"; // off / terse / verbose
     brailleMode = "off"; // on / off
     audioPlay = 1; // true / false
-<<<<<<< HEAD
     colorUnselected = "rgb(89,89,89)";
     colorSelected = "rgb(3,200,9)";
     navigation = 1; // 0 = row navigation (up/down), 1 = col navigation (left/right) => for heatmap
     layer = 0; // 0 = line chart; 1 = histogram => for scatterplot
-=======
->>>>>>> a0944998
 
     // debug stuff
     debugLevel = 3; // 0 = no console output, 1 = some console, 2 = more console, etc
